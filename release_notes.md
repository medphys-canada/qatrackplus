--- conflicted
+++ resolved
@@ -14,9 +14,6 @@
 [new authentication backend and tutorial](https://bitbucket.org/tohccmedphys/qatrackplus/wiki/deployment/windows/iisFastCGI)
 on running QATrack+ with IIS, FastCGI and Windows Integrated Authentication.  Thanks Eric!
 
-<<<<<<< HEAD
-* Easy export of historical test results to CSV files
-=======
 ### New Features ###
 
 * Three new [test types](admin/test.md) have been added:
@@ -25,7 +22,7 @@
     * String Composite: A composite test for text rather than numerical values
 * [Composite tests](admin/test.md) no longer need to assign to a `result` variable. Instead you can just assign
 the result to the composite test macro name.
->>>>>>> b2c7bc43
+* Easy export of historical test results to CSV files
 * New tool for creating basic paper backup QA forms to be used
     in the event of a server outage. See the
     [paper backup wiki page](https://bitbucket.org/tohccmedphys/qatrackplus/wiki/users/paper_backup_forms.md)
