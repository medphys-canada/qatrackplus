# QATrack+ Release Notes #

<<<<<<< HEAD
## v0.2.8 ##

**Note: this release introduces some database schema changes.  It is a good idea to BACK UP
YOUR DATABASE BEFORE ATTEMPTING THIS UPGRADE**

* New permission *can review own tests*  (enabled by default for anyone with review permissions)
* ability to embed uploaded images
* new icons for tolerance & action levels
* A new site specific css file has been added (qatrack/qa/static/css/site.css) to
  allow you to override any default stylings you like.  You can either create the file manually
  or it will be created the first time qatrack/settings.py is imported (e.g. when doing a manage.py
    syncdb, migrate or runserver).


=======
## v0.3.0 ##

### New Features & Bugs Fixed ###

* Added the [Ace code editor](http://ace.c9.io/) for editting Test calculation\_procedure Python snippets.



## v0.2.8 ##

>>>>>>> 09c05c7a
## v0.2.7 ##

**Note: this release introduces some database schema changes.  It is a good idea to BACK UP
YOUR DATABASE BEFORE ATTEMPTING THIS UPGRADE**

Version 0.2.7 has a quite a few improvements to the code base behind the
scenes, some new features and a number of bug fixes. Please see the guide to
upgrading to version 0.2.7 below.

A note on QATrack+ and security is now
[available on the wiki](https://bitbucket.org/tohccmedphys/qatrackplus/wiki/deployment/security.md).

Special thanks for this release go to Eric Reynard of Prince Edward Island.  Eric
has contributed a
[new authentication backend and tutorial](https://bitbucket.org/tohccmedphys/qatrackplus/wiki/deployment/windows/iisFastCGI)
on running QATrack+ with IIS, FastCGI and Windows Integrated Authentication.  Thanks Eric!

### New Features & Bugs Fixed ###

* Three new [test types](https://bitbucket.org/tohccmedphys/qatrackplus/wiki/admin/test.md) have been added:
    * File upload: Allows you to upload and process arbitrary files as part of a test list
    * String: Allows you to save short text snippets as test results
    * String Composite: A composite test for text rather than numerical values
* [Composite tests](https://bitbucket.org/tohccmedphys/qatrackplus/wiki/admin/test.md) no longer need to assign to a `result` variable. Instead you can just assign
the result to the composite test macro name (e.g. `my_test = 42` is now a valid calculation procedure). This is now the recommended way to write calculation macros.
* Tests with calculated values now have [a `META` variable ](https://bitbucket.org/tohccmedphys/qatrackplus/wiki/admin/calculated.md)
available in the calculation context that includes some useful information about the test list being performed.
* Easy export of historical test results to CSV files
* New tool for creating basic paper backup QA forms to be used
    in the event of a server outage. See the
    [paper backup wiki page](https://bitbucket.org/tohccmedphys/qatrackplus/wiki/users/paper_backup_forms.md)
    for more information.  This feature is currently quite primitive and
    suggestions on how to improve it are welcome!
* TestListCycle's can now contain the same TestList multiple times. Thanks to Darcy Mason for reporting this bug.
* Unit's that have no active TestList's will no longer appear on the Unit selection page
* Changes to Reference & Tolerances:
    * Tolerances no longer require all 4 of the tolerance/action levels
    (Act Low, Tol Low, Act High, Tol High) to be set making it possible
    to create pass/fail only, pass/tolerance only and one-sided tolerances. See the
    [Tolerances wiki page](https://bitbucket.org/tohccmedphys/qatrackplus/wiki/admin/tolerances.md)
    for more information.
    * Duplicate tolerances can no longer be created (there is no use for duplicate tolerances)
    * Tolerances can no longer be named by the user and are now automatically given a descriptive
    name based on their tolerance and action levels. This is to help emphasize the fact that Tolerance
    values are not test specific.
    * As part of the 0.2.7 database update, all duplicate tolerance & reference objects in the database
    are going to be deleted and any test value currently pointing at these tolerance & reference
    values will be updated to point at the correct non-duplicated tolerance/reference.  At TOHCC this
    resulted in reducing the size of references database table by about 90% (from ~2700 rows to ~200 rows).
* A new authentication backend using Windows Integrated Authentication has been added.  Thanks to Eric Reynard
    for contributing this!
* New user account pages for viewing permissions and updating/resetting passwords.
* Page permissions have been improved slightly and two new permisions have been added:
    * **qa | test instance | Can chart test history** (Allows users to access charts page)
    * **qa | test list instance | Can view previously completed instances** (Allows users to view but not edit or review (change the status) of historical results.
Please see the [wiki](https://bitbucket.org/tohccmedphys/qatrackplus/wiki/admin/auth.md) for more information.
* Page load time reduced by using more efficient unreviewed count query
* Charts page now allows plotting of data for tests which are no longer active
* Test data is now grouped by TestList when generating charts (i.e. multiple lines are
    produced if the same Test exists in multiple TestList's)
* [Many other little bugs fixed :)](https://bitbucket.org/tohccmedphys/qatrackplus/issues/2?milestone=0.2.7)


### Upgrading to v0.2.7 ###

_Note: If any of these steps results in an error, stop and figure out why before
carrying on to the next step!_

From the git bash command shell (with your QATrack+ virtual env activated!):

1. git pull origin master
1. pip install -r requirements/base.txt
1. python manage.py syncdb
1. python manage.py migrate
1. python manage.py collectstatic
1. restart the QATrack+ app (i.e. the CherryPy service or Apache or gunicorn ...)
1. In the `Admin --> Auth --> Groups` section of the website grant the new permissions
    * **qa | test instance | Can chart test history**
    * **qa | test list instance | Can view previously completed instances**

    to any groups that require this functionality.  See the
    [Managing Users & Groups page](https://bitbucket.org/tohccmedphys/qatrackplus/wiki/admin/auth.md)
    for more information on permissions.
1. In order to use the new file upload test type, you must configure your server to serve all requests for http(s)://YOURSERVER/media/\* to files in `qatrack/uploads/` directory.
More information about this is available on the
[deployment wiki pages](https://bitbucket.org/tohccmedphys/qatrackplus/wiki/deployment/about.md).
If you need help with this part please post in the
[QATrack+ Google group](https://groups.google.com/forum/?fromgroups#!forum/qatrack). If you don't
    plan on using the file upload test type, this step is not required.

## v0.2.6 ##

**Note: this release introduces some database schema changes.  BACK UP
YOUR DATABASE BEFORE ATTEMPTING THIS UPGRADE**

v0.2.6 includes a number of bug fixes

Thank you to Eric Reynard and Darcy Mason for their bug reports.

### New Features ###

* You can now manually override the due date for a Test List on a Unit
* You can [turn off the auto scheduling](https://bitbucket.org/tohccmedphys/qatrackplus/wiki/admin/assign_to_unit.md) of due dates for Test Lists on
  Units
* Test Lists no longer need to have a Frequency associated with them
  when [assigned to a Unit](https://bitbucket.org/tohccmedphys/qatrackplus/wiki/admin/assign_to_unit.md) (allows for ad-hoc Tests)
* new management command `auto_schedule` (see [wiki](https://bitbucket.org/tohccmedphys/qatrackplus/wiki/admin/auto-schedule.md))
* Selecting a different day in a Test List Cycle  no longer requires you to click *Go*
* When references aren't visible, Users will only be shown 'OK' or 'FAIL' instead of 'OK', 'TOL' or 'ACT'
* Minor improvements to the charts page layout
* Reference values are now included in data displayed on chart page
* Test List description can now be displayed on the page when
  performing or reviewing QA
* Improved performance when saving data from test lists with lots of tests.
* New [permission](https://bitbucket.org/tohccmedphys/qatrackplus/wiki/admin/auth.md) **Can skip without comment** added to allow some
  users/groups to skip tests without adding a comment
* Comment counts are now displayed in Test List history listings
* Now only Units which have Test Lists visible to the user will be
  displayed.
* The first page of all listings is now pre-rendered for faster page
  load times
* Input lag when performing QA using IE has now been
  reduced (although it is still highly recommended that you use Chrome
  or Firefox!)
* Deploying QATrack+ under a sub directory of your server should now
  be handled a little better (requires setting FORCE\_SCRIPT\_NAME in
  your local_settings.py file)
* There is now a **View on Site** button that will allow you to go
  directly to the Perform QA page from a UnitTestCollection (Assign
  Test List to Unit) page in the admin
* Some other minor cosmetic enhancements
* majority of code now conforms with pep8

### Bug Fixes ###

* Unique Char fields limited to a length of 255 to fix issue with
  MySQL
* Fixed formatting of due date displays
* Increased the precision with which data is displayed in chart tool tips
* Fixed "Absolute value" wording mixup when defining tolerances
* Fixed errors when adding new tests to a sublist
* Plotting data with one of the chart buttons will now only select the relevant Test Lists
* Chart reference lines are now plotted in the same colour as the actual plot line
* Fixed issue when navigating between inputs on filtered lists
* Fixed issue with missing history values for Test List cycles
* Added missing filter for "Assigned To" column on Test List listings
* The value 0 should no longer be shown in scientific notation
* Fixed issue with non linearly spaced graph data
* [various other issues](https://bitbucket.org/tohccmedphys/qatrackplus/issues?version=0.2.5&status=resolved&version=0.2.6)


### To upgrade from v0.2.5 ###

**Note: this release introduces some database shema changes.  BACK UP YOUR DATABASE
BEFORE ATTEMPTING THIS UPGRADE**

From the git bash shell in the root directory of your QATrack+ project

1. git pull origin master
1. python manage syncdb
1. python manage.py migrate
1. python manage.py collectstatic


## v0.2.5 ##

This release fixes some issues with control charts and makes test list pages
orderable and filterable.

There are no database schema changes in this release so updating should just
be a matter of pulling the latest release from git.

Changes in this release include:

* A number of improvments to the control chart functionality have been made
* Test lists and completed sessions are now sortable & filterable without a page refresh.
* On the overview page, you cannow collapse/expand the Units so that you can review one Unit at a time.
* Scientific notation is now used to display composite test results for large & small values.
* The behaviour when determining whether a value exactly on a pass/tolerance or tolerance/fail border has been improved (see [https://bitbucket.org/randlet/qatrack/issue/207/](issue 207))
* numpy & scipy are now available in the composite calculation context
* All test variable names (whether they have values entered for them or not) are now included in the composite calculation context.
* Crash in admin when "saving as new" with missing tests has been fixed.
* default work completed date is now an hour later than default work started.
* Fixed display of work completed date for last session details (time zone issue)
* Some other bug fixes and cleanup

## v0.2.4 ##

This release introduces [South](http://south.aeracode.org/) for managing
database schema migrations.  In order to update an existing database, you need
to do the following:

1. pip install south
2. *checkout version 0.2.4 code (e.g. git pull origin master)*
3. python manage.py syncdb
4. python manage.py migrate qa 0001 --fake
5. python manage.py migrate units 0001 --fake
6. python manage.py migrate qa

#### New Features ####

* added South migrations
* added description field to TestInstance Status models (displayed in tooltips when reviewing qa)
* Added new review page for displaying Test Lists by due date
* Added new review page for displaying overall QA Program status


#### Bug Fixes and Clean Up

* removed [salmonella](https://github.com/lincolnloop/django-salmonella) urls from urls.py


## v0.2.3 ##

This release has a number of small features and bug fixes included.

#### New Features ####

* Greatly improved permissions system.  Group/user specific permissions are no longer only controlled by the is_staff flag
* TestListCycle's now display the last day done
* You can now delete TestListInstances from the admin interface or when reviewing (redirects to admin)
* Cleaned up interface for choosing a unit a bit.


#### Bug Fixes ####

* Fixed js null bug when charting (see [issue #189](https://bitbucket.org/randlet/qatrack/issue/189/js-exception-on-generate-chart))
* Fixed expiring cookie issue that could potentially [cause QA data to be lost when submitted](https://bitbucket.org/randlet/qatrack/issue/178/possible-data-loss-if-user-is-logged-out).
* Deleting a UnitTestCollection no longer causes a server fault.
* [more](https://bitbucket.org/randlet/qatrack/issues?milestone=0.2.3)


## Release Checklist ##

* run pyflakes and fix errors
* run pep8 and fix errors
* grep for any print statements in py files
* grep for any pdb statements in py files
* grep for any console statements in js files
* Run test suite one last time :)
* Bump version number
* Update README.md with latest version number
* Ad-hoc testing
    * Perform test list with all types of tests including comments and skipped tests
    * Review test list
    * chart data
    * configure new test list
    * assign test list to unit with & without assigned frequencies
    * mark some data as invalid and confirm the due date is reset correctly
* Release notes
    * include upgrade commands
    * don't forget changes to requirements
* Update wiki


<|MERGE_RESOLUTION|>--- conflicted
+++ resolved
@@ -1,6 +1,5 @@
 # QATrack+ Release Notes #
 
-<<<<<<< HEAD
 ## v0.2.8 ##
 
 **Note: this release introduces some database schema changes.  It is a good idea to BACK UP
@@ -13,20 +12,8 @@
   allow you to override any default stylings you like.  You can either create the file manually
   or it will be created the first time qatrack/settings.py is imported (e.g. when doing a manage.py
     syncdb, migrate or runserver).
-
-
-=======
-## v0.3.0 ##
-
-### New Features & Bugs Fixed ###
-
 * Added the [Ace code editor](http://ace.c9.io/) for editting Test calculation\_procedure Python snippets.
 
-
-
-## v0.2.8 ##
-
->>>>>>> 09c05c7a
 ## v0.2.7 ##
 
 **Note: this release introduces some database schema changes.  It is a good idea to BACK UP
