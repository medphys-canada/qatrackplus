NOTIFICATIONS_ON = False
DEBUG = False
<<<<<<< HEAD
USE_PARTS = True
VERBOSE_TESTING = False
SELENIUM_VIRTUAL_DISPLAY = True
=======
AD_CLEAN_USERNAME = None
>>>>>>> 4a785abf

try:
    from .local_test_settings import *
except ImportError:
    pass<|MERGE_RESOLUTION|>--- conflicted
+++ resolved
@@ -1,12 +1,8 @@
 NOTIFICATIONS_ON = False
 DEBUG = False
-<<<<<<< HEAD
 USE_PARTS = True
-VERBOSE_TESTING = False
 SELENIUM_VIRTUAL_DISPLAY = True
-=======
 AD_CLEAN_USERNAME = None
->>>>>>> 4a785abf
 
 try:
     from .local_test_settings import *
