--- conflicted
+++ resolved
@@ -19,24 +19,12 @@
 {% endblock extra_css %}
 
 {% block extra_js %}
-<<<<<<< HEAD
-  <script type="text/javascript">
-    var status_colours_dict = {{ status_tag_colours|safe }};
-    var se_statuses = {{ se_statuses|safe }};
-    var ses_status_details = {{ ses_status_details|safe }};
-    var se_types_review = {{ se_types_review|safe }};
-    var user_perm_can_approve_se = {{ perms.service_log.approve_serviceevent|yesno:'1,0' }};
-    var default_qa_status_name = "{{ default_qa_status_name|safe }}";
-    var se_id = {% if form.instance.id %}{{ form.instance.id }}{% else %}false{% endif %};
-  </script>
-=======
     <script type="text/javascript">
         var status_colours_dict = {{ status_tag_colours|safe }};
         var se_statuses = {{ se_statuses|safe }};
         var se_types_review = {{ se_types_review|safe }};
         var se_id = {% if form.instance.id %}{{ form.instance.id }}{% else %}false{% endif %};
     </script>
->>>>>>> b55bd68b
 {% endblock extra_js %}
 
 {% block require_javascript %}
