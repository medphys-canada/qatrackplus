{% extends "service_log/sl_base.html" %}

{% load i18n %}
{% load widget_tweaks %}
{% load qa_tags %}
{% load qatrack_tags %}
{% load attach_tags %}
{% load comments %}

{% block head_title %}{% trans "Service Event" %}{% endblock %}

{% block extra_css %}
  {{ block.super }}
  <link href="{{ STATIC_URL }}select2/css/select2.min.css?v={{ VERSION }}" rel="stylesheet">
  <link href="{{ STATIC_URL }}qatrack_core/css/tables.css?v={{ VERSION }}" rel="stylesheet">
  <link href="{{ STATIC_URL }}qatrack_core/css/custom-select2.css?v={{ VERSION }}" rel="stylesheet">
  <link href="{{ STATIC_URL }}flatpickr/css/flatpickr.css?v={{ VERSION }}" rel="stylesheet">
  <link href="{{ STATIC_URL }}qatrack_core/css/flatpickr-custom.css?v={{ VERSION }}" rel="stylesheet">
{% endblock extra_css %}

{% block extra_js %}
    <script type="text/javascript">
        var status_colours_dict = {{ status_tag_colours|safe }};
        var se_statuses = {{ se_statuses|safe }};
        var se_types_review = {{ se_types_review|safe }};
        var se_id = {% if form.instance.id %}{{ form.instance.id }}{% else %}false{% endif %};
    </script>
{% endblock extra_js %}

{% block require_javascript %}
  require(['sl_se']);
{% endblock require_javascript %}

{% block body %}

<form id="service-event-form" action="" method="post" novalidate enctype="multipart/form-data">
  {% csrf_token %}
  <div class="max-width-lg">
    <div class="row">
      <div class="col-md-4">
        {% if form.instance.id %}
          <h3 class="no-margin-top">
            {% blocktrans with service_event_id=form.instance.id %}
              Edit Service Event {{ service_event_id }}
            {% endblocktrans %}
          </h3>
        {% else %}
          <h3 class="no-margin-top">{% trans "Create Service Event" %}</h3>
        {% endif %}

        {% for field in form.fieldsets.service_status %}
          <div class="form-horizontal">
            <div class="form-group {% if field.errors %}has-error{% endif %}">
              <label for="{{ field.id_for_label }}" class="col-sm-5">{{ field.label }}</label>
              <div class="col-sm-7">
                {{ field }}
              </div>
              {% for e in field.errors %}
                <div class="col-sm-12 help-block text-center">{{ e }}</div>
              {% endfor %}
            </div>
          </div>
        {% endfor %}
      </div>
      <div class="col-md-7">
        {% if form.instance.id %}
          <div class="col-sm-4">
            <dl>
              <dt>{% trans "Created" %}:</dt>
              <dd>
                <div>{{ form.instance.datetime_created }}</div>
                <div>by {{ form.instance.user_created_by|get_user_name }}</div>
              </dd>
            </dl>
          </div>
          {% if form.instance.datetime_modified %}
            <div class="col-sm-4">
              <dl>
                <dt>{% trans "Modified" %}:</dt>
                <dd>
                  <div>{{ form.instance.datetime_modified }}</div>
                  <div>
                    {% blocktrans with username=form.instance.user_modified_by|get_user_name %}by {{ username }}{% endblocktrans %}
                  </div>
                </dd>
              </dl>
            </div>
          {% endif %}
          {% if form.instance.datetime_status_changed %}
            <div class="col-sm-4">
              <dl>
                <dt>{% trans "Status Changed" %}:</dt>
                <dd>
                <div>{{ form.instance.datetime_status_changed }}</div>
                <div>
                  {% if form.instance.user_status_changed_by %}
                    {% blocktrans with username=form.instance.user_status_changed_by|get_user_name %}
                      by {{ username }}
                    {% endblocktrans %}
                  {% else %}
                    {% trans "by System" %}
                  {% endif %}
                </div>
                </dd>
              </dl>
            </div>
          {% endif %}
        {% endif %}
      </div>
      <div class="col-sm-1">
        <button class="btn btn-flat btn-primary service-save pull-right">{% trans "Save" %}</button>
      </div>
    </div>

    <div class="row">
      <div class="col-md-12">
        <div class="box">
          <div class="box-header"></div>
          <div class="box-body">
            <div class="row" style="display: none;">

              {% for field in form.fieldsets.hidden_fields %}
                {{ field }}
                {% if field.errors %}
                  {{ field.errors }}
                {% endif %}
              {% endfor %}
              <input id="instance-id" type="hidden" readonly="readonly" value="{% if form.instance.pk %}{{ form.instance.pk }}{% endif %}">
            </div>

            <div class="row">
<<<<<<< HEAD

                <div class="col-md-4">
                    <div class="box">
                        <div class="box-header">
                            <h3 class="box-title">
                                <i class="fa fa-clock-o fa-fw" aria-hidden="true"></i>
                                Involved Parties and Durations
                            </h3>
                        </div>
                        <div class="box-body">
                            <div class="subheading-divider">Service Event Durations</div>
                            <div class="row margin-bottom-15">
                                <div class="col-md-12 form-horizontal">
                                    {% for field in form.fieldsets.time_fields %}
                                        <div class="form-group margin-bottom-5{% if field.errors %}has-error{% endif %}" title="{{ field.help_text }}">
                                            <label class="col-md-6" for="TODO">
                                                <span>{{ field.label }}</span>
                                                 - <span class="help-block margin-bottom-0 display-inline-block">(hh:mm)</span>
                                            </label>
                                            <div class="col-md-6">
                                                {{ field }}
                                            </div>
                                            {% if field.errors %}
                                                <div class="col-md-6"></div>
                                                <div class="col-md-6">{{ field.errors }}</div>
                                            {% endif %}
                                        </div>
                                    {% endfor %}
                                </div>
                            </div>

                            {% if form.fieldsets.g_link_fields.boundfields|length > 0 %}
                                <div class="subheading-divider">Group Members Involved</div>
                                <div class="row margin-bottom-15">
                                    <div id="g-link-fields" class="col-md-12 form-horizontal">
                                        {% for field in form.fieldsets.g_link_fields %}
                                            <div class="form-group margin-bottom-5{% if field.errors %} has-error{% endif %}" title="{{ field.field.title }}">
                                                <label for="{{ field.id_for_label }}" class="col-sm-6{% if field.field.required %} required{% endif %}">
                                                    <div>{{ field.label }}{% if field.field.required %} *{% endif %}</div>
                                                    {% if field.help_text %}<div class="help-block margin-0 display-inline-block">{{ field.help_text }}</div>{% endif %}
                                                </label>
                                                <div class="col-sm-6">
                                                    {{ field }}
                                                </div>
                                                {% for e in field.errors %}
                                                    <div class="col-sm-6"></div>
                                                    <div class="col-sm-6 help-block text-center">{{ e }}</div>
                                                {% endfor %}
                                            </div>
                                        {% endfor %}
                                    </div>
                                </div>
                            {% endif %}
                            <div class="subheading-divider">User and Third Party Work Durations</div>
                            <div class="row">
                                <div class="col-md-12">
                                    <table class="table table-hover table-condensed">
                                        <thead>
                                            {{ hours_formset.management_form }}
                                            <tr>
                                                <th>User or Third Party</th>
                                                <th class="max-width-75">Time (hh:mm)</th>
                                                <th class="max-width-50">Delete</th>
                                            </tr>
                                        </thead>

                                        <tbody id="hours-tbody">

                                            {% for h_form in hours_formset.forms %}
                                                {% if h_form.instance.pk or not h_form.DELETE.widget.attrs.checked %}
                                                    <tr id="{{ h_form.prefix }}" class="hours-row">
                                                        {{ h_form.id }}
                                                        <td class="form-group{% if h_form.user_or_thirdparty.errors %} has-error{% endif %}" >
                                                            {{ h_form.user_or_thirdparty }}
                                                            {% for e in h_form.user_or_thirdparty.errors %}
                                                                <div class="help-block">{{ e }}</div>
                                                            {% endfor %}

                                                        </td>
                                                        <td class="{% if h_form.time.errors %} has-error{% endif %}" title="{{ h_form.time.help_text }}">
                                                            {{ h_form.time }}
                                                            {% for e in h_form.time.errors %}
                                                                <div class="help-block">{{ e }}</div>
                                                            {% endfor %}
                                                        </td>
                                                        <td align="center">
                                                            {% if h_form.instance.pk %}{{ h_form.DELETE }}{% endif %}
                                                        </td>
                                                    </tr>
                                                {% endif %}
                                            {% endfor %}

                                        </tbody>

                                        <tfoot>
                                            <tr>
                                                <td colspan="3"><div id="add-hours" class="btn btn-sm btn-flat btn-default pull-right" title="Add another hours object.">Add</div></td>
                                            </tr>
                                        </tfoot>

                                    </table>
                                </div>
                            </div>

                        </div>
=======
              <div id="required-fields" class="col-md-6 form-horizontal">

                {% for field in form.fieldsets.left_fields %}
                  <div class="form-group {% if field.errors %}has-error{% endif %}" title="{{ field.help_text }}">
                    <label for="{{ field.id_for_label }}" class="col-sm-4">
                      {{ field.required }}
                      {{ field.label }}{% if field.field.required %} *{% endif %}
                      {% if field.help_text %}
                        <div class="help-block margin-0">{{ field.help_text }}</div>
                      {% endif %}
                    </label>
                    <div class="col-sm-8">
                      {{ field }}
>>>>>>> fe4c16dc
                    </div>
                    {% for e in field.errors %}
                      <div class="col-sm-4"></div>
                      <div class="col-sm-8 help-block text-center">{{ e }}</div>
                    {% endfor %}
                  </div>
                {% endfor %}
              </div>

              <div id="optional-fields" class="col-md-6 form-horizontal">

                {% for field in form.fieldsets.right_fields %}
                  <div class="form-group {% if field.errors %}has-error{% endif %}" title="{{ field.help_text }}">
                    <label for="{{ field.id_for_label }}" class="col-sm-4">
                      {{ field.label }}{% if field.field.required %} *{% endif %}
                      {% if field.help_text %}
                        <div class="help-block margin-0">{{ field.help_text }}</div>
                      {% endif %}
                    </label>
                    <div class="col-sm-8">
                      {{ field }}
                    </div>
                    {% for e in field.errors %}
                      <div class="col-sm-4"></div>
                      <div class="col-sm-8 help-block text-center">{{ e }}</div>
                    {% endfor %}
                  </div>
                {% endfor %}
              </div>
            </div>
            <div class="row">
              {% for field in form.fieldsets.problem_and_safety %}
                <div class="col-sm-6 form-horizontal">
                  <div class="form-group {% if field.errors %}has-error{% endif %}" title="{{ field.help_text }}">
                    <div class="col-sm-12">
                      <label for="{{ field.id_for_label }}" class="">
                        <span>{{ field.label }}{% if field.field.required %} *{% endif %}</span>
                        {% if field.help_text %} - <span class="help-block margin-bottom-0 display-inline-block">{{ field.help_text }}</span>{% endif %}
                      </label>
                      {{ field }}
                      {% for e in field.errors %}
                        <div class="col-sm-12 help-block text-center">{{ e }}</div>
                      {% endfor %}
                    </div>
                  </div>
                </div>
              {% endfor %}
            </div>
            <div class="row">
              <div class="col-sm-12 form-horizontal">
                {% for field in form.fieldsets.work_description %}
                  <div class="form-group {% if field.errors %}has-error{% endif %}" title="{{ field.help_text }}">
                    <div class="col-sm-12">
                      <label for="{{ field.id_for_label }}" class="">
                        <span>{{ field.label }}{% if field.field.required %} *{% endif %}</span>
                        {% if field.help_text %} - <span class="help-block margin-bottom-0 display-inline-block">{{ field.help_text }}</span>{% endif %}
                      </label>
                      {{ field }}
                      {% for e in field.errors %}
                        <div class="col-sm-12 help-block text-center">{{ e }}</div>
                      {% endfor %}
                    </div>
                  </div>
                {% endfor %}
              </div>
            </div>
          </div>
        </div>
      </div>
    </div>

    <div class="row">

      <div class="col-md-4">
        <div class="box">
          <div class="box-header">
            <h3 class="box-title">
              <i class="fa fa-clock-o fa-fw" aria-hidden="true"></i>
              {% trans "Involved Parties and Durations" %}
            </h3>
          </div>
          <div class="box-body">
            <div class="subheading-divider">{% trans "Service Event Durations" %}</div>
            <div class="row margin-bottom-15">
              <div class="col-md-12 form-horizontal">
                {% for field in form.fieldsets.time_fields %}
                  <div class="form-group margin-bottom-5{% if field.errors %}has-error{% endif %}" title="{{ field.help_text }}">
                    <label class="col-md-6" for="TODO">
                      <span>{{ field.label }}</span>
                      - <span class="help-block margin-bottom-0 display-inline-block">({% trans "hh:mm" %})</span>
                    </label>
                    <div class="col-md-6">
                      {{ field }}
                    </div>
                    {% if field.errors %}
                      <div class="col-md-6"></div>
                      <div class="col-md-6">{{ field.errors }}</div>
                    {% endif %}
                  </div>
                {% endfor %}
              </div>
            </div>

            {% if form.fieldsets.g_link_fields.boundfields|length > 0 %}
              <div class="subheading-divider">{% trans "Group Members Involved" %}</div>
              <div class="row margin-bottom-15">
                <div id="g-link-fields" class="col-md-12 form-horizontal">
                  {% for field in form.fieldsets.g_link_fields %}
                    <div class="form-group margin-bottom-5{% if field.errors %}has-error{% endif %}" title="{{ field.field.title }}">
                      <label for="{{ field.id_for_label }}" class="col-sm-6{% if field.field.required %} required{% endif %}">
                        <div>{{ field.label }}</div>
                        {% if field.help_text %}<div class="help-block margin-0 display-inline-block">{{ field.help_text }}</div>{% endif %}
                      </label>
                      <div class="col-sm-6">
                          {{ field }}
                      </div>
                      {% for e in field.errors %}
                        <div class="col-sm-6"></div>
                        <div class="col-sm-6 help-block text-center">{{ e }}</div>
                      {% endfor %}
                    </div>
                  {% endfor %}
                </div>
              </div>
            {% endif %}
            <div class="subheading-divider">{% trans "User and Third Party Work Durations" %}</div>
            <div class="row">
              <div class="col-md-12">
                <table class="table table-hover table-condensed">
                  <thead>
                    {{ hours_formset.management_form }}
                    <tr>
                      <th>{% trans "User or Third Party" %}</th>
                      <th class="max-width-75">{% trans "Time (hh:mm)" %}</th>
                      <th class="max-width-50">{% trans "Delete" %}</th>
                    </tr>
                  </thead>

                  <tbody id="hours-tbody">

                    {% for h_form in hours_formset.forms %}
                      {% if h_form.instance.pk or not h_form.DELETE.widget.attrs.checked %}
                        <tr id="{{ h_form.prefix }}" class="hours-row">
                          {{ h_form.id }}
                          <td class="form-group{% if h_form.user_or_thirdparty.errors %} has-error{% endif %}" >
                            {{ h_form.user_or_thirdparty }}
                            {% for e in h_form.user_or_thirdparty.errors %}
                                <div class="help-block">{{ e }}</div>
                            {% endfor %}
                          </td>
                          <td class="{% if h_form.time.errors %} has-error{% endif %}" title="{{ h_form.time.help_text }}">
                            {{ h_form.time }}
                            {% for e in h_form.time.errors %}
                              <div class="help-block">{{ e }}</div>
                            {% endfor %}
                          </td>
                          <td align="center">
                            {% if h_form.instance.pk %}{{ h_form.DELETE }}{% endif %}
                          </td>
                        </tr>
                      {% endif %}
                    {% endfor %}

                  </tbody>

                  <tfoot>
                    <tr>
                      <td colspan="3"><div id="add-hours" class="btn btn-sm btn-flat btn-default pull-right" title="{% trans "Add another hours object." %}">{% trans "Add" %}</div></td>
                    </tr>
                  </tfoot>

                </table>
              </div>
            </div>

          </div>
        </div>
      </div>

      <div class="col-md-8">
        <div class="box">
          <div class="box-header">
            <h3 class="box-title">
              <i class="fa fa-stack fa-fw">
                <i class="fa fa-pencil-square-o fa-stack-custom-main"></i>
                <i class="fa fa-share fa-rotate-180 fa-stack-custom-sub lower-extra-left info"></i>
              </i>
              {% trans "Return To Service QC" %}
            </h3>
          </div>
          <div class="box-body">
            {{ rtsqa_formset.management_form }}
            {% if perms.service_log.add_returntoserviceqa or rtsqa_formset.forms|length > 0 %}
            <div class="subheading-divider">{% trans "Return To Service QC Required" %}</div>
            <div class="row">
              <div class="col-md-12">

                <table class="table table-hover table-condensed">
                  <thead>
                    <tr>
                      <th style="min-width: 200px;">{% trans "Test List" %}</th>
                      <th>{% trans "Completed" %}</th>
                      <th>{% trans "Pass/Fail" %}</th>
                      <th>{% trans "Review Status" %}</th>
                      <th></th>
                      <th>{% if perms.service_log.delete_returntoserviceqa %}{% trans "Delete" %}{% endif %}</th>
                    </tr>
                  </thead>

                  <tbody id="rtsqa-tbody">

                    {% for f_form in rtsqa_formset.forms %}
                      <tr id="{{ f_form.prefix }}" class="rtsqa-row">
                        {{ f_form.id }}
                        {{ f_form.test_list_instance }}
                        {{ f_form.all_reviewed }}
                        <td  class="form-group{% if f_form.unit_test_collection.errors %} has-error{% endif %}">
                          {{ f_form.unit_test_collection }}
                          {% for e in f_form.unit_test_collection.errors %}
                              <div class="help-block">{{ e }}</div>
                          {% endfor %}
                        </td>
                        <td id="work-completed-{{ f_form.prefix }}"></td>
                        <td id="pass-fail-{{ f_form.prefix }}"></td>
                        <td id="review-{{ f_form.prefix }}"></td>
                        <td id="utc-actions-{{ f_form.prefix }}"></td>
                        <td align="center">{% if perms.service_log.delete_returntoserviceqa and f_form.instance.pk %}{{ f_form.DELETE }}{% endif %}</td>
                      </tr>
                    {% endfor %}

                  </tbody>

                  {% if perms.service_log.add_returntoserviceqa %}
                    <tfoot>
                      <tr>
                        <td colspan="5">
                          <div id="add-rtsqa" class="btn btn-sm btn-flat btn-default pull-right" title="{% trans "Add another RTS QC object." %}">{% trans "Add" %}</div>
                        </td>
                      </tr>
                    </tfoot>
                  {% endif %}

                </table>
              </div>
            </div>
            {% endif %}


            <div class="subheading-divider">{% trans "Comments" %}</div>
            {% if form.instance.pk %}
              <div class="row">
                <div class="col-md-12">
                  {% render_comment_list for form.instance %}
                </div>
              </div>
              <div class="row">
                <div class="col-md-12">
                  {% get_comment_form for form.instance as c_form %}

                  <div id="comment-form">
                      {% csrf_token %}
                      <input id="id_name" maxlength="50" name="name" type="hidden" required="" value="{{ user.username }}">
                      {{ c_form.object_pk }}
                      {{ c_form.content_type }}
                      {{ c_form.security_hash }}
                      {{ c_form.timestamp }}
                      <textarea cols="40" id="id_comment" maxlength="3000" name="comment" rows="2" required="" placeholder="{% trans "Add comment" %}" class="margin-bottom-20 form-control autosize"></textarea>
                  </div>
                  <div class="row">
                    <div class="col-md-12">
                      <div id="post-comment" class="btn btn-flat btn-info btn-sm pull-right disabled">{% trans "Post Comment" %}</div>
                    </div>
                  </div>
                </div>
              </div>
            {% else %}
              {% with form.qafollowup_comments as field %}
                <div class="form-group {% if field.errors %}has-error{% endif %}" title="{{ field.help_text }}">
                  <div class="col-sm-12">
                    <label for="{{ field.id_for_label }}" class="">
                      <span>{{ field.label }}</span>
                      {% if field.help_text %} - <span class="help-block margin-bottom-0 display-inline-block">{{ field.help_text }}</span>{% endif %}
                    </label>
                    {{ field }}
                    {% for e in field.errors %}
                      <div class="col-sm-12 help-block text-center">{{ e }}</div>
                    {% endfor %}
                  </div>
                </div>
              {% endwith %}
            {% endif %}
          </div>
        </div>
      </div>
    </div>

    <div class="row">
      <div class="col-md-4">
        <div class="box">
          <div class="box-header">
            <h3 class="box-title{% if form.se_attachments.errors %} has-error{% endif %}">
              <i class="fa fa-cog fa-fw" aria-hidden="true"></i>
              {% trans "Attachments" %}
            </h3>
          </div>
          <div class="box-body">
            <div class="row">
              <div class="col-sm-12">
                <table id="attach-table" class="table table-responsive table-condensed">
                  <thead>
                    <tr>
                      <th>{% trans "Filename" %}</th>
                      <th>{% trans "Delete" %}</th>
                    </tr>
                  </thead>
                  <tbody>
                    {{ form.se_attachments_delete_ids }}
                    {% if form.instance.id %}
                      {% for attach in form.instance.attachment_set.all %}
                        <tr>
                          <td><i class="fa fa-paperclip fa-fw" aria-hidden="true"></i>{{ attach | attachment_link }}</td>
                          <td align="center"><input type="checkbox" name="attach-{{ attach.id }}-DELETE" id="attach-{{ attach.id }}-DELETE" class="attach-delete" value="{{ attach.id }}"></td>
                        </tr>
                      {% endfor %}
                    {% endif %}
                  </tbody>
                  <tfoot id="se-attachment-names"></tfoot>
                </table>
              </div>
            </div>
          </div>
          <div class="box-footer">

            {% if perms.attachments.add_attachment %}
              <div class="form-group{% if form.se_attachments.errors %} has-error{% endif %}">
                {% for error in form.se_attachments.errors %}
                  <div class="col-sm-12 help-block text-center">{{ error }}</div>
                {% endfor %}
              </div>
              <label class="qa-input btn btn-default btn-sm btn-flat pull-right" title="{% trans "Click to add attachments. (Hold Ctrl or Cmd in the dialog to include multiple attachments)" %}">
                {% trans "Browse " %} {{ form.se_attachments }}
              </label>
            {% endif %}
          </div>
        </div>
      </div>

      {% if USE_PARTS %}
        <div class="col-md-8">
          <div class="box">
            <div class="box-header">
              <h3 class="box-title">
                <i class="fa fa-cog fa-fw" aria-hidden="true"></i>
                {% trans "Parts Used" %}
              </h3>
            </div>
            <div class="box-body">
              <div class="row">
                <div class="col-md-12">
                  <table class="table table-striped table-hover table-condensed">

                    <thead>
                      {{ part_used_formset.management_form }}
                      <tr>
                        <th class="width-500">{% trans "Part" %}</th>
                        <th>{% trans "Quantity" %}</th>
                        <th class="min-width-100">{% trans "From Storage" %}</th>
                        <th>{% trans "Delete" %}</th>
                      </tr>
                    </thead>

                    <tbody id="parts-used-tbody">

                      {% for pu_form in part_used_formset.forms %}

                        <tr id="{{ pu_form.prefix }}">
                          {{ pu_form.id }}
                          <td id="part-{{ pu_form.prefix }}" class="form-group align-top{% if pu_form.part.errors %} has-error{% endif %}" title="{{ pu_form.part.help_text }}">
                            {{ pu_form.part }}
                            {% for e in pu_form.part.errors %}
                              <div class="help-block">{{ e }}</div>
                            {% endfor %}
                          </td>

                          <td id="quantity-{{ pu_form.prefix }}" class="align-top{% if pu_form.quantity.errors %} has-error{% endif %}">
                            {{ pu_form.quantity }}
                            {% for e in pu_form.quantity.errors %}
                              <div class="help-block">{{ e }}</div>
                            {% endfor %}
                          </td>
                          <td id="from_storage-{{ pu_form.prefix }}" class="align-top{% if pu_form.from_storage.errors %} has-error{% endif %}">
                            {{ pu_form.from_storage }}
                            {% for e in pu_form.from_storage.errors %}
                              <div class="help-block">{{ e }}</div>
                            {% endfor %}
                          </td>

                          <td align="center">{% if pu_form.instance.pk %}{{ pu_form.DELETE }}{% endif %}</td>
                        </tr>
                      {% endfor %}

                    </tbody>

                    <tfoot>
                      <tr>
                        <td colspan="4"><div id="add-part" class="btn btn-default btn-flat btn-sm pull-right">{% trans "Add" %}</div></td>
                      </tr>
                    </tfoot>

                  </table>
                </div>
              </div>
            </div>
          </div>
        </div>
      {% endif %}
    </div>

    <div class="row">
      <div class="col-md-12">
        <button class="btn btn-flat btn-primary service-save pull-right">{% trans "Save" %}</button>
          {% if perms.service_log.delete_service_event and form.instance.id %}
            <a href="{% url 'se_delete' pk=form.instance.id %}" class="btn btn-flat btn-default service-delete pull-left">{% trans "Delete" %}</a>
          {% endif %}
      </div>
    </div>
  </div>
</form>

{% if form.instance.id %}
  <div class="max-width-lg margin-top-30">
    <div class="row">
      <div class="col-md-12">
        <div class="box">

          <div class="box-header">
            <h4 class="box-title">
              {% blocktrans with service_event_id=form.instance.id %}
                Service Log For Service Event {{ service_event_id }}
              {% endblocktrans %}
            </h4>
          </div>

          <div class="box-body">
            <div class="row">
              <div class="col-md-12">
                <ul class="timeline timeline-custom">
                  {% for log in service_logs %}
                    {% render_log log user False True %}
                  {% endfor %}
                </ul>
              </div>
            </div>
          </div>
        </div>
    </div>
  </div>
</div>
{% endif %}

<div id="tli_initiated_display_template" style="display: none;">
  <div id="tli_initiated_display" class="col-md-12">
    <span class="label-group">__pass-fail__</span>
    <span class="label-group">__utc-rev__</span>
    <div class="btn-group margin-left-5">
      <a id="view-tli-btn"
        class="btn btn-default btn-xs btn-flat"
        href="{% url 'view_test_list_instance' %}__tli-id__"
        title="{% trans "View test list" %}"
      >{% trans "View" %}</a>
      <a class="btn btn-default btn-xs btn-flat new-tab-link"
        href="{% url 'view_test_list_instance' %}__tli-id__"
        target="_blank"
        title="{% trans "New tab: view test list" %}"
      >
        <i class="fa fa-chevron-right" aria-hidden="true"></i>
      </a>
    </div>
    <span class="pull-right">__utc-date__</span>
  </div>
</div>

<table style="display: none;">
  <tbody id="empty-hours-form">
    {% with hours_formset.empty_form as h_form %}
      <tr id="hours-__prefix__" class="hours-row">
        {{ h_form.id }}
        <td>{{ h_form.user_or_thirdparty }}</td>
        <td>{{ h_form.time }}</td>
        <td></td>
      </tr>
    {% endwith %}
  </tbody>
</table>

<table style="display: none;">
  <tbody id="empty-rtsqa-form">
    {% with rtsqa_formset.empty_form as f_form %}
      <tr id="rtsqa-__prefix__">
        {{ f_form.id }}
        {{ f_form.test_list_instance }}
        {{ f_form.all_reviewed }}
        <td class="form-group">{{ f_form.unit_test_collection }}</td>
        <td id="work-completed-rtsqa-__prefix__"></td>
        <td id="pass-fail-rtsqa-__prefix__"></td>
        <td id="review-rtsqa-__prefix__"></td>
        <td id="utc-actions-rtsqa-__prefix__"></td>
        <td></td>
      </tr>
    {% endwith %}
  </tbody>
</table>

<table style="display: none;">
  <tbody id="empty-parts-form">
    {% with part_used_formset.empty_form as pu_form %}
      <tr id="parts-__prefix__">
        {{ pu_form.id }}
        <td class="form-group align-top" title="{{ pu_form.part.help_text }}">{{ pu_form.part }}</td>
        <td class="form-group align-top">{{ pu_form.quantity }}</td>
        <td class="form-group align-top">{{ pu_form.from_storage }}</td>
        <td></td>
      </tr>
    {% endwith %}
  </tbody>
</table>

<div id="utc-actions-template" style="display: none;">
  <div class="__prefix__-hider" style="display: none;">
    {% if perms.qa.add_testlistinstance %}

      <a id="select-tli-__prefix__"
          title="Click to choose the performed return to service test list instance"
          class="btn btn-default btn-xs btn-flat select-tli new-tab-link"
          data-link="{% url 'tli_select' %}/__utc-id__/__prefix__/"
      >
        {% trans "Performed" %}
        <i class="fa fa-chevron-right margin-left-5" aria-hidden="true"></i>
      </a>
    {% endif %}
    {% if perms.qa.can_review %}
      <div id="__prefix__-review-btn" class="btn-group review-btn __prefix__-hider" style="display: none;">
        <a id="review-tli-__prefix__"
            class="btn btn-default btn-xs btn-flat review-tli new-tab-link"
            data-link="{% url 'review_test_list_instance' %}/__prefix__/__tli-id__/"
            title="{% trans "New tab: click to review this test list" %}"
        >
          {% trans "Review" %}
          <i class="fa fa-chevron-right margin-left-5" aria-hidden="true"></i>
        </a>
      </div>
    {% endif %}
  </div>
</div>

<script id="attach-template" type="text/template">
  <div class="col-sm-6">
    <div class="row">
      <div class="col-sm-6">
        <a target="_blank" href="<%= a.url %>">
          <img class="img-responsive" src="<%= a.url %>" alt="<%= a.name %>"/>
        </a>
      </div>
      <div class="col-sm-6">
        <dl>
          <dt>{% trans "File" %}</dt>
          <dd>
              <a target="_blank" href="<%= a.url %>"><%= a.name %></a>
          </dd>

          <dt>{% trans "Size" %}</dt>
          <dd><%= a.size %></dd>
        </dl>
      </div>
    </div>
  </div>
</script>

{% endblock body %}<|MERGE_RESOLUTION|>--- conflicted
+++ resolved
@@ -7,15 +7,15 @@
 {% load attach_tags %}
 {% load comments %}
 
-{% block head_title %}{% trans "Service Event" %}{% endblock %}
+{% block head_title %}Service Event{% endblock %}
 
 {% block extra_css %}
-  {{ block.super }}
-  <link href="{{ STATIC_URL }}select2/css/select2.min.css?v={{ VERSION }}" rel="stylesheet">
-  <link href="{{ STATIC_URL }}qatrack_core/css/tables.css?v={{ VERSION }}" rel="stylesheet">
-  <link href="{{ STATIC_URL }}qatrack_core/css/custom-select2.css?v={{ VERSION }}" rel="stylesheet">
-  <link href="{{ STATIC_URL }}flatpickr/css/flatpickr.css?v={{ VERSION }}" rel="stylesheet">
-  <link href="{{ STATIC_URL }}qatrack_core/css/flatpickr-custom.css?v={{ VERSION }}" rel="stylesheet">
+    {{ block.super }}
+    <link href="{{ STATIC_URL }}select2/css/select2.min.css?v={{ VERSION }}" rel="stylesheet">
+    <link href="{{ STATIC_URL }}qatrack_core/css/tables.css?v={{ VERSION }}" rel="stylesheet">
+    <link href="{{ STATIC_URL }}qatrack_core/css/custom-select2.css?v={{ VERSION }}" rel="stylesheet">
+    <link href="{{ STATIC_URL }}flatpickr/css/flatpickr.css?v={{ VERSION }}" rel="stylesheet">
+    <link href="{{ STATIC_URL }}qatrack_core/css/flatpickr-custom.css?v={{ VERSION }}" rel="stylesheet">
 {% endblock extra_css %}
 
 {% block extra_js %}
@@ -28,108 +28,184 @@
 {% endblock extra_js %}
 
 {% block require_javascript %}
-  require(['sl_se']);
+    require(['sl_se']);
 {% endblock require_javascript %}
 
 {% block body %}
 
-<form id="service-event-form" action="" method="post" novalidate enctype="multipart/form-data">
-  {% csrf_token %}
-  <div class="max-width-lg">
-    <div class="row">
-      <div class="col-md-4">
-        {% if form.instance.id %}
-          <h3 class="no-margin-top">
-            {% blocktrans with service_event_id=form.instance.id %}
-              Edit Service Event {{ service_event_id }}
-            {% endblocktrans %}
-          </h3>
-        {% else %}
-          <h3 class="no-margin-top">{% trans "Create Service Event" %}</h3>
-        {% endif %}
-
-        {% for field in form.fieldsets.service_status %}
-          <div class="form-horizontal">
-            <div class="form-group {% if field.errors %}has-error{% endif %}">
-              <label for="{{ field.id_for_label }}" class="col-sm-5">{{ field.label }}</label>
-              <div class="col-sm-7">
-                {{ field }}
-              </div>
-              {% for e in field.errors %}
-                <div class="col-sm-12 help-block text-center">{{ e }}</div>
-              {% endfor %}
+    <form id="service-event-form" action="" method="post" novalidate enctype="multipart/form-data">
+        {% csrf_token %}
+        <div class="max-width-lg">
+            <div class="row">
+                <div class="col-md-4">
+                    {% if form.instance.id %}
+                        <h3 class="no-margin-top">Edit Service Event {{ form.instance.id }}</h3>
+                    {% else %}
+                        <h3 class="no-margin-top">Create Service Event</h3>
+                    {% endif %}
+                    {% for field in form.fieldsets.service_status %}
+                        <div class="form-horizontal">
+                            <div class="form-group {% if field.errors %}has-error{% endif %}">
+                                <label for="{{ field.id_for_label }}" class="col-sm-5">{{ field.label }}</label>
+                                <div class="col-sm-7">
+                                    {{ field }}
+                                </div>
+                                {% for e in field.errors %}
+                                    <div class="col-sm-12 help-block text-center">{{ e }}</div>
+                                {% endfor %}
+                            </div>
+                        </div>
+                    {% endfor %}
+                </div>
+                <div class="col-md-7">
+                    {% if form.instance.id %}
+                        <div class="col-sm-4">
+                            <dl>
+                                <dt>Created:</dt>
+                                <dd>
+                                    <div>{{ form.instance.datetime_created }}</div>
+                                    <div>by {{ form.instance.user_created_by|get_user_name }}</div>
+                                </dd>
+                            </dl>
+                        </div>
+                        {% if form.instance.datetime_modified %}
+                            <div class="col-sm-4">
+                                <dl>
+                                    <dt>Modified:</dt>
+                                    <dd>
+                                        <div>{{ form.instance.datetime_modified }}</div>
+                                        <div>by {{ form.instance.user_modified_by|get_user_name }}</div>
+                                    </dd>
+                                </dl>
+                            </div>
+                        {% endif %}
+                        {% if form.instance.datetime_status_changed %}
+                            <div class="col-sm-4">
+                                <dl>
+                                    <dt>Status Changed:</dt>
+                                    <dd>
+                                        <div>{{ form.instance.datetime_status_changed }}</div>
+                                        <div>by
+                                            {% if form.instance.user_status_changed_by %}
+                                                {{ form.instance.user_status_changed_by|get_user_name }}
+                                            {% else %}
+                                                System
+                                            {% endif %}
+                                        </div>
+                                    </dd>
+                                </dl>
+                            </div>
+                        {% endif %}
+                    {% endif %}
+                </div>
+                <div class="col-sm-1">
+                    <button class="btn btn-flat btn-primary service-save pull-right">Save</button>
+                </div>
             </div>
-          </div>
-        {% endfor %}
-      </div>
-      <div class="col-md-7">
-        {% if form.instance.id %}
-          <div class="col-sm-4">
-            <dl>
-              <dt>{% trans "Created" %}:</dt>
-              <dd>
-                <div>{{ form.instance.datetime_created }}</div>
-                <div>by {{ form.instance.user_created_by|get_user_name }}</div>
-              </dd>
-            </dl>
-          </div>
-          {% if form.instance.datetime_modified %}
-            <div class="col-sm-4">
-              <dl>
-                <dt>{% trans "Modified" %}:</dt>
-                <dd>
-                  <div>{{ form.instance.datetime_modified }}</div>
-                  <div>
-                    {% blocktrans with username=form.instance.user_modified_by|get_user_name %}by {{ username }}{% endblocktrans %}
-                  </div>
-                </dd>
-              </dl>
+
+            <div class="row">
+                <div class="col-md-12">
+                    <div class="box">
+                        <div class="box-header">
+
+                        </div>
+                        <div class="box-body">
+                            <div class="row" style="display: none;">
+
+                                {% for field in form.fieldsets.hidden_fields %}
+                                    {{ field }}
+                                    {% if field.errors %}
+                                        {{ field.errors }}
+                                    {% endif %}
+                                {% endfor %}
+                                <input id="instance-id" type="hidden" readonly="readonly" value="{% if form.instance.pk %}{{ form.instance.pk }}{% endif %}">
+                            </div>
+                            <div class="row">
+                                <div id="required-fields" class="col-md-6 form-horizontal">
+
+                                    {% for field in form.fieldsets.left_fields %}
+                                        <div class="form-group {% if field.errors %}has-error{% endif %}" title="{{ field.help_text }}">
+                                            <label for="{{ field.id_for_label }}" class="col-sm-4">
+                                            {{ field.required }}
+                                                {{ field.label }}{% if field.field.required %} *{% endif %}
+                                                {% if field.help_text %}
+                                                    <div class="help-block margin-0">{{ field.help_text }}</div>
+                                                {% endif %}
+                                            </label>
+                                            <div class="col-sm-8">
+                                                {{ field }}
+                                            </div>
+                                            {% for e in field.errors %}
+                                                <div class="col-sm-4"></div>
+                                                <div class="col-sm-8 help-block text-center">{{ e }}</div>
+                                            {% endfor %}
+                                        </div>
+                                    {% endfor %}
+                                </div>
+
+                                <div id="optional-fields" class="col-md-6 form-horizontal">
+
+                                    {% for field in form.fieldsets.right_fields %}
+                                        <div class="form-group {% if field.errors %}has-error{% endif %}" title="{{ field.help_text }}">
+                                            <label for="{{ field.id_for_label }}" class="col-sm-4">
+                                                {{ field.label }}{% if field.field.required %} *{% endif %}
+                                                {% if field.help_text %}
+                                                    <div class="help-block margin-0">{{ field.help_text }}</div>
+                                                {% endif %}
+                                            </label>
+                                            <div class="col-sm-8">
+                                                {{ field }}
+                                            </div>
+                                            {% for e in field.errors %}
+                                                <div class="col-sm-4"></div>
+                                                <div class="col-sm-8 help-block text-center">{{ e }}</div>
+                                            {% endfor %}
+                                        </div>
+                                    {% endfor %}
+                                </div>
+                            </div>
+                            <div class="row">
+                                {% for field in form.fieldsets.problem_and_safety %}
+                                    <div class="col-sm-6 form-horizontal">
+                                        <div class="form-group {% if field.errors %}has-error{% endif %}" title="{{ field.help_text }}">
+                                            <div class="col-sm-12">
+                                                <label for="{{ field.id_for_label }}" class="">
+                                                    <span>{{ field.label }}{% if field.field.required %} *{% endif %}</span>
+                                                    {% if field.help_text %} - <span class="help-block margin-bottom-0 display-inline-block">{{ field.help_text }}</span>{% endif %}
+                                                </label>
+                                                {{ field }}
+                                                {% for e in field.errors %}
+                                                    <div class="col-sm-12 help-block text-center">{{ e }}</div>
+                                                {% endfor %}
+                                            </div>
+                                        </div>
+                                    </div>
+                                {% endfor %}
+                            </div>
+                            <div class="row">
+                                <div class="col-sm-12 form-horizontal">
+                                    {% for field in form.fieldsets.work_description %}
+                                        <div class="form-group {% if field.errors %}has-error{% endif %}" title="{{ field.help_text }}">
+                                            <div class="col-sm-12">
+                                                <label for="{{ field.id_for_label }}" class="">
+                                                    <span>{{ field.label }}{% if field.field.required %} *{% endif %}</span>
+                                                    {% if field.help_text %} - <span class="help-block margin-bottom-0 display-inline-block">{{ field.help_text }}</span>{% endif %}
+                                                </label>
+                                                {{ field }}
+                                                {% for e in field.errors %}
+                                                    <div class="col-sm-12 help-block text-center">{{ e }}</div>
+                                                {% endfor %}
+                                            </div>
+                                        </div>
+                                    {% endfor %}
+                                </div>
+                            </div>
+                        </div>
+                    </div>
+                </div>
             </div>
-          {% endif %}
-          {% if form.instance.datetime_status_changed %}
-            <div class="col-sm-4">
-              <dl>
-                <dt>{% trans "Status Changed" %}:</dt>
-                <dd>
-                <div>{{ form.instance.datetime_status_changed }}</div>
-                <div>
-                  {% if form.instance.user_status_changed_by %}
-                    {% blocktrans with username=form.instance.user_status_changed_by|get_user_name %}
-                      by {{ username }}
-                    {% endblocktrans %}
-                  {% else %}
-                    {% trans "by System" %}
-                  {% endif %}
-                </div>
-                </dd>
-              </dl>
-            </div>
-          {% endif %}
-        {% endif %}
-      </div>
-      <div class="col-sm-1">
-        <button class="btn btn-flat btn-primary service-save pull-right">{% trans "Save" %}</button>
-      </div>
-    </div>
-
-    <div class="row">
-      <div class="col-md-12">
-        <div class="box">
-          <div class="box-header"></div>
-          <div class="box-body">
-            <div class="row" style="display: none;">
-
-              {% for field in form.fieldsets.hidden_fields %}
-                {{ field }}
-                {% if field.errors %}
-                  {{ field.errors }}
-                {% endif %}
-              {% endfor %}
-              <input id="instance-id" type="hidden" readonly="readonly" value="{% if form.instance.pk %}{{ form.instance.pk }}{% endif %}">
-            </div>
 
             <div class="row">
-<<<<<<< HEAD
 
                 <div class="col-md-4">
                     <div class="box">
@@ -235,597 +311,409 @@
                             </div>
 
                         </div>
-=======
-              <div id="required-fields" class="col-md-6 form-horizontal">
-
-                {% for field in form.fieldsets.left_fields %}
-                  <div class="form-group {% if field.errors %}has-error{% endif %}" title="{{ field.help_text }}">
-                    <label for="{{ field.id_for_label }}" class="col-sm-4">
-                      {{ field.required }}
-                      {{ field.label }}{% if field.field.required %} *{% endif %}
-                      {% if field.help_text %}
-                        <div class="help-block margin-0">{{ field.help_text }}</div>
-                      {% endif %}
-                    </label>
-                    <div class="col-sm-8">
-                      {{ field }}
->>>>>>> fe4c16dc
                     </div>
-                    {% for e in field.errors %}
-                      <div class="col-sm-4"></div>
-                      <div class="col-sm-8 help-block text-center">{{ e }}</div>
-                    {% endfor %}
-                  </div>
-                {% endfor %}
-              </div>
-
-              <div id="optional-fields" class="col-md-6 form-horizontal">
-
-                {% for field in form.fieldsets.right_fields %}
-                  <div class="form-group {% if field.errors %}has-error{% endif %}" title="{{ field.help_text }}">
-                    <label for="{{ field.id_for_label }}" class="col-sm-4">
-                      {{ field.label }}{% if field.field.required %} *{% endif %}
-                      {% if field.help_text %}
-                        <div class="help-block margin-0">{{ field.help_text }}</div>
-                      {% endif %}
-                    </label>
-                    <div class="col-sm-8">
-                      {{ field }}
+                </div>
+
+                <div class="col-md-8">
+                    <div class="box">
+                        <div class="box-header">
+                            <h3 class="box-title">
+                                <i class="fa fa-stack fa-fw">
+                                    <i class="fa fa-pencil-square-o fa-stack-custom-main"></i>
+                                    <i class="fa fa-share fa-rotate-180 fa-stack-custom-sub lower-extra-left info"></i>
+                                </i>
+                                Return To Service QC
+                            </h3>
+                        </div>
+                        <div class="box-body">
+                            {{ rtsqa_formset.management_form }}
+                            {% if perms.service_log.add_returntoserviceqa or rtsqa_formset.forms|length > 0 %}
+                                <div class="subheading-divider">Return To Service QC Required</div>
+                                <div class="row">
+                                    <div class="col-md-12">
+
+                                        <table class="table table-hover table-condensed">
+                                            <thead>
+                                                <tr>
+                                                    <th style="min-width: 200px;">Test List</th>
+                                                    <th>Completed</th>
+                                                    <th>Pass/Fail</th>
+                                                    <th>Review Status</th>
+                                                    <th></th>
+                                                    <th>{% if perms.service_log.delete_returntoserviceqa %}Delete{% endif %}</th>
+                                                </tr>
+                                            </thead>
+
+                                            <tbody id="rtsqa-tbody">
+
+                                                {% for f_form in rtsqa_formset.forms %}
+                                                    <tr id="{{ f_form.prefix }}" class="rtsqa-row">
+                                                        {{ f_form.id }}
+                                                        {{ f_form.test_list_instance }}
+                                                        {{ f_form.all_reviewed }}
+                                                        <td  class="form-group{% if f_form.unit_test_collection.errors %} has-error{% endif %}">
+                                                            {{ f_form.unit_test_collection }}
+                                                            {% for e in f_form.unit_test_collection.errors %}
+                                                                <div class="help-block">{{ e }}</div>
+                                                            {% endfor %}
+                                                        </td>
+                                                        <td id="work-completed-{{ f_form.prefix }}"></td>
+                                                        <td id="pass-fail-{{ f_form.prefix }}"></td>
+                                                        <td id="review-{{ f_form.prefix }}"></td>
+                                                        <td id="utc-actions-{{ f_form.prefix }}"></td>
+                                                        <td align="center">{% if perms.service_log.delete_returntoserviceqa and f_form.instance.pk %}{{ f_form.DELETE }}{% endif %}</td>
+                                                    </tr>
+                                                {% endfor %}
+
+                                            </tbody>
+
+                                            {% if perms.service_log.add_returntoserviceqa %}
+                                                <tfoot>
+                                                    <tr><td colspan="5">
+                                                        <div id="add-rtsqa" class="btn btn-sm btn-flat btn-default pull-right" title="Add another RTS QC object.">Add</div>
+                                                    </td></tr>
+                                                </tfoot>
+                                            {% endif %}
+
+                                        </table>
+                                    </div>
+                                </div>
+                            {% endif %}
+
+
+                            <div class="subheading-divider">Comments</div>
+                            {% if form.instance.pk %}
+                                <div class="row">
+                                    <div class="col-md-12">
+                                        {% render_comment_list for form.instance %}
+                                    </div>
+                                </div>
+                                <div class="row">
+                                    <div class="col-md-12">
+                                        {% get_comment_form for form.instance as c_form %}
+
+                                        <div id="comment-form">
+                                            {% csrf_token %}
+                                            <input id="id_name" maxlength="50" name="name" type="hidden" required="" value="{{ user.username }}">
+                                            {{ c_form.object_pk }}
+                                            {{ c_form.content_type }}
+                                            {{ c_form.security_hash }}
+                                            {{ c_form.timestamp }}
+                                            <textarea cols="40" id="id_comment" maxlength="3000" name="comment" rows="2" required="" placeholder="Add comment" class="margin-bottom-20 form-control autosize"></textarea>
+                                        </div>
+                                        <div class="row">
+                                            <div class="col-md-12">
+                                                <div id="post-comment" class="btn btn-flat btn-info btn-sm pull-right disabled">Post Comment</div>
+                                            </div>
+                                        </div>
+                                    </div>
+                                </div>
+                            {% else %}
+                                {% with form.qafollowup_comments as field %}
+                                    <div class="form-group {% if field.errors %}has-error{% endif %}" title="{{ field.help_text }}">
+                                        <div class="col-sm-12">
+                                            <label for="{{ field.id_for_label }}" class="">
+                                                <span>{{ field.label }}</span>
+                                                {% if field.help_text %} - <span class="help-block margin-bottom-0 display-inline-block">{{ field.help_text }}</span>{% endif %}
+                                            </label>
+                                            {{ field }}
+                                            {% for e in field.errors %}
+                                                <div class="col-sm-12 help-block text-center">{{ e }}</div>
+                                            {% endfor %}
+                                        </div>
+                                    </div>
+                                {% endwith %}
+                            {% endif %}
+
+
+
+                        </div>
                     </div>
-                    {% for e in field.errors %}
-                      <div class="col-sm-4"></div>
-                      <div class="col-sm-8 help-block text-center">{{ e }}</div>
-                    {% endfor %}
-                  </div>
-                {% endfor %}
-              </div>
+                </div>
             </div>
+
             <div class="row">
-              {% for field in form.fieldsets.problem_and_safety %}
-                <div class="col-sm-6 form-horizontal">
-                  <div class="form-group {% if field.errors %}has-error{% endif %}" title="{{ field.help_text }}">
-                    <div class="col-sm-12">
-                      <label for="{{ field.id_for_label }}" class="">
-                        <span>{{ field.label }}{% if field.field.required %} *{% endif %}</span>
-                        {% if field.help_text %} - <span class="help-block margin-bottom-0 display-inline-block">{{ field.help_text }}</span>{% endif %}
-                      </label>
-                      {{ field }}
-                      {% for e in field.errors %}
-                        <div class="col-sm-12 help-block text-center">{{ e }}</div>
-                      {% endfor %}
+                <div class="col-md-4">
+                    <div class="box">
+                        <div class="box-header">
+                            <h3 class="box-title{% if form.se_attachments.errors %} has-error{% endif %}">
+                                <i class="fa fa-cog fa-fw" aria-hidden="true"></i>
+                                Attachments
+                            </h3>
+                        </div>
+                        <div class="box-body">
+                            <div class="row">
+                                <div class="col-sm-12">
+                                    <table id="attach-table" class="table table-responsive table-condensed">
+                                        <thead>
+                                            <tr>
+                                                <th>Filename</th>
+                                                <th>Delete</th>
+                                            </tr>
+                                        </thead>
+                                        <tbody>
+                                            {{ form.se_attachments_delete_ids }}
+                                            {% if form.instance.id %}
+                                                {% for attach in form.instance.attachment_set.all %}
+                                                    <tr>
+                                                        <td><i class="fa fa-paperclip fa-fw" aria-hidden="true"></i>{{ attach | attachment_link }}</td>
+                                                        <td align="center"><input type="checkbox" name="attach-{{ attach.id }}-DELETE" id="attach-{{ attach.id }}-DELETE" class="attach-delete" value="{{ attach.id }}"></td>
+                                                    </tr>
+                                                {% endfor %}
+                                            {% endif %}
+                                        </tbody>
+                                        <tfoot id="se-attachment-names"></tfoot>
+                                    </table>
+                                </div>
+                            </div>
+                        </div>
+                        <div class="box-footer">
+
+                            {% if perms.attachments.add_attachment %}
+                                <div class="form-group{% if form.se_attachments.errors %} has-error{% endif %}">
+                                    {% for error in form.se_attachments.errors %}
+                                        <div class="col-sm-12 help-block text-center">{{ error }}</div>
+                                    {% endfor %}
+                                </div>
+                                <label class="qa-input btn btn-default btn-sm btn-flat pull-right" title="Click to add attachments. (Hold Ctrl or Cmd in the dialog to include multiple attachments)">
+                                    Browse {{ form.se_attachments }}
+                                </label>
+                            {% endif %}
+                        </div>
                     </div>
-                  </div>
-                </div>
-              {% endfor %}
+                </div>
+
+                {% if USE_PARTS %}
+                    <div class="col-md-8">
+                        <div class="box">
+                            <div class="box-header">
+                                <h3 class="box-title">
+                                    <i class="fa fa-cog fa-fw" aria-hidden="true"></i>
+                                    Parts Used
+                                </h3>
+                            </div>
+                            <div class="box-body">
+                                <div class="row">
+                                    <div class="col-md-12">
+                                        <table class="table table-striped table-hover table-condensed">
+
+                                            <thead>
+                                                {{ part_used_formset.management_form }}
+                                                <tr>
+                                                    <th class="width-500">Part</th>
+                                                    <th>Quantity</th>
+                                                    <th class="min-width-100">From Storage</th>
+                                                    <th>Delete</th>
+                                                </tr>
+                                            </thead>
+
+                                            <tbody id="parts-used-tbody">
+
+                                                {% for pu_form in part_used_formset.forms %}
+
+                                                    <tr id="{{ pu_form.prefix }}">
+                                                        {{ pu_form.id }}
+                                                        <td id="part-{{ pu_form.prefix }}" class="form-group align-top{% if pu_form.part.errors %} has-error{% endif %}" title="{{ pu_form.part.help_text }}">
+                                                            {{ pu_form.part }}
+                                                            {% for e in pu_form.part.errors %}
+                                                                <div class="help-block">{{ e }}</div>
+                                                            {% endfor %}
+                                                        </td>
+
+                                                        <td id="quantity-{{ pu_form.prefix }}" class="align-top{% if pu_form.quantity.errors %} has-error{% endif %}">
+                                                            {{ pu_form.quantity }}
+                                                            {% for e in pu_form.quantity.errors %}
+                                                                <div class="help-block">{{ e }}</div>
+                                                            {% endfor %}
+                                                        </td>
+                                                        <td id="from_storage-{{ pu_form.prefix }}" class="align-top{% if pu_form.from_storage.errors %} has-error{% endif %}">
+                                                            {{ pu_form.from_storage }}
+                                                            {% for e in pu_form.from_storage.errors %}
+                                                                <div class="help-block">{{ e }}</div>
+                                                            {% endfor %}
+                                                        </td>
+
+                                                        <td align="center">{% if pu_form.instance.pk %}{{ pu_form.DELETE }}{% endif %}</td>
+                                                    </tr>
+                                                {% endfor %}
+
+                                            </tbody>
+
+                                            <tfoot>
+                                                <tr>
+                                                    <td colspan="4"><div id="add-part" class="btn btn-default btn-flat btn-sm pull-right">Add</div></td>
+                                                </tr>
+                                            </tfoot>
+
+                                        </table>
+                                    </div>
+                                </div>
+                            </div>
+                        </div>
+                    </div>
+                {% endif %}
             </div>
+
             <div class="row">
-              <div class="col-sm-12 form-horizontal">
-                {% for field in form.fieldsets.work_description %}
-                  <div class="form-group {% if field.errors %}has-error{% endif %}" title="{{ field.help_text }}">
-                    <div class="col-sm-12">
-                      <label for="{{ field.id_for_label }}" class="">
-                        <span>{{ field.label }}{% if field.field.required %} *{% endif %}</span>
-                        {% if field.help_text %} - <span class="help-block margin-bottom-0 display-inline-block">{{ field.help_text }}</span>{% endif %}
-                      </label>
-                      {{ field }}
-                      {% for e in field.errors %}
-                        <div class="col-sm-12 help-block text-center">{{ e }}</div>
-                      {% endfor %}
+                <div class="col-md-12">
+                    <button class="btn btn-flat btn-primary service-save pull-right">Save</button>
+                    {% if perms.service_log.delete_service_event and form.instance.id %}
+{#                        <div href="#" class="btn btn-flat btn-default service-delete pull-left" data-toggle="modal" data-target="#delete-modal">Delete</div>#}
+                        <a href="{% url 'se_delete' pk=form.instance.id %}" class="btn btn-flat btn-default service-delete pull-left">Delete</a>
+                    {% endif %}
+                </div>
+            </div>
+        </div>
+    </form>
+
+    {% if form.instance.id %}
+        <div class="max-width-lg margin-top-30">
+            <div class="row">
+                <div class="col-md-12">
+                    <div class="box">
+                        <div class="box-header">
+                            <h4 class="box-title">Service Log For Service Event {{ form.instance.id }} </h4>
+                        </div>
+                        <div class="box-body">
+                            <div class="row">
+                                <div class="col-md-12">
+                                    <ul class="timeline timeline-custom">
+                                        {% for log in service_logs %}
+                                            {% render_log log user False True %}
+                                        {% endfor %}
+                                    </ul>
+                                </div>
+                            </div>
+                        </div>
                     </div>
-                  </div>
-                {% endfor %}
-              </div>
+                </div>
             </div>
-          </div>
         </div>
-      </div>
-    </div>
-
-    <div class="row">
-
-      <div class="col-md-4">
-        <div class="box">
-          <div class="box-header">
-            <h3 class="box-title">
-              <i class="fa fa-clock-o fa-fw" aria-hidden="true"></i>
-              {% trans "Involved Parties and Durations" %}
-            </h3>
-          </div>
-          <div class="box-body">
-            <div class="subheading-divider">{% trans "Service Event Durations" %}</div>
-            <div class="row margin-bottom-15">
-              <div class="col-md-12 form-horizontal">
-                {% for field in form.fieldsets.time_fields %}
-                  <div class="form-group margin-bottom-5{% if field.errors %}has-error{% endif %}" title="{{ field.help_text }}">
-                    <label class="col-md-6" for="TODO">
-                      <span>{{ field.label }}</span>
-                      - <span class="help-block margin-bottom-0 display-inline-block">({% trans "hh:mm" %})</span>
-                    </label>
-                    <div class="col-md-6">
-                      {{ field }}
-                    </div>
-                    {% if field.errors %}
-                      <div class="col-md-6"></div>
-                      <div class="col-md-6">{{ field.errors }}</div>
-                    {% endif %}
-                  </div>
-                {% endfor %}
-              </div>
+    {% endif %}
+
+    <div id="tli_initiated_display_template" style="display: none;">
+        <div id="tli_initiated_display" class="col-md-12">
+            <span class="label-group">__pass-fail__</span>
+            <span class="label-group">__utc-rev__</span>
+            <div class="btn-group margin-left-5">
+                <a id="view-tli-btn"
+                   class="btn btn-default btn-xs btn-flat"
+                   href="{% url 'view_test_list_instance' %}__tli-id__"
+                   title="View test list"
+                >View</a>
+                <a class="btn btn-default btn-xs btn-flat new-tab-link"
+                   href="{% url 'view_test_list_instance' %}__tli-id__"
+                   target="_blank"
+                   title="New tab: view test list"
+                >
+                    <i class="fa fa-chevron-right" aria-hidden="true"></i>
+                </a>
             </div>
-
-            {% if form.fieldsets.g_link_fields.boundfields|length > 0 %}
-              <div class="subheading-divider">{% trans "Group Members Involved" %}</div>
-              <div class="row margin-bottom-15">
-                <div id="g-link-fields" class="col-md-12 form-horizontal">
-                  {% for field in form.fieldsets.g_link_fields %}
-                    <div class="form-group margin-bottom-5{% if field.errors %}has-error{% endif %}" title="{{ field.field.title }}">
-                      <label for="{{ field.id_for_label }}" class="col-sm-6{% if field.field.required %} required{% endif %}">
-                        <div>{{ field.label }}</div>
-                        {% if field.help_text %}<div class="help-block margin-0 display-inline-block">{{ field.help_text }}</div>{% endif %}
-                      </label>
-                      <div class="col-sm-6">
-                          {{ field }}
-                      </div>
-                      {% for e in field.errors %}
-                        <div class="col-sm-6"></div>
-                        <div class="col-sm-6 help-block text-center">{{ e }}</div>
-                      {% endfor %}
-                    </div>
-                  {% endfor %}
-                </div>
-              </div>
-            {% endif %}
-            <div class="subheading-divider">{% trans "User and Third Party Work Durations" %}</div>
-            <div class="row">
-              <div class="col-md-12">
-                <table class="table table-hover table-condensed">
-                  <thead>
-                    {{ hours_formset.management_form }}
-                    <tr>
-                      <th>{% trans "User or Third Party" %}</th>
-                      <th class="max-width-75">{% trans "Time (hh:mm)" %}</th>
-                      <th class="max-width-50">{% trans "Delete" %}</th>
-                    </tr>
-                  </thead>
-
-                  <tbody id="hours-tbody">
-
-                    {% for h_form in hours_formset.forms %}
-                      {% if h_form.instance.pk or not h_form.DELETE.widget.attrs.checked %}
-                        <tr id="{{ h_form.prefix }}" class="hours-row">
-                          {{ h_form.id }}
-                          <td class="form-group{% if h_form.user_or_thirdparty.errors %} has-error{% endif %}" >
-                            {{ h_form.user_or_thirdparty }}
-                            {% for e in h_form.user_or_thirdparty.errors %}
-                                <div class="help-block">{{ e }}</div>
-                            {% endfor %}
-                          </td>
-                          <td class="{% if h_form.time.errors %} has-error{% endif %}" title="{{ h_form.time.help_text }}">
-                            {{ h_form.time }}
-                            {% for e in h_form.time.errors %}
-                              <div class="help-block">{{ e }}</div>
-                            {% endfor %}
-                          </td>
-                          <td align="center">
-                            {% if h_form.instance.pk %}{{ h_form.DELETE }}{% endif %}
-                          </td>
-                        </tr>
-                      {% endif %}
-                    {% endfor %}
-
-                  </tbody>
-
-                  <tfoot>
-                    <tr>
-                      <td colspan="3"><div id="add-hours" class="btn btn-sm btn-flat btn-default pull-right" title="{% trans "Add another hours object." %}">{% trans "Add" %}</div></td>
-                    </tr>
-                  </tfoot>
-
-                </table>
-              </div>
-            </div>
-
-          </div>
-        </div>
-      </div>
-
-      <div class="col-md-8">
-        <div class="box">
-          <div class="box-header">
-            <h3 class="box-title">
-              <i class="fa fa-stack fa-fw">
-                <i class="fa fa-pencil-square-o fa-stack-custom-main"></i>
-                <i class="fa fa-share fa-rotate-180 fa-stack-custom-sub lower-extra-left info"></i>
-              </i>
-              {% trans "Return To Service QC" %}
-            </h3>
-          </div>
-          <div class="box-body">
-            {{ rtsqa_formset.management_form }}
-            {% if perms.service_log.add_returntoserviceqa or rtsqa_formset.forms|length > 0 %}
-            <div class="subheading-divider">{% trans "Return To Service QC Required" %}</div>
-            <div class="row">
-              <div class="col-md-12">
-
-                <table class="table table-hover table-condensed">
-                  <thead>
-                    <tr>
-                      <th style="min-width: 200px;">{% trans "Test List" %}</th>
-                      <th>{% trans "Completed" %}</th>
-                      <th>{% trans "Pass/Fail" %}</th>
-                      <th>{% trans "Review Status" %}</th>
-                      <th></th>
-                      <th>{% if perms.service_log.delete_returntoserviceqa %}{% trans "Delete" %}{% endif %}</th>
-                    </tr>
-                  </thead>
-
-                  <tbody id="rtsqa-tbody">
-
-                    {% for f_form in rtsqa_formset.forms %}
-                      <tr id="{{ f_form.prefix }}" class="rtsqa-row">
-                        {{ f_form.id }}
-                        {{ f_form.test_list_instance }}
-                        {{ f_form.all_reviewed }}
-                        <td  class="form-group{% if f_form.unit_test_collection.errors %} has-error{% endif %}">
-                          {{ f_form.unit_test_collection }}
-                          {% for e in f_form.unit_test_collection.errors %}
-                              <div class="help-block">{{ e }}</div>
-                          {% endfor %}
-                        </td>
-                        <td id="work-completed-{{ f_form.prefix }}"></td>
-                        <td id="pass-fail-{{ f_form.prefix }}"></td>
-                        <td id="review-{{ f_form.prefix }}"></td>
-                        <td id="utc-actions-{{ f_form.prefix }}"></td>
-                        <td align="center">{% if perms.service_log.delete_returntoserviceqa and f_form.instance.pk %}{{ f_form.DELETE }}{% endif %}</td>
-                      </tr>
-                    {% endfor %}
-
-                  </tbody>
-
-                  {% if perms.service_log.add_returntoserviceqa %}
-                    <tfoot>
-                      <tr>
-                        <td colspan="5">
-                          <div id="add-rtsqa" class="btn btn-sm btn-flat btn-default pull-right" title="{% trans "Add another RTS QC object." %}">{% trans "Add" %}</div>
-                        </td>
-                      </tr>
-                    </tfoot>
-                  {% endif %}
-
-                </table>
-              </div>
-            </div>
-            {% endif %}
-
-
-            <div class="subheading-divider">{% trans "Comments" %}</div>
-            {% if form.instance.pk %}
-              <div class="row">
-                <div class="col-md-12">
-                  {% render_comment_list for form.instance %}
-                </div>
-              </div>
-              <div class="row">
-                <div class="col-md-12">
-                  {% get_comment_form for form.instance as c_form %}
-
-                  <div id="comment-form">
-                      {% csrf_token %}
-                      <input id="id_name" maxlength="50" name="name" type="hidden" required="" value="{{ user.username }}">
-                      {{ c_form.object_pk }}
-                      {{ c_form.content_type }}
-                      {{ c_form.security_hash }}
-                      {{ c_form.timestamp }}
-                      <textarea cols="40" id="id_comment" maxlength="3000" name="comment" rows="2" required="" placeholder="{% trans "Add comment" %}" class="margin-bottom-20 form-control autosize"></textarea>
-                  </div>
-                  <div class="row">
-                    <div class="col-md-12">
-                      <div id="post-comment" class="btn btn-flat btn-info btn-sm pull-right disabled">{% trans "Post Comment" %}</div>
-                    </div>
-                  </div>
-                </div>
-              </div>
-            {% else %}
-              {% with form.qafollowup_comments as field %}
-                <div class="form-group {% if field.errors %}has-error{% endif %}" title="{{ field.help_text }}">
-                  <div class="col-sm-12">
-                    <label for="{{ field.id_for_label }}" class="">
-                      <span>{{ field.label }}</span>
-                      {% if field.help_text %} - <span class="help-block margin-bottom-0 display-inline-block">{{ field.help_text }}</span>{% endif %}
-                    </label>
-                    {{ field }}
-                    {% for e in field.errors %}
-                      <div class="col-sm-12 help-block text-center">{{ e }}</div>
-                    {% endfor %}
-                  </div>
-                </div>
-              {% endwith %}
-            {% endif %}
-          </div>
-        </div>
-      </div>
-    </div>
-
-    <div class="row">
-      <div class="col-md-4">
-        <div class="box">
-          <div class="box-header">
-            <h3 class="box-title{% if form.se_attachments.errors %} has-error{% endif %}">
-              <i class="fa fa-cog fa-fw" aria-hidden="true"></i>
-              {% trans "Attachments" %}
-            </h3>
-          </div>
-          <div class="box-body">
-            <div class="row">
-              <div class="col-sm-12">
-                <table id="attach-table" class="table table-responsive table-condensed">
-                  <thead>
-                    <tr>
-                      <th>{% trans "Filename" %}</th>
-                      <th>{% trans "Delete" %}</th>
-                    </tr>
-                  </thead>
-                  <tbody>
-                    {{ form.se_attachments_delete_ids }}
-                    {% if form.instance.id %}
-                      {% for attach in form.instance.attachment_set.all %}
-                        <tr>
-                          <td><i class="fa fa-paperclip fa-fw" aria-hidden="true"></i>{{ attach | attachment_link }}</td>
-                          <td align="center"><input type="checkbox" name="attach-{{ attach.id }}-DELETE" id="attach-{{ attach.id }}-DELETE" class="attach-delete" value="{{ attach.id }}"></td>
-                        </tr>
-                      {% endfor %}
-                    {% endif %}
-                  </tbody>
-                  <tfoot id="se-attachment-names"></tfoot>
-                </table>
-              </div>
-            </div>
-          </div>
-          <div class="box-footer">
-
-            {% if perms.attachments.add_attachment %}
-              <div class="form-group{% if form.se_attachments.errors %} has-error{% endif %}">
-                {% for error in form.se_attachments.errors %}
-                  <div class="col-sm-12 help-block text-center">{{ error }}</div>
-                {% endfor %}
-              </div>
-              <label class="qa-input btn btn-default btn-sm btn-flat pull-right" title="{% trans "Click to add attachments. (Hold Ctrl or Cmd in the dialog to include multiple attachments)" %}">
-                {% trans "Browse " %} {{ form.se_attachments }}
-              </label>
-            {% endif %}
-          </div>
-        </div>
-      </div>
-
-      {% if USE_PARTS %}
-        <div class="col-md-8">
-          <div class="box">
-            <div class="box-header">
-              <h3 class="box-title">
-                <i class="fa fa-cog fa-fw" aria-hidden="true"></i>
-                {% trans "Parts Used" %}
-              </h3>
-            </div>
-            <div class="box-body">
-              <div class="row">
-                <div class="col-md-12">
-                  <table class="table table-striped table-hover table-condensed">
-
-                    <thead>
-                      {{ part_used_formset.management_form }}
-                      <tr>
-                        <th class="width-500">{% trans "Part" %}</th>
-                        <th>{% trans "Quantity" %}</th>
-                        <th class="min-width-100">{% trans "From Storage" %}</th>
-                        <th>{% trans "Delete" %}</th>
-                      </tr>
-                    </thead>
-
-                    <tbody id="parts-used-tbody">
-
-                      {% for pu_form in part_used_formset.forms %}
-
-                        <tr id="{{ pu_form.prefix }}">
-                          {{ pu_form.id }}
-                          <td id="part-{{ pu_form.prefix }}" class="form-group align-top{% if pu_form.part.errors %} has-error{% endif %}" title="{{ pu_form.part.help_text }}">
-                            {{ pu_form.part }}
-                            {% for e in pu_form.part.errors %}
-                              <div class="help-block">{{ e }}</div>
-                            {% endfor %}
-                          </td>
-
-                          <td id="quantity-{{ pu_form.prefix }}" class="align-top{% if pu_form.quantity.errors %} has-error{% endif %}">
-                            {{ pu_form.quantity }}
-                            {% for e in pu_form.quantity.errors %}
-                              <div class="help-block">{{ e }}</div>
-                            {% endfor %}
-                          </td>
-                          <td id="from_storage-{{ pu_form.prefix }}" class="align-top{% if pu_form.from_storage.errors %} has-error{% endif %}">
-                            {{ pu_form.from_storage }}
-                            {% for e in pu_form.from_storage.errors %}
-                              <div class="help-block">{{ e }}</div>
-                            {% endfor %}
-                          </td>
-
-                          <td align="center">{% if pu_form.instance.pk %}{{ pu_form.DELETE }}{% endif %}</td>
-                        </tr>
-                      {% endfor %}
-
-                    </tbody>
-
-                    <tfoot>
-                      <tr>
-                        <td colspan="4"><div id="add-part" class="btn btn-default btn-flat btn-sm pull-right">{% trans "Add" %}</div></td>
-                      </tr>
-                    </tfoot>
-
-                  </table>
-                </div>
-              </div>
-            </div>
-          </div>
-        </div>
-      {% endif %}
-    </div>
-
-    <div class="row">
-      <div class="col-md-12">
-        <button class="btn btn-flat btn-primary service-save pull-right">{% trans "Save" %}</button>
-          {% if perms.service_log.delete_service_event and form.instance.id %}
-            <a href="{% url 'se_delete' pk=form.instance.id %}" class="btn btn-flat btn-default service-delete pull-left">{% trans "Delete" %}</a>
-          {% endif %}
-      </div>
-    </div>
-  </div>
-</form>
-
-{% if form.instance.id %}
-  <div class="max-width-lg margin-top-30">
-    <div class="row">
-      <div class="col-md-12">
-        <div class="box">
-
-          <div class="box-header">
-            <h4 class="box-title">
-              {% blocktrans with service_event_id=form.instance.id %}
-                Service Log For Service Event {{ service_event_id }}
-              {% endblocktrans %}
-            </h4>
-          </div>
-
-          <div class="box-body">
-            <div class="row">
-              <div class="col-md-12">
-                <ul class="timeline timeline-custom">
-                  {% for log in service_logs %}
-                    {% render_log log user False True %}
-                  {% endfor %}
-                </ul>
-              </div>
-            </div>
-          </div>
+            <span class="pull-right">__utc-date__</span>
         </div>
     </div>
-  </div>
-</div>
-{% endif %}
-
-<div id="tli_initiated_display_template" style="display: none;">
-  <div id="tli_initiated_display" class="col-md-12">
-    <span class="label-group">__pass-fail__</span>
-    <span class="label-group">__utc-rev__</span>
-    <div class="btn-group margin-left-5">
-      <a id="view-tli-btn"
-        class="btn btn-default btn-xs btn-flat"
-        href="{% url 'view_test_list_instance' %}__tli-id__"
-        title="{% trans "View test list" %}"
-      >{% trans "View" %}</a>
-      <a class="btn btn-default btn-xs btn-flat new-tab-link"
-        href="{% url 'view_test_list_instance' %}__tli-id__"
-        target="_blank"
-        title="{% trans "New tab: view test list" %}"
-      >
-        <i class="fa fa-chevron-right" aria-hidden="true"></i>
-      </a>
+
+    <table style="display: none;">
+        <tbody id="empty-hours-form">
+            {% with hours_formset.empty_form as h_form %}
+                <tr id="hours-__prefix__" class="hours-row">
+                    {{ h_form.id }}
+                    <td>{{ h_form.user_or_thirdparty }}</td>
+                    <td>{{ h_form.time }}</td>
+                    <td></td>
+                </tr>
+            {% endwith %}
+        </tbody>
+    </table>
+
+    <table style="display: none;">
+        <tbody id="empty-rtsqa-form">
+            {% with rtsqa_formset.empty_form as f_form %}
+                <tr id="rtsqa-__prefix__">
+                    {{ f_form.id }}
+                    {{ f_form.test_list_instance }}
+                    {{ f_form.all_reviewed }}
+                    <td class="form-group">{{ f_form.unit_test_collection }}</td>
+                    <td id="work-completed-rtsqa-__prefix__"></td>
+                    <td id="pass-fail-rtsqa-__prefix__"></td>
+                    <td id="review-rtsqa-__prefix__"></td>
+                    <td id="utc-actions-rtsqa-__prefix__"></td>
+                    <td></td>
+                </tr>
+            {% endwith %}
+        </tbody>
+    </table>
+
+    <table style="display: none;">
+        <tbody id="empty-parts-form">
+            {% with part_used_formset.empty_form as pu_form %}
+                <tr id="parts-__prefix__">
+                    {{ pu_form.id }}
+                    <td class="form-group align-top" title="{{ pu_form.part.help_text }}">{{ pu_form.part }}</td>
+                    <td class="form-group align-top">{{ pu_form.quantity }}</td>
+                    <td class="form-group align-top">{{ pu_form.from_storage }}</td>
+                    <td></td>
+                </tr>
+            {% endwith %}
+        </tbody>
+    </table>
+
+    <div id="utc-actions-template" style="display: none;">
+        <div class="__prefix__-hider" style="display: none;">
+            {% if perms.qa.add_testlistinstance %}
+
+                <a id="select-tli-__prefix__"
+                   title="Click to choose the performed return to service test list instance"
+                   class="btn btn-default btn-xs btn-flat select-tli new-tab-link"
+                   data-link="{% url 'tli_select' %}/__utc-id__/__prefix__/"
+                >
+                    Performed
+                    <i class="fa fa-chevron-right margin-left-5" aria-hidden="true"></i>
+                </a>
+            {% endif %}
+            {% if perms.qa.can_review %}
+                <div id="__prefix__-review-btn" class="btn-group review-btn __prefix__-hider" style="display: none;">
+{#                    <a title="Click to review this test list"#}
+{#                       href="{% url 'review_test_list_instance' %}__tli-id__?next={% url 'sl_edit' %}__se-id__"#}
+{#                       class="btn btn-xs btn-default btn-flat"#}
+{#                    >#}
+{#                    </a>#}
+                    <a id="review-tli-__prefix__"
+                       class="btn btn-default btn-xs btn-flat review-tli new-tab-link"
+{#                       href="{% url 'review_test_list_instance' %}__tli-id__?next={% url 'sl_edit' %}__se-id__"#}
+                       data-link="{% url 'review_test_list_instance' %}/__prefix__/__tli-id__/"
+{#                       target="_blank"#}
+                       title="New tab: click to review this test list"
+                    >
+                        Review
+                        <i class="fa fa-chevron-right margin-left-5" aria-hidden="true"></i>
+                    </a>
+                </div>
+            {% endif %}
+        </div>
     </div>
-    <span class="pull-right">__utc-date__</span>
-  </div>
-</div>
-
-<table style="display: none;">
-  <tbody id="empty-hours-form">
-    {% with hours_formset.empty_form as h_form %}
-      <tr id="hours-__prefix__" class="hours-row">
-        {{ h_form.id }}
-        <td>{{ h_form.user_or_thirdparty }}</td>
-        <td>{{ h_form.time }}</td>
-        <td></td>
-      </tr>
-    {% endwith %}
-  </tbody>
-</table>
-
-<table style="display: none;">
-  <tbody id="empty-rtsqa-form">
-    {% with rtsqa_formset.empty_form as f_form %}
-      <tr id="rtsqa-__prefix__">
-        {{ f_form.id }}
-        {{ f_form.test_list_instance }}
-        {{ f_form.all_reviewed }}
-        <td class="form-group">{{ f_form.unit_test_collection }}</td>
-        <td id="work-completed-rtsqa-__prefix__"></td>
-        <td id="pass-fail-rtsqa-__prefix__"></td>
-        <td id="review-rtsqa-__prefix__"></td>
-        <td id="utc-actions-rtsqa-__prefix__"></td>
-        <td></td>
-      </tr>
-    {% endwith %}
-  </tbody>
-</table>
-
-<table style="display: none;">
-  <tbody id="empty-parts-form">
-    {% with part_used_formset.empty_form as pu_form %}
-      <tr id="parts-__prefix__">
-        {{ pu_form.id }}
-        <td class="form-group align-top" title="{{ pu_form.part.help_text }}">{{ pu_form.part }}</td>
-        <td class="form-group align-top">{{ pu_form.quantity }}</td>
-        <td class="form-group align-top">{{ pu_form.from_storage }}</td>
-        <td></td>
-      </tr>
-    {% endwith %}
-  </tbody>
-</table>
-
-<div id="utc-actions-template" style="display: none;">
-  <div class="__prefix__-hider" style="display: none;">
-    {% if perms.qa.add_testlistinstance %}
-
-      <a id="select-tli-__prefix__"
-          title="Click to choose the performed return to service test list instance"
-          class="btn btn-default btn-xs btn-flat select-tli new-tab-link"
-          data-link="{% url 'tli_select' %}/__utc-id__/__prefix__/"
-      >
-        {% trans "Performed" %}
-        <i class="fa fa-chevron-right margin-left-5" aria-hidden="true"></i>
-      </a>
-    {% endif %}
-    {% if perms.qa.can_review %}
-      <div id="__prefix__-review-btn" class="btn-group review-btn __prefix__-hider" style="display: none;">
-        <a id="review-tli-__prefix__"
-            class="btn btn-default btn-xs btn-flat review-tli new-tab-link"
-            data-link="{% url 'review_test_list_instance' %}/__prefix__/__tli-id__/"
-            title="{% trans "New tab: click to review this test list" %}"
-        >
-          {% trans "Review" %}
-          <i class="fa fa-chevron-right margin-left-5" aria-hidden="true"></i>
-        </a>
-      </div>
-    {% endif %}
-  </div>
-</div>
-
-<script id="attach-template" type="text/template">
-  <div class="col-sm-6">
-    <div class="row">
-      <div class="col-sm-6">
-        <a target="_blank" href="<%= a.url %>">
-          <img class="img-responsive" src="<%= a.url %>" alt="<%= a.name %>"/>
-        </a>
-      </div>
-      <div class="col-sm-6">
-        <dl>
-          <dt>{% trans "File" %}</dt>
-          <dd>
-              <a target="_blank" href="<%= a.url %>"><%= a.name %></a>
-          </dd>
-
-          <dt>{% trans "Size" %}</dt>
-          <dd><%= a.size %></dd>
-        </dl>
-      </div>
-    </div>
-  </div>
-</script>
+
+    <script id="attach-template" type="text/template">
+        <div class="col-sm-6">
+            <div class="row">
+                <div class="col-sm-6">
+                    <a target="_blank" href="<%= a.url %>">
+                        <img class="img-responsive" src="<%= a.url %>" alt="<%= a.name %>"/>
+                    </a>
+                </div>
+                <div class="col-sm-6">
+                    <dl>
+                        <dt>File</dt>
+                        <dd>
+                            <a target="_blank" href="<%= a.url %>"><%= a.name %></a>
+                        </dd>
+
+                        <dt>Size</dt>
+                        <dd><%= a.size %></dd>
+                    </dl>
+                </div>
+            </div>
+        </div>
+    </script>
 
 {% endblock body %}