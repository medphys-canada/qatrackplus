{% extends "service_log/sl_base.html" %}

{% load widget_tweaks %}
{% load qa_tags %}

{% block head_title %}Service Event{% endblock %}

{% block extra_css %}
    {{ block.super }}
    <link href="{{ STATIC_URL }}daterangepicker/css/daterangepicker.css?v={{ VERSION }}" rel="stylesheet">
    <link href="{{ STATIC_URL }}qatrack_core/css/custom-daterangepicker.css?v={{ VERSION }}" rel="stylesheet">
    <link href="{{ STATIC_URL }}select2/css/select2.min.css?v={{ VERSION }}" rel="stylesheet">
    <link href="{{ STATIC_URL }}qatrack_core/css/tables.css?v={{ VERSION }}" rel="stylesheet">
    <link href="{{ STATIC_URL }}qatrack_core/css/custom-select2.css?v={{ VERSION }}" rel="stylesheet">
{% endblock extra_css %}

{% block extra_js %}
    <script type="text/javascript">
        var status_colours_dict = {{ status_tag_colours|safe }};
        var se_statuses = {{ se_statuses|safe }};
        var ses_status_details = {{ ses_status_details|safe }};
        var se_types_review = {{ se_types_review|safe }};
        var user_perm_can_approve_se = {{ perms.service_log.approve_serviceevent|yesno:'1,0' }};
        var default_qa_status_name = "{{ default_qa_status_name|safe }}";
        var se_id = {% if form.instance.id %}{{ form.instance.id }}{% else %}false{% endif %};
    </script>
{% endblock extra_js %}

{% block require_javascript %}
    require(['sl_se']);
{% endblock require_javascript %}

{% block body %}

    <div>

    </div>

    <form id="service-event-form" action="" method="post" novalidate>
        {% csrf_token %}
        <div class="max-width-lg">
            <div class="row">
                <div class="col-md-4">
                    {% if form.instance.id %}
                        <h3 class="no-margin-top">Edit Service Event {{ form.instance.id }}</h3>
                    {% else %}
                        <h3 class="no-margin-top">Create Service Event</h3>
                    {% endif %}
                    {% for field in form.fieldsets.service_status %}
                        <div class="form-horizontal">
                            <div class="form-group {% if field.errors %}has-error{% endif %}">
                                <label for="{{ field.id_for_label }}" class="col-sm-5">{{ field.label }}</label>
                                <div class="col-sm-7">
                                    {{ field }}
                                </div>
                                {% for e in field.errors %}
                                    <div class="col-sm-12 help-block text-center">{{ e }}</div>
                                {% endfor %}
                            </div>
                        </div>
                    {% endfor %}
                </div>
                <div class="col-md-7">
                    {% if form.instance.id %}
                        <div class="col-sm-4">
                            <dl>
                                <dt>Created:</dt>
                                <dd>
                                    <div>{{ form.instance.datetime_created }}</div>
                                    <div>by {{ form.instance.user_created_by }}</div>
                                </dd>
                            </dl>
                        </div>
                        {% if form.instance.datetime_modified %}
                            <div class="col-sm-4">
                                <dl>
                                    <dt>Modified:</dt>
                                    <dd>
                                        <div>{{ form.instance.datetime_modified }}</div>
                                        <div>by {{ form.instance.user_modified_by }}</div>
                                    </dd>
                                </dl>
                            </div>
                        {% endif %}
                        {% if form.instance.datetime_status_changed %}
                            <div class="col-sm-4">
                                <dl>
                                    <dt>Status Changed:</dt>
                                    <dd>
                                        <div>{{ form.instance.datetime_status_changed }}</div>
                                        <div>by
                                            {% if form.instance.user_status_changed_by %}
                                                {{ form.instance.user_status_changed_by }}
                                            {% else %}
                                                System
                                            {% endif %}
                                        </div>
                                    </dd>
                                </dl>
                            </div>
                        {% endif %}
                    {% endif %}
                </div>
                <div class="col-sm-1">
                    <button class="btn btn-flat btn-primary service-save">Save</button>
                </div>
            </div>

            <div class="row">
                <div class="col-md-12">
                    <div class="box">
                        <div class="box-header">

                        </div>
                        <div class="box-body">
                            <div class="row" style="display: none;">

                                {% for field in form.fieldsets.hidden_fields %}
                                    {{ field }}
                                    {% if field.errors %}
                                        {{ field.errors }}
                                    {% endif %}
                                {% endfor %}
                                <input id="instance-id" type="hidden" readonly="readonly" value="{{ form.instance.pk }}">
                            </div>
                            <div class="row">
                                <div id="required-fields" class="col-md-6 form-horizontal">

                                    {% for field in form.fieldsets.left_fields %}
                                        <div class="form-group {% if field.errors %}has-error{% endif %}" title="{{ field.help_text }}">
                                            <label for="{{ field.id_for_label }}" class="col-sm-4">{{ field.label }}</label>
                                            <div class="col-sm-8">
                                                {{ field }}
                                            </div>
                                            {% for e in field.errors %}
                                                <div class="col-sm-12 help-block text-center">{{ e }}</div>
                                            {% endfor %}
                                        </div>
                                    {% endfor %}
                                </div>

                                <div id="optional-fields" class="col-md-6 form-horizontal">

                                    {% for field in form.fieldsets.right_fields %}
                                        <div class="form-group {% if field.errors %}has-error{% endif %}" title="{{ field.help_text }}">

                                            <label for="{{ field.id_for_label }}" class="col-sm-4{% if field.field.required %} required{% endif %}">{{ field.label }}</label>

                                            <div class="col-sm-8">
                                                {{ field }}
                                            </div>
                                            {% for e in field.errors %}
                                                <div class="col-sm-12 help-block text-center">{{ e }}</div>
                                                {{ field.id_for_label }}
                                            {% endfor %}
                                        </div>
                                    {% endfor %}
                                </div>
                            </div>
                            <div class="row">
                                {% for field in form.fieldsets.problem_and_safety %}
                                    <div class="col-sm-6 form-horizontal">
                                        <div class="form-group {% if field.errors %}has-error{% endif %}" title="{{ field.help_text }}">
                                            <div class="col-sm-12">
                                                <label for="{{ field.id_for_label }}" class="{% if field.field.required %} required{% endif %}">{{ field.label }}</label>
                                                {{ field }}
                                                {% for e in field.errors %}
                                                    <div class="col-sm-12 help-block text-center">{{ e }}</div>
                                                {% endfor %}
                                            </div>
                                        </div>
                                    </div>
                                {% endfor %}
                            </div>
                            <div class="row">
                                <div class="col-sm-12 form-horizontal">
                                    {% for field in form.fieldsets.work_description %}
                                        <div class="form-group {% if field.errors %}has-error{% endif %}" title="{{ field.help_text }}">
                                            <div class="col-sm-12">
                                                <label for="{{ field.id_for_label }}" class="{% if field.field.required %} required{% endif %}">{{ field.label }}</label>
                                                {{ field }}
                                                {% for e in field.errors %}
                                                    <div class="col-sm-12 help-block text-center">{{ e }}</div>
                                                {% endfor %}
                                            </div>
                                        </div>
                                    {% endfor %}
                                </div>
                            </div>
                        </div>
                    </div>
                </div>
            </div>

            <div class="row">

                <div class="col-md-4">
                    <div class="box">
                        <div class="box-header">
                            <h3 class="box-title">
                                <i class="fa fa-clock-o fa-fw" aria-hidden="true"></i>
                                Service and User Times
                            </h3>
                            <div class="box-tools pull-right">
                                <button type="button" class="btn btn-box-tool" data-widget="collapse">
                                    <i class="fa fa-minus"></i>
                                </button>
                            </div>
                        </div>
                        <div class="box-body">
                            <div class="row">
                                <div class="col-md-12 form-horizontal">
                                    {% for field in form.fieldsets.time_fields %}
                                        <div class="form-group {% if field.errors %}has-error{% endif %}" title="{{ field.help_text }}">
                                            <label class="col-md-6" for="TODO">{{ field.label }}</label>
                                            <div class="col-md-6">
                                                {{ field|add_class:form.classes }}
                                            </div>
                                            <div class="col-md-12">
                                                {{ field.errors }}
                                            </div>
                                        </div>
                                    {% endfor %}
                                </div>

                                <div class="col-md-12">

                                    <table class="table table-hover table-condensed table-valign-middle">
                                        <thead>
                                            {{ hours_formset.management_form }}
                                            <tr>
                                                <th>User or Third Party</th>
                                                <th class="max-width-75">Time (hh:mm)</th>
                                                <th class="max-width-50">Delete</th>
                                            </tr>
                                        </thead>

                                        <tbody id="hours-tbody">

                                            {% for h_form in hours_formset.forms %}
                                                {% if h_form.instance.pk or not h_form.DELETE.widget.attrs.checked %}
                                                    <tr id="{{ h_form.prefix }}">
                                                        {{ h_form.id }}
                                                        <td class="form-group{% if h_form.user_or_thirdparty.errors %} has-error{% endif %}" >
                                                            {{ h_form.user_or_thirdparty|add_class:form.classes }}
                                                            {% for e in h_form.user_or_thirdparty.errors %}
                                                                <div class="help-block">{{ e }}</div>
                                                            {% endfor %}

                                                        </td>
                                                        <td class="{% if h_form.time.errors %} has-error{% endif %}" title="{{ h_form.time.help_text }}">
                                                            {{ h_form.time|add_class:form.classes }}
                                                            {% for e in h_form.time.errors %}
                                                                <div class="help-block">{{ e }}</div>
                                                            {% endfor %}
                                                        </td>
                                                        <td align="center">
                                                            {% if h_form.instance.pk %}{{ h_form.DELETE }}{% endif %}
                                                        </td>
                                                    </tr>
                                                {% endif %}
                                            {% endfor %}

                                        </tbody>

                                        <tfoot>
                                            <tr><td>
                                                <div id="add-hours" class="btn btn-sm btn-flat btn-info" title="Add another hours object.">Add</div>
                                            </td></tr>
                                        </tfoot>

                                    </table>
                                </div>

                            </div>
                        </div>
                    </div>
                </div>

                <div class="col-md-8">
                    <div class="box">
                        <div class="box-header">
                            <h3 class="box-title">
                                <i class="fa fa-stack fa-fw">
                                    <i class="fa fa-pencil-square-o fa-stack-custom-main"></i>
                                    <i class="fa fa-share fa-rotate-180 fa-stack-custom-sub lower-extra-left info"></i>
                                </i>
                                Return To Service QA and Involved Parties
                            </h3>
                            <div class="box-tools pull-right">
                                <button type="button" class="btn btn-box-tool" data-widget="collapse">
                                    <i class="fa fa-minus"></i>
                                </button>
                            </div>
                        </div>
                        <div class="box-body">

                            <div class="row">
                                <div id="g-link-fields" class="col-md-8 form-horizontal">
                                    {% for field in form.fieldsets.g_link_fields %}
                                        <div class="form-group {% if field.errors %}has-error{% endif %}" title="{{ field.help_text }}">
                                            <label for="{{ field.id_for_label }}" class="col-sm-6{% if field.field.required %} required{% endif %}">{{ field.label }}</label>
                                            <div class="col-sm-6">
                                                {{ field|add_class:form.classes }}
                                            </div>
                                            {% for e in field.errors %}
                                                <div class="col-sm-12 help-block text-center">{{ e }}</div>
                                            {% endfor %}
                                        </div>
                                    {% endfor %}
                                </div>
                            </div>
                            {% if perms.service_log.add_returntoserviceqa or rtsqa_formset.forms|length > 0 %}
                                <div class="row">
                                    <div class="col-md-12">

                                        <table class="table table-hover table-condensed table-valign-middle">
                                            <thead>
                                                {{ rtsqa_formset.management_form }}
                                                <tr>
                                                    <th style="min-width: 200px;">Test List</th>
                                                    <th>Pass/Fail</th>
                                                    <th>Review Status</th>
    {#                                                <th>Assigned By</th>#}
    {#                                                <th>Assigned Date</th>#}
                                                    <th></th>
                                                    {% if perms.service_log.delete_returntoserviceqa %}
                                                        <th>Delete?</th>
                                                    {% endif %}
                                                </tr>
                                            </thead>

                                            <tbody id="rtsqa-tbody">

                                                {% for f_form in rtsqa_formset.forms %}
                                                    <tr id="{{ f_form.prefix }}" class="rtsqa-row">
                                                        {{ f_form.id }}
                                                        {{ f_form.test_list_instance }}
                                                        {{ f_form.all_reviewed }}
                                                        <td  class="form-group{% if f_form.unit_test_collection.errors %} has-error{% endif %}">
                                                            {{ f_form.unit_test_collection|add_class:form.classes }}
                                                            {% for e in f_form.unit_test_collection.errors %}
                                                                <div class="help-block">{{ e }}</div>
                                                            {% endfor %}
                                                        </td>
                                                            <td id="pass-fail-{{ f_form.prefix }}"></td>
                                                            <td id="review-{{ f_form.prefix }}"></td>
                                                            <td id="utc-actions-{{ f_form.prefix }}"></td>
                                                            <td align="center">{% if perms.service_log.delete_returntoserviceqa and f_form.instance.pk %}{{ f_form.DELETE }}{% endif %}</td>
    {#                                                    {% endif %}#}
                                                    </tr>
                                                {% endfor %}

                                            </tbody>

                                            {% if perms.service_log.add_returntoserviceqa %}
                                                <tfoot>
                                                    <tr><td>
                                                        <div id="add-rtsqa" class="btn btn-sm btn-flat btn-info" title="Add another RTS QA object.">Add</div>
                                                    </td></tr>
                                                </tfoot>
                                            {% endif %}

                                        </table>
                                    </div>
                                </div>
                            {% endif %}

                            <div class="row">
                                <div class="col-md-12">
                                    {% for field in form.fieldsets.rtsqa_fields %}
                                        <div class="form-group {% if field.errors %}has-error{% endif %}">
                                            {% if 'autosize' in field.field.widget.attrs.class %}
                                                <div class="col-sm-12">
                                                    <label for="{{ field.id_for_label }}" class="{% if field.field.required %} required{% endif %}">{{ field.label }}</label>
                                                    {{ field }}
                                                    {% for e in field.errors %}
                                                        <div class="col-sm-12 help-block text-center">{{ e }}</div>
                                                    {% endfor %}
                                                </div>
                                            {% else %}
                                                <label for="{{ field.id_for_label }}" class="col-sm-4{% if field.field.required %} required{% endif %}">{{ field.label }}</label>

                                                <div class="col-sm-8">
                                                    {{ field }}
                                                </div>
                                                {% for e in field.errors %}
                                                    <div class="col-sm-12 help-block text-center">{{ e }}</div>
                                                {% endfor %}
                                            {% endif %}
                                        </div>
                                    {% endfor %}
                                </div>
                            </div>

                        </div>
                    </div>
                </div>
            </div>

            {% if USE_PARTS %}
                <div class="row">
                    <div class="col-md-12">
                        <div class="box">
                            <div class="box-header">
                                <h3 class="box-title">
                                    <i class="fa fa-cog fa-fw" aria-hidden="true"></i>
                                    Parts
                                </h3>
                            </div>
                            <div class="box-body">
                                <div class="row">
                                    <div class="col-md-6">
                                        <h4>Parts Used</h4>
                                    </div>
{#                                    <div class="col-lg-6">#}
{#                                        <h4>Parts Removed</h4>#}
{#                                    </div>#}
                                </div>
                                <div class="row">
                                    <div class="col-md-12">
                                        <table class="table table-striped table-hover table-condensed table-valign-middle">

                                            <thead>
                                                {{ part_used_formset.management_form }}
                                                <tr>
                                                    <th class="width-500">Part</th>
                                                    <th>Quantity</th>
                                                    <th class="min-width-100">From Storage</th>
                                                    <th>Delete</th>
                                                </tr>
                                            </thead>

                                            <tbody id="parts-used-tbody">

                                                {% for pu_form in part_used_formset.forms %}
                                                    <tr id="{{ pu_form.prefix }}">
                                                        {{ pu_form.id }}
                                                        <td id="part-{{ pu_form.prefix }}" class="form-group align-top{% if pu_form.part.errors %} has-error{% endif %}" title="{{ pu_form.part.help_text }}">
                                                            {{ pu_form.part }}
                                                            {% for e in pu_form.part.errors %}
                                                                <div class="help-block">{{ e }}</div>
                                                            {% endfor %}
                                                        </td>

                                                        <td id="quantity-{{ pu_form.prefix }}" class="align-top{% if pu_form.quantity.errors %} has-error{% endif %}">
                                                            {{ pu_form.quantity }}
                                                            {% for e in pu_form.quantity.errors %}
                                                                <div class="help-block">{{ e }}</div>
                                                            {% endfor %}
                                                        </td>
                                                        <td id="from_storage-{{ pu_form.prefix }}" class="align-top{% if pu_form.from_storage.errors %} has-error{% endif %}">
                                                            {{ pu_form.from_storage }}
                                                            {% for e in pu_form.from_storage.errors %}
                                                                <div class="help-block">{{ e }}</div>
                                                            {% endfor %}
                                                        </td>

                                                        <td align="center">{% if pu_form.instance.pk %}{{ pu_form.DELETE }}{% endif %}</td>
                                                    </tr>
                                                {% endfor %}

                                            </tbody>

                                            <tfoot>
                                                <tr>
                                                    <td><div id="add-part" class="btn btn-info btn-flat btn-sm">Add</div></td>
                                                </tr>
                                            </tfoot>

                                        </table>
                                    </div>
                                </div>
                            </div>
                        </div>
                    </div>
                </div>
            {% endif %}

            <div class="row">

            </div>

            <div class="row">
                <div class="col-md-12">
                    <button class="btn btn-flat btn-primary service-save">Save</button>
                </div>
            </div>
        </div>
    </form>

    <table style="display: none;">
        <tbody id="empty-hours-form">
            {% with hours_formset.empty_form as h_form %}
                <tr id="hours-__prefix__">
                    {{ h_form.id }}
                    <td>{{ h_form.user_or_thirdparty }}</td>
                    <td>{{ h_form.time|add_class:form.classes }}</td>
                    <td></td>
                </tr>
            {% endwith %}
        </tbody>
    </table>

    <table style="display: none;">
        <tbody id="empty-rtsqa-form">
            {% with rtsqa_formset.empty_form as f_form %}
                <tr id="rtsqa-__prefix__">
                    {{ f_form.id }}
                    {{ f_form.test_list_instance }}
                    {{ f_form.all_reviewed }}
                    <td class="form-group">{{ f_form.unit_test_collection }}</td>
                    <td id="pass-fail-rtsqa-__prefix__"></td>
                    <td id="review-rtsqa-__prefix__"></td>
                    <td id="utc-actions-rtsqa-__prefix__"></td>
                    <td></td>
                </tr>
            {% endwith %}
        </tbody>
    </table>

    <table style="display: none;">
        <tbody id="empty-parts-form">
            {% with part_used_formset.empty_form as pu_form %}
                <tr id="parts-__prefix__">
                    {{ pu_form.id }}
                    <td class="form-group align-top" title="{{ pu_form.part.help_text }}">{{ pu_form.part }}</td>
                    <td class="form-group align-top">{{ pu_form.quantity }}</td>
                    <td class="form-group align-top">{{ pu_form.from_storage }}</td>
                    <td></td>
                </tr>
            {% endwith %}
        </tbody>
    </table>


    <div id="utc-actions-template" style="display: none;">
        <div class="__prefix__-hider" style="display: none;">
            {% if perms.qa.add_testlistinstance %}
                <a title="Click to choose the performed return to service test list instance" id="select-tli-__prefix__" class="btn btn-default btn-xs btn-flat select-tli" data-link="{% url 'tli_select' %}/__utc-id__/__prefix__/">
                    Performed
                </a>
                {% if form.instance.pk %}
                    <a title="Click to perform this test list" href="{% url 'perform_qa' %}__utc-id__/?rtsqa=__rtsqa-id__&next={% url 'sl_edit' %}__se-id__/" class="btn btn-xs btn-default btn-flat perform-btn" target="Perform-__rtsqa-id__-__prefix__">
                        Perform
                    </a>
                {% endif %}
            {% endif %}
<<<<<<< HEAD
            {% if form.instance.pk and perms.qa.can_review %}
                <a id="__prefix__-review-btn" href="{% url 'review_test_list_instance' %}__tli-id__?next={% url 'sl_edit' %}__se-id__" class="btn btn-xs btn-default btn-flat review-btn __prefix__-hider" target="Review-__rtsqa-id__-__prefix__" style="display: none;">
=======
            {% if perms.qa.can_review %}
                <a  title="Click to review this test list" id="__prefix__-review-btn" href="{% url 'review_test_list_instance' %}__tli-id__?next={% url 'sl_edit' %}__se-id__" class="btn btn-xs btn-default btn-flat review-btn __prefix__-hider" target="Review-__rtsqa-id__-__prefix__" style="display: none;">
>>>>>>> 4a785abf
                    Review
                </a>
            {% endif %}
        </div>
    </div>


{% endblock body %}<|MERGE_RESOLUTION|>--- conflicted
+++ resolved
@@ -546,13 +546,8 @@
                     </a>
                 {% endif %}
             {% endif %}
-<<<<<<< HEAD
-            {% if form.instance.pk and perms.qa.can_review %}
-                <a id="__prefix__-review-btn" href="{% url 'review_test_list_instance' %}__tli-id__?next={% url 'sl_edit' %}__se-id__" class="btn btn-xs btn-default btn-flat review-btn __prefix__-hider" target="Review-__rtsqa-id__-__prefix__" style="display: none;">
-=======
             {% if perms.qa.can_review %}
                 <a  title="Click to review this test list" id="__prefix__-review-btn" href="{% url 'review_test_list_instance' %}__tli-id__?next={% url 'sl_edit' %}__se-id__" class="btn btn-xs btn-default btn-flat review-btn __prefix__-hider" target="Review-__rtsqa-id__-__prefix__" style="display: none;">
->>>>>>> 4a785abf
                     Review
                 </a>
             {% endif %}
