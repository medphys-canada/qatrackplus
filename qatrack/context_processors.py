import json
from django.core.cache import cache
from django.conf import settings
from django.contrib.sites.models import Site
from django.db.models import ObjectDoesNotExist
from django.db.models.signals import post_save, post_delete, pre_delete
from django.dispatch import receiver
<<<<<<< HEAD
from qatrack.qa.models import Frequency, TestListInstance, UnitTestCollection
from qatrack.units.models import Unit
from qatrack.parts.models import PartUsed, PartStorageCollection
from qatrack.service_log.models import QAFollowup, ServiceEvent, ServiceEventStatus

cache.delete(settings.CACHE_UNREVIEWED_COUNT)
cache.delete(settings.CACHE_QA_FREQUENCIES)
cache.delete(settings.CACHE_RTS_QA_COUNT)
cache.delete('default-se-status')
cache.delete('se_needing_approval_count')


# for u in Unit.objects.filter(active=True):
#     qs = UnitTestCollection.objects.filter(
#         unit=u,
#         active=True
#     ).order_by('name')
#     cache.delete('active_unit_test_collections_for_unit_%s' % u.id)
#     print('%s utc cache deleted' % u.name)

@receiver(pre_delete, sender=PartUsed)
def update_part_storage_quantity(*args, **kwargs):
    pu = kwargs['instance']
    part = pu.part
    storage = pu.from_storage
    quantity = pu.quantity
    # Return parts used to storage:
    if storage:
        try:
            psc = PartStorageCollection.objects.get(part=part, storage=storage)
            psc.quantity += quantity
            psc.save()
        except ObjectDoesNotExist:
            pass

@receiver(post_delete, sender=PartStorageCollection)
def update_part_quantity(*args, **kwargs):

    psc = kwargs['instance']
    part = psc.part
    part.set_quantity_current()
=======
from qatrack.qa.models import TestListInstance

cache.delete(settings.CACHE_UNREVIEWED_COUNT)
>>>>>>> f65e2d4a


@receiver(post_save, sender=TestListInstance)
@receiver(post_delete, sender=TestListInstance)
def update_unreviewed_cache(*args, **kwargs):
    """When a test list is completed invalidate the unreviewed counts"""
    cache.delete(settings.CACHE_UNREVIEWED_COUNT)
    cache.delete(settings.CACHE_RTS_QA_COUNT)


@receiver(post_save, sender=QAFollowup)
@receiver(post_delete, sender=QAFollowup)
def update_unreviewed_cache(*args, **kwargs):
    """When a RTS is completed invalidate the unreviewed counts"""
    cache.delete(settings.CACHE_RTS_QA_COUNT)


@receiver(post_save, sender=ServiceEventStatus)
@receiver(post_delete, sender=ServiceEventStatus)
def update_unreviewed_cache(*args, **kwargs):
    """When a service status is changed invalidate the default and approval count"""
    cache.delete('default-se-status')
    cache.delete('se_needing_approval_count')


<<<<<<< HEAD
@receiver(post_save, sender=Frequency)
@receiver(post_delete, sender=Frequency)
def update_qa_freq_cache(*args, **kwargs):
    """When a frequency is changed invalidate the frequencies"""
    cache.delete(settings.CACHE_QA_FREQUENCIES)


@receiver(post_save, sender=UnitTestCollection)
@receiver(post_delete, sender=UnitTestCollection)
def update_active_unit_test_collections_for_unit(*args, **kwargs):
    unit = kwargs['instance'].unit
    qs = UnitTestCollection.objects.filter(
        unit=unit,
        active=True
    ).order_by('name')
    cache.set('active_unit_test_collections_for_unit_%s' % unit.id, qs)


@receiver(post_save, sender=Unit)
@receiver(post_delete, sender=Unit)
def update_active_unit_test_collections_for_unit(*args, **kwargs):
    unit = kwargs['instance']
    qs = UnitTestCollection.objects.filter(
        unit=unit,
        active=True
    ).order_by('name')
    cache.set('active_unit_test_collections_for_unit_%s' % unit.id, qs)


=======
>>>>>>> f65e2d4a
def site(request):
    cur_site = Site.objects.get_current()

    unreviewed = cache.get(settings.CACHE_UNREVIEWED_COUNT)
    if unreviewed is None:
        unreviewed = TestListInstance.objects.unreviewed_count()
        cache.set(settings.CACHE_UNREVIEWED_COUNT, unreviewed)

    unreviewed_rts = cache.get(settings.CACHE_RTS_QA_COUNT)
    if unreviewed_rts is None:
        unreviewed_rts = QAFollowup.objects.filter(test_list_instance__isnull=False, test_list_instance__all_reviewed=False).count()
        cache.set(settings.CACHE_RTS_QA_COUNT, unreviewed_rts)

    your_unreviewed = TestListInstance.objects.your_unreviewed_count(request.user)

<<<<<<< HEAD
    qa_frequencies = cache.get(settings.CACHE_QA_FREQUENCIES)
    if qa_frequencies is None:
        qa_frequencies = list(Frequency.objects.frequency_choices())
        cache.set(settings.CACHE_QA_FREQUENCIES, qa_frequencies)

    default_se_status = cache.get('default-se-status')
    if default_se_status is None:
        default_se_status = ServiceEventStatus.get_default()
        cache.set('default-se-status', default_se_status)

    se_needing_approval_count = cache.get('se_needing_approval_count')
    if se_needing_approval_count is None:
        se_needing_approval_count = ServiceEvent.objects.filter(service_status__in=ServiceEventStatus.objects.filter(is_approval_required=True), is_approval_required=True).count()
        cache.set('se_needing_approval_count', se_needing_approval_count)

=======
>>>>>>> f65e2d4a
    return {
        'SITE_NAME': cur_site.name,
        'SITE_URL': cur_site.domain,
        'VERSION': settings.VERSION,
        'BUG_REPORT_URL': settings.BUG_REPORT_URL,
        'FEATURE_REQUEST_URL': settings.FEATURE_REQUEST_URL,
        'UNREVIEWED': unreviewed,
        'UNREVIEWED_RTS': unreviewed_rts,
        'YOUR_UNREVIEWED': your_unreviewed,
        'ICON_SETTINGS': settings.ICON_SETTINGS,
        'ICON_SETTINGS_JSON': json.dumps(settings.ICON_SETTINGS),
        'TEST_STATUS_SHORT_JSON': json.dumps(settings.TEST_STATUS_DISPLAY_SHORT),
        'REVIEW_DIFF_COL': settings.REVIEW_DIFF_COL,
<<<<<<< HEAD
        'DEBUG': settings.DEBUG,
        'USE_PARTS': settings.USE_PARTS,
        'DEFAULT_SE_STATUS': default_se_status,
        'SE_NEEDING_APPROVAL_COUNT': se_needing_approval_count
    }
=======
        'DEBUG': settings.DEBUG
    }
>>>>>>> f65e2d4a
<|MERGE_RESOLUTION|>--- conflicted
+++ resolved
@@ -5,7 +5,7 @@
 from django.db.models import ObjectDoesNotExist
 from django.db.models.signals import post_save, post_delete, pre_delete
 from django.dispatch import receiver
-<<<<<<< HEAD
+
 from qatrack.qa.models import Frequency, TestListInstance, UnitTestCollection
 from qatrack.units.models import Unit
 from qatrack.parts.models import PartUsed, PartStorageCollection
@@ -41,17 +41,13 @@
         except ObjectDoesNotExist:
             pass
 
+
 @receiver(post_delete, sender=PartStorageCollection)
 def update_part_quantity(*args, **kwargs):
 
     psc = kwargs['instance']
     part = psc.part
     part.set_quantity_current()
-=======
-from qatrack.qa.models import TestListInstance
-
-cache.delete(settings.CACHE_UNREVIEWED_COUNT)
->>>>>>> f65e2d4a
 
 
 @receiver(post_save, sender=TestListInstance)
@@ -77,7 +73,6 @@
     cache.delete('se_needing_approval_count')
 
 
-<<<<<<< HEAD
 @receiver(post_save, sender=Frequency)
 @receiver(post_delete, sender=Frequency)
 def update_qa_freq_cache(*args, **kwargs):
@@ -107,8 +102,6 @@
     cache.set('active_unit_test_collections_for_unit_%s' % unit.id, qs)
 
 
-=======
->>>>>>> f65e2d4a
 def site(request):
     cur_site = Site.objects.get_current()
 
@@ -124,7 +117,6 @@
 
     your_unreviewed = TestListInstance.objects.your_unreviewed_count(request.user)
 
-<<<<<<< HEAD
     qa_frequencies = cache.get(settings.CACHE_QA_FREQUENCIES)
     if qa_frequencies is None:
         qa_frequencies = list(Frequency.objects.frequency_choices())
@@ -140,8 +132,6 @@
         se_needing_approval_count = ServiceEvent.objects.filter(service_status__in=ServiceEventStatus.objects.filter(is_approval_required=True), is_approval_required=True).count()
         cache.set('se_needing_approval_count', se_needing_approval_count)
 
-=======
->>>>>>> f65e2d4a
     return {
         'SITE_NAME': cur_site.name,
         'SITE_URL': cur_site.domain,
@@ -155,13 +145,8 @@
         'ICON_SETTINGS_JSON': json.dumps(settings.ICON_SETTINGS),
         'TEST_STATUS_SHORT_JSON': json.dumps(settings.TEST_STATUS_DISPLAY_SHORT),
         'REVIEW_DIFF_COL': settings.REVIEW_DIFF_COL,
-<<<<<<< HEAD
         'DEBUG': settings.DEBUG,
         'USE_PARTS': settings.USE_PARTS,
         'DEFAULT_SE_STATUS': default_se_status,
         'SE_NEEDING_APPROVAL_COUNT': se_needing_approval_count
-    }
-=======
-        'DEBUG': settings.DEBUG
-    }
->>>>>>> f65e2d4a
+    }