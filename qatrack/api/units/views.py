--- conflicted
+++ resolved
@@ -33,15 +33,9 @@
 
 class UnitTypeViewSet(viewsets.ReadOnlyModelViewSet):
     queryset = models.UnitType.objects.all().order_by('name')
-<<<<<<< HEAD
-    serializer_class = serializers.UnitClassSerializer
-    filterset_class = filters.UnitTypeFilter
-    filter_backends = (backends.RestFrameworkFilterBackend, OrderingFilter,)
-=======
     serializer_class = serializers.UnitTypeSerializer
     filter_class = filters.UnitTypeFilter
-    filter_backends = (backends.DjangoFilterBackend, OrderingFilter,)
->>>>>>> b0e73cdc
+    filter_backends = (backends.RestFrameworkFilterBackend, OrderingFilter,)
 
 
 class ModalityViewSet(viewsets.ReadOnlyModelViewSet):
