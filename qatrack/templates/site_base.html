{% extends "theme_base.html" %}

{% load i18n %}
{% load l10n %}
{% load staticfiles %}

{% block favicon %}
	<link rel="shortcut icon" href="{% static "qatrack_theme/favicon.ico" %}">
	<link rel="apple-touch-icon" href="{% static "qatrack_theme/apple-touch-icon.png" %}">
{% endblock favicon %}

{% block extra_style %}
    <link href="{% static "css/qa.css" %}" rel="stylesheet">
    <link href="{% static "data_tables/css/DT_bootstrap.css" %}" rel="stylesheet">
	{% block page_style %}{% endblock %}
{% endblock %}

{% block nav %}
    {% if user.is_authenticated %}
        <ul class="nav nav-pills">
            <li class="dropdown">
                <a href="#" class="dropdown-toggle" data-toggle="dropdown">
                    QA Test Lists
                    <b class="caret"></b>
                </a>
                <ul class="dropdown-menu">
                    <li><a href="{% url choose_unit %}" title="Choose a Unit To Perform QA On"><i class="icon-list"></i> Choose Unit</a></li>
<<<<<<< HEAD
                    <li><a href="{% url all_lists %}" title="View all available QA Lists"><i class="icon-list"></i> All QA</a></li>
					{% comment %}
=======
>>>>>>> fcbae380
                    <li class="divider"></li>
                    <li>
                        <a title="Resume a QA session currently in progress" href="{% url in_progress %}">
                            <i class="icon-play"></i>
                            In Progress
                        </a>
                    </li>
				</ul>
            </li>
            {% if user.is_staff %}

            <li class="dropdown">
                <a href="#" class="dropdown-toggle" data-toggle="dropdown">
                    Review
                    <span title="There are currently {{UNREVIEWED}} QA Sessions waiting to be reviewed" class="label {% if UNREVIEWED == 0%}label-success{%else%}label-warning{%endif%} unreviewed-count-wrapper">
                        <span class="total-unreviewed-count">{{UNREVIEWED}}</span>
                    </span>
                    <b class="caret"></b>
                </a>
                <ul class="dropdown-menu">
                    <li>
                        <a href="{% url  unreviewed %}">
                            <i class="icon-question-sign"></i>
                            Unreviewed
                            <span title="There are currently {{UNREVIEWED}} QA Sessions waiting to be reviewed" class="label {% if UNREVIEWED == 0%}label-success{%else%}label-warning{%endif%} unreviewed-count-wrapper">
                                <span class="total-unreviewed-count">{{UNREVIEWED}}</span>
                            </span>
                        </a>
                    </li>
					<li><a href="{% url review_all %}"><i class="icon-check"></i> Reviewed</a></li>
                    <li><a href="{% url choose_review_unit %}"><i class="icon-list"></i> Choose Unit</a></li>					
                    <li><a href="{% url choose_review_frequency %}"><i class="icon-list"></i> Choose Frequency</a></li>					
					<li class="divider"></li>					
                    <li><a href="{% url charts %}"><i class="icon-picture"></i> Trending</a></li>
                </ul>
            </li>
            {% endif %}
        </ul>
    {% endif %}

{% endblock %}

{% block footer %}
    {% include "_footer.html" %}
{% endblock %}

{% block extra_body %}
	{% block end_body_script_base %}
		<script src="{% static "data_tables/js/jquery.dataTables.min.js" %}"></script>
		<script src="{% static "data_tables/js/jquery.dataTables.columnFilter.js" %}"></script>
		<script src="{% static "data_tables/js/DT_bootstrap.js" %}"></script>
		<script src="{% static "data_tables/js/DT_sort.js" %}"></script>
		<script src="{% static "js/qautils.js" %}"></script>
		<script src="{% static "js/base.js" %}"></script>
		{% block end_body_extra_script %}{%endblock%}
	{% endblock end_body_script_base%}
{% endblock %}<|MERGE_RESOLUTION|>--- conflicted
+++ resolved
@@ -25,11 +25,7 @@
                 </a>
                 <ul class="dropdown-menu">
                     <li><a href="{% url choose_unit %}" title="Choose a Unit To Perform QA On"><i class="icon-list"></i> Choose Unit</a></li>
-<<<<<<< HEAD
                     <li><a href="{% url all_lists %}" title="View all available QA Lists"><i class="icon-list"></i> All QA</a></li>
-					{% comment %}
-=======
->>>>>>> fcbae380
                     <li class="divider"></li>
                     <li>
                         <a title="Resume a QA session currently in progress" href="{% url in_progress %}">
