--- conflicted
+++ resolved
@@ -111,7 +111,6 @@
                     <span class="logo-lg"><b>Qa</b>Track<b>+</b></span>
                 </a>
 
-<<<<<<< HEAD
                 <nav class="navbar navbar-static-top">
 
                     {% block sidebar_toggle %}
@@ -136,10 +135,6 @@
                                         </li>
                                         <li>
                                             <a href="{% url "all_lists" %}" title="View all available QA Lists">
-{#                                                    <span class="fa fa-stack fa-fw" aria-hidden="true">#}
-{#                                                        <i class="fa fa-cube fa-stack-custom-main"></i>#}
-{#                                                        <i class="fa fa-check fa-stack-custom-sub success"></i>#}
-{#                                                    </span>#}
                                                 <i class="fa fa-pencil-square-o fa-fw" aria-hidden="true"></i>
                                                 All QA
                                             </a>
@@ -156,120 +151,120 @@
 
                                 {% if perms.qa.can_review or perms.qa.can_view_completed or perms.qa.can_view_charts or perms.qa.change_testlistinstance or perms.qa.can_view_overview %}
 
-                                <li class="dropdown">
-                                    <a href="#" class="dropdown-toggle" data-toggle="dropdown">
-                                        Review Data
-                                        {% if perms.qa.can_review %}
-                                            <span title="There are currently {{UNREVIEWED}} QA Sessions waiting to be reviewed" class="label {% if UNREVIEWED == 0%}label-success{%else%}label-warning{%endif%} unreviewed-count-wrapper">
-                                                <span class="total-unreviewed-count">{{UNREVIEWED}}</span>
-                                            </span>
-                                        {% endif %}
-                                        <b class="caret"></b>
-                                    </a>
-
-                                    <ul class="dropdown-menu" role="menu">
-                                        {% if perms.qa.can_review or perms.qa.can_view_overview %}
-                                        <li class="nav-header">QA Program Status</li>
-                                        <li>
-                                            <a href="{% url "overview" %}" title="View a summary of the status of the QA program">
-                                                <i class="fa fa-globe fa-fw" aria-hidden="true"></i>
-                                                Overview
-                                            </a>
-                                        </li>
-                                        <li>
-                                            <a href="{% url "overview_due_dates" %}" title="View a summary of the status of the QA program">
-                                                <i class="fa fa-calendar-check-o fa-fw" aria-hidden="true"></i>
-                                                By Due Status
-                                            </a>
-                                        </li>
-                                        {% endif %}
-                                        {% if perms.qa.can_review %}
-                                            <li class="divider"></li>
-                                            <li class="nav-header">QA Sessions</li>
-
-                                            {% if perms.qa.can_review_non_visible_tli %}
-                                                <li>
-                                                    <a href="{% url  "unreviewed" %}" title="There are currently {{UNREVIEWED}} QA Sessions waiting to be reviewed">
-                                                        <i class="fa fa-question-circle fa-fw" aria-hidden="true"></i>
-                                                        <span title="There are currently {{UNREVIEWED}} QA Sessions waiting to be reviewed" class="label {% if UNREVIEWED == 0%}label-success{%else%}label-warning{%endif%} unreviewed-count-wrapper">
-                                                            <span class="total-unreviewed-count">{{UNREVIEWED}}</span>
-                                                        </span>
-                                                        Unreviewed - All Groups
-                                                    </a>
-                                                </li>
-                                            {% else %}
-                                                <li>
-                                                    <div title="There are currently {{UNREVIEWED}} QA Sessions waiting to be reviewed" style="padding: 3px 15px;">
-                                                        <i class="fa fa-question-circle fa-fw" aria-hidden="true"></i>
-                                                        <span title="There are currently {{UNREVIEWED}} QA Sessions waiting to be reviewed" class="label {% if UNREVIEWED == 0%}label-success{%else%}label-warning{%endif%} unreviewed-count-wrapper">
-                                                            <span class="total-unreviewed-count">{{UNREVIEWED}}</span>
-                                                        </span>
-                                                        Unreviewed - All Groups
-                                                    </div>
-                                                </li>
-                                            {% endif %}
+                                    <li class="dropdown">
+                                        <a href="#" class="dropdown-toggle" data-toggle="dropdown">
+                                            Review Data
+                                            {% if perms.qa.can_review %}
+                                                <span title="There are currently {{UNREVIEWED}} QA Sessions waiting to be reviewed" class="label {% if UNREVIEWED == 0%}label-success{%else%}label-warning{%endif%} unreviewed-count-wrapper">
+                                                    <span class="total-unreviewed-count">{{UNREVIEWED}}</span>
+                                                </span>
+                                            {% endif %}
+                                            <b class="caret"></b>
+                                        </a>
+
+                                        <ul class="dropdown-menu" role="menu">
+                                            {% if perms.qa.can_review or perms.qa.can_view_overview %}
+                                            <li class="nav-header">QA Program Status</li>
                                             <li>
-                                                <a href="{% url  "unreviewed_visible_to" %}" title="There are currently {{YOUR_UNREVIEWED}} QA Sessions visible to your groups waiting to be reviewed">
-                                                    <i class="fa fa-question-circle fa-fw" aria-hidden="true"></i>
-                                                    <span title="There are currently {{YOUR_UNREVIEWED}} QA Sessions visible to your groups waiting to be reviewed" class="label {% if YOUR_UNREVIEWED == 0%}label-success{%else%}label-warning{%endif%} unreviewed-count-wrapper">
-                                                        <span class="total-unreviewed-count">{{YOUR_UNREVIEWED}}</span>
-                                                    </span>
-                                                    Unreviewed Visible To Your Groups
+                                                <a href="{% url "overview" %}" title="View a summary of the status of the QA program">
+                                                    <i class="fa fa-globe fa-fw" aria-hidden="true"></i>
+                                                    Overview
                                                 </a>
                                             </li>
                                             <li>
-                                                <a href="{% url  "choose_group_visible" %}" {% comment %}title="There are currently {{UNREVIEWED}} QA Sessions waiting to be reviewed"{% endcomment %}>
-                                                    <i class="fa fa-question-circle fa-fw" aria-hidden="true"></i>
-                                                    Unreviewed By Visible To Group
+                                                <a href="{% url "overview_due_dates" %}" title="View a summary of the status of the QA program">
+                                                    <i class="fa fa-calendar-check-o fa-fw" aria-hidden="true"></i>
+                                                    By Due Status
                                                 </a>
                                             </li>
-                                        {% endif %}
-                                        {% if perms.qa.can_view_completed or perms.qa.can_review %}
-                                            <li class="divider"></li>
-                                            <li class="nav-header">Test Lists</li>
-                                            {% if perms.qa.can_review_non_visible_tli %}
-                                                <li><a href="{% url "review_all" %}" title="View all test lists">
+                                            {% endif %}
+                                            {% if perms.qa.can_review %}
+                                                <li class="divider"></li>
+                                                <li class="nav-header">QA Sessions</li>
+
+                                                {% if perms.qa.can_review_non_visible_tli %}
+                                                    <li>
+                                                        <a href="{% url  "unreviewed" %}" title="There are currently {{UNREVIEWED}} QA Sessions waiting to be reviewed">
+                                                            <i class="fa fa-question-circle fa-fw" aria-hidden="true"></i>
+                                                            <span title="There are currently {{UNREVIEWED}} QA Sessions waiting to be reviewed" class="label {% if UNREVIEWED == 0%}label-success{%else%}label-warning{%endif%} unreviewed-count-wrapper">
+                                                                <span class="total-unreviewed-count">{{UNREVIEWED}}</span>
+                                                            </span>
+                                                            Unreviewed - All Groups
+                                                        </a>
+                                                    </li>
+                                                {% else %}
+                                                    <li>
+                                                        <div title="There are currently {{UNREVIEWED}} QA Sessions waiting to be reviewed" style="padding: 3px 15px;">
+                                                            <i class="fa fa-question-circle fa-fw" aria-hidden="true"></i>
+                                                            <span title="There are currently {{UNREVIEWED}} QA Sessions waiting to be reviewed" class="label {% if UNREVIEWED == 0%}label-success{%else%}label-warning{%endif%} unreviewed-count-wrapper">
+                                                                <span class="total-unreviewed-count">{{UNREVIEWED}}</span>
+                                                            </span>
+                                                            Unreviewed - All Groups
+                                                        </div>
+                                                    </li>
+                                                {% endif %}
+                                                <li>
+                                                    <a href="{% url  "unreviewed_visible_to" %}" title="There are currently {{YOUR_UNREVIEWED}} QA Sessions visible to your groups waiting to be reviewed">
+                                                        <i class="fa fa-question-circle fa-fw" aria-hidden="true"></i>
+                                                        <span title="There are currently {{YOUR_UNREVIEWED}} QA Sessions visible to your groups waiting to be reviewed" class="label {% if YOUR_UNREVIEWED == 0%}label-success{%else%}label-warning{%endif%} unreviewed-count-wrapper">
+                                                            <span class="total-unreviewed-count">{{YOUR_UNREVIEWED}}</span>
+                                                        </span>
+                                                        Unreviewed Visible To Your Groups
+                                                    </a>
+                                                </li>
+                                                <li>
+                                                    <a href="{% url  "choose_group_visible" %}" {% comment %}title="There are currently {{UNREVIEWED}} QA Sessions waiting to be reviewed"{% endcomment %}>
+                                                        <i class="fa fa-question-circle fa-fw" aria-hidden="true"></i>
+                                                        Unreviewed By Visible To Group
+                                                    </a>
+                                                </li>
+                                            {% endif %}
+                                            {% if perms.qa.can_view_completed or perms.qa.can_review %}
+                                                <li class="divider"></li>
+                                                <li class="nav-header">Test Lists</li>
+                                                {% if perms.qa.can_review_non_visible_tli %}
+                                                    <li><a href="{% url "review_all" %}" title="View all test lists.">
+                                                        <i class="fa fa-users fa-fw" aria-hidden="true"></i>
+                                                        All Groups Test Lists
+                                                    </a></li>
+                                                {% endif %}
+                                                <li><a href="{% url "review_your_all" %}" title="View all your groups test lists.">
                                                     <i class="fa fa-users fa-fw" aria-hidden="true"></i>
-                                                    All Groups Test Lists
+                                                    Your Groups Test Lists
                                                 </a></li>
-                                            {% endif %}
-                                            <li><a href="{% url "review_your_all" %}" title="View all test lists">
-                                                <i class="fa fa-users fa-fw" aria-hidden="true"></i>
-                                                Your Groups Test Lists
-                                            </a></li>
-                                            <li><a href="{% url "choose_review_unit" %}" title="Choose a unit to review qa lists for.">
-                                                <i class="fa fa-cubes fa-fw" aria-hidden="true"></i>
-                                                Your Test Lists By Unit
-                                            </a></li>
-                                            <li><a href="{% url "choose_review_frequency" %}" title="Choose a frequency to review qa lists for.">
-                                                <i class="fa fa-clock-o fa-fw" aria-hidden="true"></i>
-                                                Your Test Lists By Frequency
-                                            </a></li>
-                                            {% if perms.qa.can_review_non_visible_tli %}
-                                                <li><a href="{% url "review_inactive" %}" title="View all inactive test lists.">
-                                                    <i class="fa fa-file fa-fw" aria-hidden="true"></i>
-                                                    All Groups Inactive Test Lists
+                                                <li><a href="{% url "choose_review_unit" %}" title="Choose a unit to review qa lists for.">
+                                                    <i class="fa fa-cubes fa-fw" aria-hidden="true"></i>
+                                                    Your Test Lists By Unit
                                                 </a></li>
-                                            {% else %}
-                                                <li><a href="{% url "review_your_inactive" %}" title="View all inactive test lists.">
-                                                    <i class="fa fa-file fa-fw" aria-hidden="true"></i>
-                                                    Your Groups Inactive Test Lists
+                                                <li><a href="{% url "choose_review_frequency" %}" title="Choose a frequency to review qa lists for.">
+                                                    <i class="fa fa-clock-o fa-fw" aria-hidden="true"></i>
+                                                    Your Test Lists By Frequency
                                                 </a></li>
-
-                                            {% endif %}
-                                        {% endif %}
-
-                                        {% if perms.qa.can_view_charts %}
-                                            <li class="divider"></li>
-                                            <li class="nav-header">Trends and Analysis</li>
-                                            <li><a href="{% url "charts" %}">
-                                                <i class="fa fa-line-chart fa-fw" aria-hidden="true"></i>
-                                                Charts
-                                            </a></li>
-                                        {% endif %}
-                                    </ul>
-
-                                </li>
+                                                {% if perms.qa.can_review_non_visible_tli %}
+                                                    <li><a href="{% url "review_inactive" %}" title="View all inactive test lists.">
+                                                        <i class="fa fa-file fa-fw" aria-hidden="true"></i>
+                                                        All Groups Inactive Test Lists
+                                                    </a></li>
+                                                {% else %}
+                                                    <li><a href="{% url "review_your_inactive" %}" title="View all your inactive test lists.">
+                                                        <i class="fa fa-file fa-fw" aria-hidden="true"></i>
+                                                        Your Groups Inactive Test Lists
+                                                    </a></li>
+
+                                                {% endif %}
+                                            {% endif %}
+
+                                            {% if perms.qa.can_view_charts %}
+                                                <li class="divider"></li>
+                                                <li class="nav-header">Trends and Analysis</li>
+                                                <li><a href="{% url "charts" %}">
+                                                    <i class="fa fa-line-chart fa-fw" aria-hidden="true"></i>
+                                                    Charts
+                                                </a></li>
+                                            {% endif %}
+                                        </ul>
+
+                                    </li>
                                 {% endif %}
 
                                 {% if user.is_staff %}
@@ -331,75 +326,6 @@
                                     Log in
                                 </a></li>
                             </ul>
-=======
-                <ul class="dropdown-menu">
-                    {% if perms.qa.can_review or perms.qa.can_view_overview %}
-                    <li class="nav-header">QA Program Status</li>
-                    <li>
-                        <a href="{% url "overview" %}" title="View a summary of the status of the QA program">
-                            <i class="icon-globe"></i>
-                            Overview
-                        </a>
-                    </li>
-                    <li>
-                        <a href="{% url "overview_due_dates" %}" title="View a summary of the status of the QA program">
-                            <i class="icon-globe"></i>
-                            By Due Status
-                        </a>
-                    </li>
-                    {% endif %}
-                    {% if perms.qa.can_review %}
-                        <li class="divider"></li>
-                        <li class="nav-header">QA Sessions</li>
-
-                        {% if perms.qa.can_review_non_visible_tli %}
-                            <li>
-                                <a href="{% url  "unreviewed" %}" title="There are currently {{UNREVIEWED}} QA Sessions waiting to be reviewed.">
-                                    <span title="There are currently {{UNREVIEWED}} QA Sessions waiting to be reviewed." class="label {% if UNREVIEWED == 0%}label-success{%else%}label-warning{%endif%} unreviewed-count-wrapper">
-                                        <span class="total-unreviewed-count">{{UNREVIEWED}}</span>
-                                    </span>
-                                    Unreviewed - All Groups
-                                </a>
-                            </li>
-                        {% else %}
-                            <li>
-                                <div title="There are currently {{UNREVIEWED}} QA Sessions waiting to be reviewed." style="padding: 3px 15px;">
-                                    <span title="There are currently {{UNREVIEWED}} QA Sessions waiting to be reviewed." class="label {% if UNREVIEWED == 0%}label-success{%else%}label-warning{%endif%} unreviewed-count-wrapper">
-                                        <span class="total-unreviewed-count">{{UNREVIEWED}}</span>
-                                    </span>
-                                    Unreviewed - All Groups
-                                </div>
-                            </li>
-                        {% endif %}
-                        <li>
-                            <a href="{% url  "unreviewed_visible_to" %}" title="There are currently {{YOUR_UNREVIEWED}} QA Sessions waiting to be reviewed for your groups.">
-                                <span title="There are currently {{YOUR_UNREVIEWED}} QA Sessions waiting to be reviewed for your groups." class="label {% if YOUR_UNREVIEWED == 0%}label-success{%else%}label-warning{%endif%} unreviewed-count-wrapper">
-                                    <span class="total-unreviewed-count">{{YOUR_UNREVIEWED}}</span>
-                                </span>
-                                Unreviewed Visible To Your Groups
-                            </a>
-                        </li>
-                        <li>
-                            <a href="{% url  "choose_group_visible" %}" title="Choose a group to view unreviewed QA Sessions for.">
-                                <i class="icon-question-sign"></i>
-                                Unreviewed By Visible To Group
-                            </a>
-                        </li>
-                    {% endif %}
-                    {% if perms.qa.can_view_completed or perms.qa.can_review %}
-                        <li class="divider"></li>
-                        <li class="nav-header">Test Lists</li>
-                        {% if perms.qa.can_review_non_visible_tli %}
-                            <li><a href="{% url "review_all" %}" title="View test lists for all groups."><i class="icon-list"></i> All Groups Test Lists</a></li>
-                        {% endif %}
-                        <li><a href="{% url "review_your_all" %}" title="View test lists for your groups."><i class="icon-list"></i> Your Groups Test Lists</a></li>
-                        <li><a href="{% url "choose_review_unit" %}" title="Choose a unit to review qa lists for."><i class="icon-list"></i> Your Test Lists By Unit</a></li>
-                        <li><a href="{% url "choose_review_frequency" %}" title="Choose a frequency to review qa lists for."><i class="icon-list"></i> Your Test Lists By Frequency</a></li>
-                        {% if perms.qa.can_review_non_visible_tli %}
-                            <li><a href="{% url "review_inactive" %}" title="View all inactive test lists."><i class="icon-list"></i> All Groups Inactive Test Lists</a></li>
-                        {% else %}
-                            <li><a href="{% url "review_your_inactive" %}" title="View all your inactive test lists."><i class="icon-list"></i> Your Groups Inactive Test Lists</a></li>
->>>>>>> bd0fb0c3
                         {% endif %}
 
                     </div>
