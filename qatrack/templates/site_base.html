--- conflicted
+++ resolved
@@ -37,9 +37,6 @@
                     <b class="caret"></b>
                 </a>
                 <ul class="dropdown-menu">
-<<<<<<< HEAD
-                    <li><a href="{% url  review %}"><i class="icon-check"></i>Review QA <span title="There are currently {{AWAITING_REVIEW}} QA Sessions waiting to be reviewed" class="label {% if AWAITING_REVIEW == 0%}label-success{%else%}label-warning{%endif%} awaiting-review">{{AWAITING_REVIEW}}</span></a></li>
-=======
                     <li>
                         <a href="{% url  review %}">
                             <i class="icon-check"></i>
@@ -49,7 +46,6 @@
                             </span>
                         </a>
                     </li>
->>>>>>> de5280a0
                     <li><a href="{% url charts %}"><i class="icon-picture"></i>Trending</a></li>
                 </ul>
             </li>
