{% load qatrack_tags %}
{% load qa_tags %}
{% load attach_tags %}
{% for field in form %}
    {% if field.errors %}
        <tr class="no-hover qa-error row-{{ form.prefix }}">
            <td colspan="{% qa_table_colspan perms %}">
                <div class="error-container error-bar in">
                    {% for error in field.errors %}
                        <div class="qa-error-text">
                            {{test_info.test.name}}:&nbsp;{{ error }}
                        </div>
                    {% endfor %}
                </div>
            </td>
        </tr>
{#            <td>#}
{#            #}
{#            </td>#}
{#            {% if include_history and include_ref_tols %}#}
{#                <td colspan="5">&nbsp;</td>#}
{#            {% elif include_history or include_ref_tols %}#}
{#                <td colspan="4">&nbsp;</td>#}
{#            {% else %}#}
{#                <td colspan="3">&nbsp;</td>#}
{#            {% endif %}#}
{#        </tr>#}
    {% endif %}
{% endfor %}
<tr class="control-group qa-valuerow qa-{{ test_info.test.type }} {%if test_info.test.hidden %}hidden{% endif %} row-{{ form.prefix }}" data-prefix="{{ form.prefix }}">

    {% for hidden in form.hidden_fields %}
        {{ hidden }}
    {% endfor %}

    {% with ref=test_info.reference  tol=test_info.tolerance  test=test_info.test uti=test_info.unit_test_info %}

        <td class="qa-category bar-container">
            <div class="error-bar {% if form.errors %}in{% endif %}">
                <div class="procedure-bar">
                    <div class="comment-bar">
<<<<<<< HEAD
                        <div title="{{test.category.name}}" class="padding-left-5">
                          {{test.category.name}}
=======
                        <div title="{{test.category.name}}" class="padding-left-5 padding-bottom-8">
                          {% if show_category %}
                            {{test.category.name}}
                          {% endif %}
>>>>>>> 47a7aa06
                        </div>
                    </div>
                </div>
            </div>
        </td>
        <td class="qa-name qa-showproc">
          {%if test.procedure or test.description or test.attachment_set.count %}
                <a href="#" class="revealprocedure" title="Show/hide procedure & attachments for this test">{{test.name}}</a>
            {% else %}
                {{test.name}}
            {% endif %}
        </td>
        <td class="qa-value" title="{{form.value.help_text|safe}}" >
            {% if test.is_boolean %}
                <div class="row">
                    <div class="col-xs-12 boolean-wrapper">
                      <span class="pull-left">{{form.value.0}}</span>
                      <span class="pull-right">{{form.value.1}}</span>
                    </div>
                </div>
            {% elif test.is_upload %}
                <span class="upload-button">
                    {{form.string_value}}
                    <a id="upload-button-{{ test.id }}" type="button" class="qa-input btn btn-default btn-xs btn-flat">Upload</a>
                </span>
            {% elif test.is_date or test.is_datetime %}
              <div class="input-group">
                {{ form.string_value }}
                <span class="input-group-btn">
                  <button type="button" class="btn btn-flat btn-xs" title="toggle" data-toggle>
                    {% if test.is_datetime %}
                      <i class="fa fa-stack fa-fw qa-date-pick">
                        <i class="fa fa-calendar fa-stack-custom-main"></i>
                        <i class="fa fa-clock-o fa-stack-custom-sub upper-1"></i>
                      </i>
                    {% else %}
                      <i class="fa fa-calendar fa-fw qa-date-pick"></i>
                    {% endif %}
                  </button>
                  <button type="button" class="btn btn-flat btn-xs qa-date-clear" title="toggle" data-clear>
                    <i class="fa fa-close"></i>
                  </button>
                </span>
              </div>
            {% elif test.is_string_type %}
                 <div>{{form.string_value}}</div>
            {% else %}
                 <div>{{form.value}}</div>
            {% endif %}
        </td>
        <td class="qa-skip" title="{{form.skipped.help_text|safe}}">
            {% if test.skip_required %}{{form.skipped}}{% endif %}
        </td>
        <td class="qa-status">Not Done</td>
        <td class="qa-showcmt"><a href="#" class="revealcomment" title="Add comment for this test"><i class="fa fa-commenting-o"></i></a></td>

        {% if perms.qa.can_view_history or perms.qa.can_view_ref_tol %}
            {% if perms.qa.can_view_ref_tol %}
                <td class="qa-reference">
                    {% reference_tolerance_span test ref tol %}
                </td>
            {% endif %}
            {% if perms.qa.can_view_history %}
                <td class="qa-history">
                    {% history_display form.history uti.unit test_list test unit_test_collection.frequency %}
                </td>
            {% endif %}
{#        {% else %}#}
{#            <td></td>#}
        {% endif %}

    {% endwith %}
</tr>
<tr class="qa-comment no-hover row-{{ form.prefix }}">
    <td colspan="{% qa_table_colspan perms %}" class="">
        <div class="error-bar {% if form.errors %}in{% endif %}">
            <div class="procedure-bar">
                <div class="comment-container comment-bar">
                    <div class="comment-div">
                        {{ form.comment|addplaceholder:"Add Comment For Reviewer" }}
                    </div>
                </div>
            </div>
        </div>
    </td>
</tr>

<tr class="qa-procedure no-hover row-{{ form.prefix }} {%if test_info.test.hidden %}hidden-procedure{% endif %}">
    <td colspan="{% qa_table_colspan perms %}  class="" >
        {% if form.unit_test_info.test.procedure or form.unit_test_info.test.description or form.unit_test_info.test.attachment_set.count %}
            <div class="error-bar {% if form.errors %}in{% endif %}">
                <div class="procedure-container procedure-bar">
                    <div class="qa-procedure-text">
                        {% if form.unit_test_info.test.procedure %}
                            <h6>
                                Detailed procedure link:
                                <a href="{{form.unit_test_info.test.procedure}}" class="revealprocedure" title="Show detailed procedure for this test" target="_blank">
                                    {{form.unit_test_info.test.name}}
                                </a>
                            </h6>
                        {% endif %}
        {#                {% spaceless %}#}
                            {% if form.unit_test_info.test.description %}
                                <div class="pre">{{form.unit_test_info.test.description.strip|safe|linebreaks}}</div>
                            {% endif %}
        {#                {% endspaceless%}#}
                        {% for attach in form.unit_test_info.test.attachment_set.all %}
                            {% if forloop.first %}
                                <h6>Attachments</h6>
                                <ul>
                            {% endif %}

                            <li>{{ attach|attachment_link }}</li>

                            {% if forloop.last %}
                                </ul>
                            {% endif %}

                        {% endfor %}
                    </div>
                </div>
            </div>
        {% endif %}

    </td>
</tr>
<|MERGE_RESOLUTION|>--- conflicted
+++ resolved
@@ -39,15 +39,10 @@
             <div class="error-bar {% if form.errors %}in{% endif %}">
                 <div class="procedure-bar">
                     <div class="comment-bar">
-<<<<<<< HEAD
-                        <div title="{{test.category.name}}" class="padding-left-5">
-                          {{test.category.name}}
-=======
                         <div title="{{test.category.name}}" class="padding-left-5 padding-bottom-8">
                           {% if show_category %}
                             {{test.category.name}}
                           {% endif %}
->>>>>>> 47a7aa06
                         </div>
                     </div>
                 </div>
