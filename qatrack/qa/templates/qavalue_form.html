--- conflicted
+++ resolved
@@ -27,28 +27,6 @@
         <input type="hidden" class="qa-tolerance tol_high" value="{{tol.tol_high}}"/>
         <input type="hidden" class="qa-tolerance act_high" value="{{tol.act_high}}"/>
         <input type="hidden" class="qa-tolerance-type" value="{{tol.type}}"/>
-<<<<<<< HEAD
-        <input type="hidden" class="qa-tolerance-pk" value="{{tol.pk}}"/>
-        <input type="hidden" class="qa-test-pk" value="{{form.instance.unit_test_info.test.pk}}"/>
-        <input type="hidden" class="qa-contextname" value="{{form.instance.unit_test_info.test.slug}}"/>
-        {{form.test_list_instance.as_hidden}}
-		{{form.unit_test_info.as_hidden}}
-		{{form.reference.as_hidden}}
-		{{form.tolerance.as_hidden}}
-        {% with test=form.instance.unit_test_info.test %}
-            <input type="hidden" class="qa-testtype" value="{{test.type}}"/>
-            <td class="qa-name qa-showproc"><a href="#" class="revealprocedure" title="Show/hide procedure for this test">{{test.name}}</a></td>
-            <td class="qa-category">{{test.category.name|title}}</td>
-            <td class="controls qa-value" title="{{form.value.help_text|safe}}">
-				{% if test.is_boolean %}
-					<span class="pull-left">{{form.value.0}}</span>
-					<span class="pull-right">{{form.value.1}}</span>
-				{% else %}
-					 <span class="center span1">{{form.value}}</span>
-				{% endif %}
-            </td>
-        {% endwith %}
-=======
 		<input type="hidden" class="qa-contextname" value="{{test.slug}}"/>
 		<input type="hidden" class="qa-test-id" value="{{test.pk}}"/>
 		<input type="hidden" class="qa-testtype" value="{{test.type}}"/>
@@ -65,7 +43,6 @@
 			{% endif %}
 		</td>
 
->>>>>>> 9780120f
 
         <td class="qa-skip" title="{{form.skipped.help_text|safe}}">{{form.skipped}}</td>
         <td class="qa-status">Not Done</td>
@@ -100,32 +77,20 @@
 <tr class="qa-procedure">
     <td colspan="8"  class="" >
 		<table>
-<<<<<<< HEAD
-			{% if form.instance.unit_test_info.test.procedure %}
-=======
 			{% if form.unit_test_info.test.procedure %}
->>>>>>> 9780120f
 			<tr>
 				<td>
 					<label class="label">Detailed procedure link:</label>
 				</td>
 				<td>
-<<<<<<< HEAD
-					<a href="{{form.instance.unit_tset_info.test.procedure}}" class="revealprocedure" title="Show detailed procedure for this test" target="_blank">{{form.instance.unit_test_info.test.name}}</a>
-=======
 					<a href="{{form.unit_test_info.test.procedure}}" class="revealprocedure" title="Show detailed procedure for this test" target="_blank">{{form.instance.test.name}}</a>
->>>>>>> 9780120f
 				</td>
 			</tr>
 			{% endif %}
 			<tr>
 				<td>
 					<textarea rows="5" disabled="disabled">
-<<<<<<< HEAD
-				        {{form.instance.unit_test_info.test.description}}
-=======
 				        {{form.unit_test_info.test.description}}
->>>>>>> 9780120f
 					</textarea>
 				</td>
 			</tr>
