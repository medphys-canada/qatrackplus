import signals #signals import needs to be here so signals get registered
import collections
import json
import calendar
import os
import shutil
import urllib

from api import ValueResource

from django.conf import settings
from django.contrib import messages
from django.contrib.contenttypes.models import ContentType
from django.db.models import Q
from django.http import HttpResponse, HttpResponseRedirect, Http404
from django.shortcuts import get_object_or_404
from django.core.urlresolvers import reverse
from django.template import Context
from django.contrib.auth.context_processors import PermWrapper
from django.template.loader import get_template

from django.views.generic import ListView, UpdateView, View, TemplateView, CreateView
from django.utils.translation import ugettext as _
from django.utils import timezone

from qatrack.qa import models, utils
from qatrack.qa.templatetags import qa_tags
from qatrack.units.models import Unit, UnitType
from qatrack.contacts.models import Contact


import logging
logger = logging.getLogger(__name__)

import forms
import math
import textwrap

from qatrack.qa.control_chart import control_chart
from matplotlib.backends.backend_agg import FigureCanvasAgg as FigureCanvas
from matplotlib.figure import Figure
import numpy
import scipy


#============================================================================
class JSONResponseMixin(object):
    """bare bones JSON response mixin taken from Django docs"""
    def render_to_response(self, context):
        """Returns a JSON response containing 'context' as payload"""
        return self.get_json_response(self.convert_context_to_json(context))

    def get_json_response(self, content, **httpresponse_kwargs):
        """Construct an `HttpResponse` object."""
        return HttpResponse(content, content_type='application/json', **httpresponse_kwargs)

    def convert_context_to_json(self, context):
        """Convert the context dictionary into a JSON object"""
        # Note: This is *EXTREMELY* naive; no checking is done to ensure that arbitrary
        # objects -- such as Django model instances or querysets
        # -- can be serialized as JSON.
        return json.dumps(context)


#============================================================================
class ChartView(TemplateView):
    """view for creating charts/graphs from data"""
    template_name = "qa/charts.html"

    #----------------------------------------------------------------------
    def create_test_data(self):
        tlc_content_type = ContentType.objects.get_for_model(models.TestListCycle).pk

        utcs = models.UnitTestCollection.objects.all().values(
            "frequency",
            "content_type",
            "testlist",
            "testlistcycle",
            "unit",
            "testlistcycle__test_lists"
        )

        self.unit_frequencies = collections.defaultdict(lambda: collections.defaultdict(list))

        for utc in utcs:
            if utc["frequency"] is None:
                utc["frequency"] = 0
            unit = utc["unit"]
            freq = utc["frequency"]
            if utc["content_type"] == tlc_content_type:
                test_list = utc["testlistcycle__test_lists"]
            else:
                test_list = utc["testlist"]

            self.unit_frequencies[unit][freq].append(test_list)

        # uniquify unit/freq lists
        for utc in utcs:
            unit = utc["unit"]
            freq = utc["frequency"]
            self.unit_frequencies[unit][freq] = list(sorted(set(self.unit_frequencies[unit][freq])))

        self.test_data = {
            "test_lists": {},
            "unit_frequency_lists": self.unit_frequencies,
        }

        for test_list in self.test_lists:

            tests = [x.pk for x in test_list.tests.all()]
            if test_list.sublists:
                for sublist in test_list.sublists.all():
                    tests.extend(list(sublist.tests.values_list("pk", flat=True)))

            self.test_data["test_lists"][test_list.pk] = tests

        return json.dumps(self.test_data)

    #----------------------------------------------------------------------
    def get_context_data(self, **kwargs):
        """add default dates to context"""
        context = super(ChartView, self).get_context_data(**kwargs)

        self.set_test_lists()
        self.set_tests()

        test_data = self.create_test_data()

        c = {
            "from_date": timezone.now().date()-timezone.timedelta(days=365),
            "to_date": timezone.now().date()+timezone.timedelta(days=1),
            "frequencies": models.Frequency.objects.all(),
            "tests": self.tests,
            "test_lists": self.test_lists,
            "categories": models.Category.objects.all(),
            "statuses": models.TestInstanceStatus.objects.all(),
            "units": Unit.objects.all().select_related("type"),
            "test_data": test_data,
            "chart_data_url": reverse("chart_data"),
            "control_chart_url": reverse("control_chart"),

        }
        context.update(c)
        return context

    #----------------------------------------------------------------------
    def set_tests(self):
        self.tests = models.Test.objects.order_by("name").values(
            "pk",
            "category",
            "name",
            "description",
        )

    #---------------------------------------------------------------------------
    def set_test_lists(self):
        self.test_lists = models.TestList.objects.order_by("name").prefetch_related(
            "sublists",
            "tests",
        )


#============================================================================
class BaseChartView(View):
    ISO_FORMAT = False

    #----------------------------------------------------------------------
    def get(self, request):

        data = self.get_plot_data()
        table = self.create_data_table()
        resp = self.render_to_response({"data": data, "table": table})

        return resp

    #----------------------------------------------------------------------
    def create_data_table(self):

        utis = list(set([x.unit_test_info for x in self.tis]))

        headers = []
        max_len = 0
        cols = []
        for uti in utis:
            headers.append("%s %s" % (uti.unit.name, uti.test.name))
            r = lambda x: ti.reference.value if ti.reference else ""
            col = [(ti.work_completed, ti.value_display(), r(ti)) for ti in self.tis if ti.unit_test_info == uti]
            cols.append(col)
            max_len = max(len(col), max_len)

        rows = []
        for idx in range(max_len):
            row = []
            for col in cols:
                try:
                    row.append(col[idx])
                except IndexError:
                    row.append(["", ""])
                    pass
            rows.append(row)

        context = Context({
            "rows": rows,
            "headers": headers
        })
        template = get_template("qa/qa_data_table.html")

        return template.render(context)

    #----------------------------------------------------------------------
    def get_date(self, key, default):
        try:
            d = timezone.datetime.strptime(self.request.GET.get(key), settings.SIMPLE_DATE_FORMAT)
        except:
            d = default

        if timezone.is_naive(d):
            d = timezone.make_aware(d, timezone.get_current_timezone())

        return d

    #---------------------------------------------------------------------------
    def convert_date(self, dt):
        return dt.isoformat()

    #----------------------------------------------------------------------
    def get_plot_data(self):

        tests = self.request.GET.getlist("tests[]", [])
        units = self.request.GET.getlist("units[]", [])
        statuses = self.request.GET.getlist("statuses[]", models.TestInstanceStatus.objects.values_list("pk", flat=True))

        now = timezone.datetime.now()
        from_date = self.get_date("from_date", now-timezone.timedelta(days=365))
        to_date = self.get_date("to_date", now)

        self.tis = models.TestInstance.objects.filter(
            unit_test_info__test__pk__in=tests,
            unit_test_info__unit__pk__in=units,
            status__pk__in=statuses,
            work_completed__gte=from_date,
            work_completed__lte=to_date,
        ).select_related(
            "reference", "tolerance", "status", "unit_test_info", "unit_test_info__test", "unit_test_info__unit", "status"
        ).order_by(
            "work_completed"
        )

        vals_dict = lambda: {"data": [], "values": [], "dates": [], "references": [], "act_low": [], "tol_low": [], "tol_high": [], "act_high": []}
        data = collections.defaultdict(vals_dict)

        for ti in self.tis:
            uti = ti.unit_test_info
            d = timezone.make_naive(ti.work_completed, timezone.get_current_timezone())
            d = self.convert_date(d)
            data[uti.pk]["data"].append([d, ti.value])
            data[uti.pk]["values"].append(ti.value)

            if ti.reference is not None:
                data[uti.pk]["references"].append(ti.reference.value)
            else:
                data[uti.pk]["references"].append(None)

            if ti.tolerance is not None and ti.reference is not None:
                tols = ti.tolerance.tolerances_for_value(ti.reference.value)
            else:
                tols = {"act_high": None, "act_low": None, "tol_low": None, "tol_high": None}
            for k, v in tols.items():
                data[uti.pk][k].append(v)

            data[uti.pk]["dates"].append(d)
            data[uti.pk]["unit"] = {"name": uti.unit.name, "pk": uti.unit.pk}
            data[uti.pk]["test"] = {"name": uti.test.name, "pk": uti.test.pk}

        return data


#============================================================================
class BasicChartData(JSONResponseMixin, BaseChartView):
    pass


#============================================================================
class ControlChartImage(BaseChartView):
    """Return a control chart image from given qa data"""

    #---------------------------------------------------------------------------
    def convert_date(self, dt):
        return dt

    #----------------------------------------------------------------------
    def get_number_from_request(self, param, default, dtype=float):
        try:
            v = dtype(self.request.GET.get(param, default))
        except:
            v = default
        return v

    #----------------------------------------------------------------------
    def render_to_response(self, context):

        fig = Figure(dpi=72, facecolor="white")
        dpi = fig.get_dpi()
        fig.set_size_inches(
            self.get_number_from_request("width", 700)/dpi,
            self.get_number_from_request("height", 480)/dpi,
        )
        canvas = FigureCanvas(fig)

        dates, data = [], []

        if context["data"] and context["data"].values():

            for d, v in context["data"].values()[0]["data"]:
                if None not in (d, v):
                    dates.append(d)
                    data.append(v)

        n_baseline_subgroups = self.get_number_from_request("n_baseline_subgroups", 2, dtype=int)
        n_baseline_subgroups = max(2, n_baseline_subgroups)

        subgroup_size = self.get_number_from_request("subgroup_size", 2, dtype=int)
        if subgroup_size < 1 or subgroup_size > 100:
            subgroup_size = 1

        if self.request.GET.get("fit_data", "") == "true":
            include_fit = True
        else:
            include_fit = False

        response = HttpResponse(mimetype="image/png")
        if n_baseline_subgroups < 1 or n_baseline_subgroups > len(data)/subgroup_size:
            fig.text(0.1, 0.9, "Not enough data for control chart", fontsize=20)
            canvas.print_png(response)
        else:
            try:
                control_chart.display(fig, numpy.array(data), subgroup_size, n_baseline_subgroups, fit=include_fit, dates=dates)
                fig.autofmt_xdate()

                canvas.print_png(response)

            except (RuntimeError, OverflowError) as e:
                fig.clf()
                msg = "There was a problem generating your control chart:\n"
                msg += str(e)
                fig.text(0.1, 0.9, "\n".join(textwrap.wrap(msg, 40)), fontsize=12)
                canvas.print_png(response)

        return response

<<<<<<< HEAD

=======
class Upload(JSONResponseMixin, View):
    """validate all qa tests in the request for the :model:`TestList` with id test_list_id"""

    #----------------------------------------------------------------------
    def post(self, *args, **kwargs):
        """calculate and return all composite values"""
        self.handle_upload()

        self.set_calculation_context()

        results = {
            'temp_file_name': self.file_name,
            'success':False,
            'errors':[],
            "result":None,
        }

        try:
            procedure = models.Test.objects.get(pk=self.request.POST.get("test_id")).calculation_procedure
            code = compile(procedure, "<string>", "exec")
            exec code in self.calculation_context
            results["result"] = self.calculation_context["result"]
            results["success"] = True
        except models.Test.DoesNotExist:
            results["errors"].append("Test with that ID does not exist")
        except Exception:
            results["errors"].append("Invalid Test")

        return self.render_to_response(results)

    #---------------------------------------------------------------
    @staticmethod
    def get_upload_name(session_id, unit_test_info, name):
        """construct a unique file name for uploaded file"""
        name = name.rsplit(".")
        if len(name) == 1:
            name.append("")
        name ,ext = name

        name_parts = (
            name,
            unit_test_info,
            "%s" % (timezone.now().date(),),
            session_id[:6],
        )
        return "_".join(name_parts)+"."+ext

    #----------------------------------------------------------------------
    def handle_upload(self):

        self.file_name = self.get_upload_name(
            self.request.COOKIES.get('sessionid'),
            self.request.POST.get("unit_test_info"),
            self.request.FILES.get("upload").name,
        )

        self.upload = open(os.path.join(settings.TMP_UPLOAD_ROOT,self.file_name),"w+b")

        for chunk in self.request.FILES.get("upload").chunks():
            self.upload.write(chunk)

        self.upload.seek(0)

    #----------------------------------------------------------------------
    def set_calculation_context(self):
        """set up the environment that the composite test will be calculated in"""

        self.calculation_context = {
            "upload":self.upload,
            "math": math,
            "scipy": scipy,
            "numpy": numpy,
        }


>>>>>>> 7702a96f
#============================================================================
class CompositeCalculation(JSONResponseMixin, View):
    """validate all qa tests in the request for the :model:`TestList` with id test_list_id"""

    #----------------------------------------------------------------------
    def get_json_data(self, name):
        """return python data from GET json data"""
        json_string = self.request.POST.get(name)
        if not json_string:
            return

        try:
            return json.loads(json_string)
        except (KeyError, ValueError):
            return

    #----------------------------------------------------------------------
    def post(self, *args, **kwargs):
        """calculate and return all composite values"""

        self.set_composite_test_data()
        if not self.composite_tests:
            return self.render_to_response({"success": False, "errors": ["No Valid Composite ID's"]})

        self.set_calculation_context()
        if not self.calculation_context:
            return self.render_to_response({"success": False, "errors": ["Invalid QA Values"]})

        self.set_dependencies()
        self.resolve_dependency_order()

        results = {}

        for slug in self.cyclic_tests:
            results[slug] = {'value': None, 'error': "Cyclic test dependency"}

        for slug in self.calculation_order:
            raw_procedure = self.composite_tests[slug]
            procedure = self.process_procedure(raw_procedure)
            try:
                code = compile(procedure, "<string>", "exec")
                exec code in self.calculation_context
                result = self.calculation_context["result"]
                results[slug] = {'value': result, 'error': None}
                self.calculation_context[slug] = result
            except Exception:
                results[slug] = {'value': None, 'error': "Invalid Test"}
            finally:
                if "result" in self.calculation_context:
                    del self.calculation_context["result"]

        return self.render_to_response({"success": True, "errors": [], "results": results})

    #----------------------------------------------------------------------
    def set_composite_test_data(self):
        composite_ids = self.get_json_data("composite_ids")

        if composite_ids is None:
            self.composite_tests = {}
            return

        composite_tests = models.Test.objects.filter(
            pk__in=composite_ids.values()
        ).values_list("slug", "calculation_procedure")

        self.composite_tests = dict(composite_tests)

    #---------------------------------------------------------------------------
    def process_procedure(self, procedure):
        """prepare raw procedure for evaluation"""
        return "\n".join(["from __future__ import division", procedure, "\n"]).replace('\r', '\n')

    #----------------------------------------------------------------------
    def set_calculation_context(self):
        """set up the environment that the composite test will be calculated in"""
        values = self.get_json_data("qavalues")
        if values is None:
            self.calculation_context = {}
            return

        self.calculation_context = {
            "math": math,
            "scipy": scipy,
            "numpy": numpy,
        }

        for slug, info in values.iteritems():
            val = info["current_value"]
            if slug not in self.composite_tests:
                try:
                    self.calculation_context[slug] = float(val)
                except (ValueError, TypeError):
                    self.calculation_context[slug] = val

    #----------------------------------------------------------------------
    def set_dependencies(self):
        """figure out composite dependencies of composite tests"""

        self.dependencies = {}
        slugs = self.composite_tests.keys()
        for slug in slugs:
            tokens = utils.tokenize_composite_calc(self.composite_tests[slug])
            dependencies = [s for s in slugs if s in tokens and s != slug]
            self.dependencies[slug] = set(dependencies)

    #----------------------------------------------------------------------
    def resolve_dependency_order(self):
        """resolve calculation order dependencies using topological sort"""
        # see http://code.activestate.com/recipes/577413-topological-sort/
        data = dict(self.dependencies)
        for k, v in data.items():
            v.discard(k)  # Ignore self dependencies
        extra_items_in_deps = reduce(set.union, data.values()) - set(data.keys())
        data.update(dict((item, set()) for item in extra_items_in_deps))
        deps = []
        while True:
            ordered = set(item for item, dep in data.items() if not dep)
            if not ordered:
                break
            deps.extend(list(sorted(ordered)))
            data = dict((item, (dep - ordered)) for item, dep in data.items() if item not in ordered)

        self.calculation_order = deps
        self.cyclic_tests = data.keys()


#====================================================================================
class ChooseUnit(ListView):
    """choose a unit to perform qa on for this session"""
    model = UnitType
    context_object_name = "unit_types"

    #---------------------------------------------------------------------------
    def get_queryset(self):
        groups = self.request.user.groups.all()
        units = list(set(models.UnitTestCollection.objects.by_visibility(groups).values_list("unit", flat=True)))
        return UnitType.objects.all().filter(unit__pk__in=units).order_by("unit__number").prefetch_related("unit_set")

    #----------------------------------------------------------------------
    def get_context_data(self, *args, **kwargs):
        """reorder unit types"""
        context = super(ChooseUnit, self).get_context_data(*args, **kwargs)
        uts = [ut for ut in context["unit_types"] if len(ut.unit_set.all()) > 0]
        context["unit_types"] = utils.unique(uts)
        return context


#============================================================================
class PerformQA(CreateView):
    """view for users to complete a qa test list"""

    form_class = forms.CreateTestListInstanceForm
    model = models.TestListInstance

    #----------------------------------------------------------------------
    def set_test_lists(self, current_day):

        self.test_list = self.unit_test_col.get_list(current_day)
        if self.test_list is None:
            raise Http404

        self.all_lists = [self.test_list]+list(self.test_list.sublists.all())

    #----------------------------------------------------------------------
    def set_all_tests(self):
        self.all_tests = []
        for test_list in self.all_lists:
            tests = test_list.tests.all().order_by("testlistmembership__order")
            self.all_tests.extend(tests)

    #----------------------------------------------------------------------
    def set_unit_test_collection(self):
        self.unit_test_col = get_object_or_404(
            models.UnitTestCollection.objects.select_related(
                "unit", "frequency", "last_instance"
            ).filter(
                active=True,
                visible_to__in=self.request.user.groups.all(),
            ).distinct(),
            pk=self.kwargs["pk"]
        )

    #----------------------------------------------------------------------
    def set_actual_day(self):
        cycle_membership = models.TestListCycleMembership.objects.filter(
            test_list=self.test_list,
            cycle=self.unit_test_col.tests_object
        )

        self.actual_day = 0
        self.is_cycle = False
        if cycle_membership:
            self.is_cycle = True
            self.actual_day = cycle_membership[0].order

    #----------------------------------------------------------------------
    def set_last_day(self):

        self.last_day = None

        if self.unit_test_col.last_instance:
            last_membership = models.TestListCycleMembership.objects.filter(
                test_list=self.unit_test_col.last_instance.test_list,
                cycle=self.unit_test_col.tests_object
            )
            if last_membership:
                self.last_day = last_membership[0].order + 1

    #----------------------------------------------------------------------
    def set_unit_test_infos(self):
        utis = models.UnitTestInfo.objects.filter(
            unit=self.unit_test_col.unit,
            test__in=self.all_tests,
            active=True,
        ).select_related(
            "reference",
            "test__category",
            "test__pk",
            "tolerance",
            "unit",
        )

        # make sure utis are correctly ordered
        uti_tests = [x.test for x in utis]
        self.unit_test_infos = []
        for test in self.all_tests:
            try:
                self.unit_test_infos.append(utis[uti_tests.index(test)])
            except ValueError:
                msg = "Do not treat! Please call physics.  Test '%s' is missing information for this unit " % test.name
                logger.error(msg + " Test=%d" % test.pk)
                messages.error(self.request, _(msg))

    #----------------------------------------------------------------------
    def add_histories(self):
        """paste historical values onto unit test infos (ugh ugly)"""

        utc_hist = models.TestListInstance.objects.filter(unit_test_collection=self.unit_test_col, test_list=self.test_list).order_by("-work_completed").values_list("work_completed", flat=True)[:settings.NHIST]
        if utc_hist.count() > 0:
            from_date = list(utc_hist)[-1]
        else:
            from_date = timezone.make_aware(timezone.datetime.now() - timezone.timedelta(days=365), timezone.get_current_timezone())

        histories = utils.tests_history(self.all_tests, self.unit_test_col.unit, from_date, test_list=self.test_list)
        self.unit_test_infos, self.history_dates = utils.add_history_to_utis(self.unit_test_infos, histories)

    #----------------------------------------------------------------------
    def form_valid(self, form):
        context = self.get_context_data()
        formset = context["formset"]

        for ti_form in formset:
            ti_form.in_progress = form.instance.in_progress

        if formset.is_valid():

            self.object = form.save(commit=False)
            self.object.test_list = self.test_list
            self.object.unit_test_collection = self.unit_test_col
            self.object.created_by = self.request.user
            self.object.modified_by = self.request.user

            if self.object.work_completed is None:
                self.object.work_completed = timezone.make_aware(timezone.datetime.now(), timezone=timezone.get_current_timezone())

            # save here so pk is set when saving test instances
            # and save below to get due deate set ocrrectly
            self.object.save()

            status = models.TestInstanceStatus.objects.default()
            if "status" in form.fields:
                val = form["status"].value()
                if val not in ("", None):
                    status = models.TestInstanceStatus.objects.get(pk=val)


            to_save = []
            for ti_form in formset:
                if ti_form.unit_test_info.test.is_upload():
                    fname = ti_form.cleaned_data["string_value"]
                    src = os.path.join(settings.TMP_UPLOAD_ROOT,fname)
                    d = os.path.join(settings.MEDIA_ROOT, "%s" % self.object.pk)
                    if not os.path.exists(d):
                        os.mkdir(d)
                    dest = os.path.join(settings.MEDIA_ROOT,d,fname)
                    shutil.move(src,dest)


                ti = models.TestInstance(
                    value=ti_form.cleaned_data.get("value", None),
                    string_value = ti_form.cleaned_data.get("string_value",""),
                    skipped=ti_form.cleaned_data.get("skipped", False),
                    comment=ti_form.cleaned_data.get("comment", ""),
                    unit_test_info=ti_form.unit_test_info,
                    reference=ti_form.unit_test_info.reference,
                    tolerance=ti_form.unit_test_info.tolerance,
                    status=status,
                    created_by=self.request.user,
                    modified_by=self.request.user,
                    in_progress=self.object.in_progress,
                    test_list_instance=self.object,
                    work_started=self.object.work_started,
                    work_completed=self.object.work_completed,
                )
                ti.calculate_pass_fail()
                to_save.append(ti)

            models.TestInstance.objects.bulk_create(to_save)

            #set due date to account for any non default stattuses
            self.object.unit_test_collection.set_due_date()


            # let user know request succeeded and return to unit list
            messages.success(self.request, _("Successfully submitted %s " % self.object.test_list.name))

            return HttpResponseRedirect(self.get_success_url())
        else:
            context["form"] = form
            return self.render_to_response(context)

    #----------------------------------------------------------------------
    def get_context_data(self, **kwargs):

        context = super(PerformQA, self).get_context_data(**kwargs)

        # explicity refresh session expiry to prevent situation where a session
        # expires in between the time a user requests a page and then submits the page
        # causing them to lose all the data they entered
        self.request.session.set_expiry(settings.SESSION_COOKIE_AGE)

        if models.TestInstanceStatus.objects.default() is None:
            messages.error(
                self.request, "There must be at least one Test Status defined before performing a TestList"
            )
            return context

        self.set_unit_test_collection()
        self.set_test_lists(self.get_requested_day_to_perform())
        self.set_actual_day()
        self.set_last_day()
        self.set_all_tests()
        self.set_unit_test_infos()
        self.add_histories()

        if self.request.method == "POST":
            formset = forms.CreateTestInstanceFormSet(self.request.POST, self.request.FILES, unit_test_infos=self.unit_test_infos, user=self.request.user)
        else:
            formset = forms.CreateTestInstanceFormSet(unit_test_infos=self.unit_test_infos, user=self.request.user)

        context["formset"] = formset

        context["history_dates"] = self.history_dates
        context['categories'] = set([x.test.category for x in self.unit_test_infos])
        context['current_day'] = self.actual_day+1
        context["last_instance"] = self.unit_test_col.last_instance
        context['last_day'] = self.last_day
        ndays = len(self.unit_test_col.tests_object)
        if ndays > 1:
            context['days'] = range(1, ndays+1)

        context["test_list"] = self.test_list
        context["unit_test_collection"] = self.unit_test_col
        context["contacts"] = list(Contact.objects.all().order_by("name"))
        return context

    #----------------------------------------------------------------------
    def get_requested_day_to_perform(self):
        """request comes in as 1 based day, convert to zero based"""
        try:
            day = int(self.request.GET.get("day"))-1
        except (ValueError, TypeError, KeyError):
            day = None
        return day

    #----------------------------------------------------------------------
    def get_success_url(self):
        next_ = self.request.GET.get("next", None)
        if next_ is not None:
            return next_

        kwargs = {
            "unit_number": self.unit_test_col.unit.number,
            "frequency": self.unit_test_col.frequency.slug
        }

        return reverse("qa_by_frequency_unit", kwargs=kwargs)


#============================================================================
class BaseEditTestListInstance(UpdateView):
    model = models.TestListInstance
    context_object_name = "test_list_instance"
    #---------------------------------------------------------------------------

    def get_queryset(self):
        qs = super(BaseEditTestListInstance, self).get_queryset()
        qs = qs.select_related(
            "unit_test_collection",
            "unit_test_collection__unit",
            "test_list",
            "created_by",
            "modified_by",
        )
        return qs

    #----------------------------------------------------------------------
    def add_histories(self, forms):
        """paste historical values onto unit test infos"""

        utc_hist = models.TestListInstance.objects.filter(unit_test_collection=self.object.unit_test_collection, test_list=self.object.test_list).order_by("-work_completed").values_list("work_completed", flat=True)[:settings.NHIST]
        if utc_hist.count() > 0:
            from_date = list(utc_hist)[-1]
        else:
            from_date = timezone.make_aware(timezone.datetime.now() - timezone.timedelta(days=10*self.object.unit_test_collection.frequency.overdue_interval), timezone.get_current_timezone())

        tests = [x.unit_test_info.test for x in self.test_instances]
        histories = utils.tests_history(tests, self.object.unit_test_collection.unit, from_date, test_list=self.object.test_list)
        unit_test_infos = [f.instance.unit_test_info for f in forms]
        unit_test_infos, self.history_dates = utils.add_history_to_utis(unit_test_infos, histories)
        for uti, f in zip(unit_test_infos, forms):
            f.history = uti.history

    #----------------------------------------------------------------------
    def get_context_data(self, **kwargs):

        context = super(BaseEditTestListInstance, self).get_context_data(**kwargs)

        # we need to override the default queryset for the formset so that we can pull
        # in all the reference/tolerance data without the ORM generating 100's of queries
        self.test_instances = models.TestInstance.objects.filter(
            test_list_instance=self.object
        ).select_related(
            "reference", "tolerance", "status", "unit_test_info", "unit_test_info__test", "status"
        )

        if self.request.method == "POST":
            formset = self.formset_class(self.request.POST, self.request.FILES, instance=self.get_object(), queryset=self.test_instances, user=self.request.user)
        else:
            formset = self.formset_class(instance=self.get_object(), queryset=self.test_instances, user=self.request.user)

        self.add_histories(formset.forms)
        context["formset"] = formset
        context["history_dates"] = self.history_dates
        context["statuses"] = models.TestInstanceStatus.objects.all()
        return context

    #----------------------------------------------------------------------
    def form_valid(self, form):
        raise NotImplementedError

    #----------------------------------------------------------------------
    def get_success_url(self):
        next_ = self.request.GET.get("next", None)
        if next_ is not None:
            return next_

        return reverse("unreviewed")


#============================================================================
class ReviewTestListInstance(BaseEditTestListInstance):
    form_class = forms.ReviewTestListInstanceForm
    formset_class = forms.ReviewTestInstanceFormSet
    template_name_suffix = "_review"

    #----------------------------------------------------------------------
    def form_valid(self, form):
        context = self.get_context_data()
        formset = context["formset"]

        update_time = timezone.make_aware(timezone.datetime.now(), timezone.get_current_timezone())
        update_user = self.request.user

        test_list_instance = form.save(commit=False)
        test_list_instance.modified = update_time
        test_list_instance.modified_by = update_user
        test_list_instance.save()

        # note we are not calling if formset.is_valid() here since we assume
        # validity given we are only changing the status of the test_instances.
        # Also, we are not cleaning the data since a 500 will be raised if
        # something other than a valid int is passed for the status.
        #
        # If you add something here be very careful to check that the data
        # is clean before updating the db

        # for efficiency update statuses in bulk rather than test by test basis
        status_groups = collections.defaultdict(list)
        for ti_form in formset:
            status_pk = int(ti_form["status"].value())
            status_groups[status_pk].append(ti_form.instance.pk)

        for status_pk, test_instance_pks in status_groups.items():
            status = models.TestInstanceStatus.objects.get(pk=status_pk)
            models.TestInstance.objects.filter(pk__in=test_instance_pks).update(
                status=status,
                modified_by=update_user,
                modified=update_time
            )

        test_list_instance.unit_test_collection.set_due_date()

        # let user know request succeeded and return to unit list
        messages.success(self.request, _("Successfully updated %s " % self.object.test_list.name))
        return HttpResponseRedirect(self.get_success_url())


#============================================================================
class EditTestListInstance(BaseEditTestListInstance):
    """view for users to complete a qa test list"""

    form_class = forms.UpdateTestListInstanceForm
    formset_class = forms.UpdateTestInstanceFormSet

    #----------------------------------------------------------------------
    def form_valid(self, form):
        context = self.get_context_data()
        formset = context["formset"]

        for ti_form in formset:
            ti_form.in_progress = form.instance.in_progress

        if formset.is_valid():
            self.object = form.save(commit=False)
            self.update_test_list_instance()

            status_pk = None
            if "status" in form.fields:
                status_pk = form["status"].value()
            status = self.get_status_object(status_pk)

            for ti_form in formset:
                ti = ti_form.save(commit=False)
                self.update_test_instance(ti, status)

            self.object.unit_test_collection.set_due_date()

            # let user know request succeeded and return to unit list
            messages.success(self.request, _("Successfully submitted %s " % self.object.test_list.name))

            return HttpResponseRedirect(self.get_success_url())
        else:
            context["form"] = form
            return self.render_to_response(context)

    #----------------------------------------------------------------------
    def update_test_list_instance(self):
        self.object.created_by = self.request.user
        self.object.modified_by = self.request.user

        if self.object.work_completed is None:
            self.object.work_completed = timezone.make_aware(timezone.datetime.now(), timezone=timezone.get_current_timezone())

        self.object.save()

    #----------------------------------------------------------------------
    def get_status_object(self, status_pk):
        try:
            status = models.TestInstanceStatus.objects.get(pk=status_pk)
        except (models.TestInstanceStatus.DoesNotExist, ValueError):
            status = models.TestInstanceStatus.objects.default()
        return status

    #----------------------------------------------------------------------
    def update_test_instance(self, test_instance, status):
        ti = test_instance
        ti.status = status
        ti.created_by = self.request.user
        ti.modified_by = self.request.user
        ti.in_progress = self.object.in_progress
        ti.work_started = self.object.work_started
        ti.work_completed = self.object.work_completed

        try:
            ti.save()
        except ZeroDivisionError:

            msga = "Tried to calculate percent diff with a zero reference value. "

            ti.skipped = True
            ti.comment = msga + " Original value was %s" % ti.value
            ti.value = None
            ti.save()

            logger.error(msga + " UTI=%d" % ti.unit_test_info.pk)
            msg = "Please call physics.  Test %s is configured incorrectly on this unit. " % ti.unit_test_info.test.name
            msg += msga
            messages.error(self.request, _(msg))


#============================================================================
class BaseDataTablesDataSource(ListView):

    model = None
    queryset = None
    initial_orderings = []

    #---------------------------------------------------------------------------
    def render_to_response(self, context):
        if self.kwargs["data"]:
            return HttpResponse(context, content_type='application/json')
        else:
            return super(BaseDataTablesDataSource, self).render_to_response(context)

    #---------------------------------------------------------------------------
    def set_columns(self):
        """must be overridden in child class"""
        self.columns = ()
        raise NotImplementedError

    #----------------------------------------------------------------------
    def set_orderings(self):
        n_orderings = int(self.search_filter_context.get("iSortingCols", 0))

        if n_orderings == 0:
            self.orderings = self.initial_orderings
            return

        order_cols = []
        for x in range(n_orderings):
            col = int(self.search_filter_context.get("iSortCol_%d" % x))
            direction = "" if self.search_filter_context.get("sSortDir_%d" % x, "asc") == "asc" else "-"
            order_cols.append((col, direction))

        self.orderings = []
        for col, direction in order_cols:
            display, search, ordering = self.columns[col]
            if ordering:
                if isinstance(ordering, basestring):
                    self.orderings.append("%s%s" % (direction, ordering))
                else:
                    for o in ordering:
                        self.orderings.append("%s%s" % (direction, o))

    #----------------------------------------------------------------------
    def set_filters(self):
        self.filters = []

        for col, (display, search, ordering) in enumerate(self.columns):

            search_term = self.search_filter_context.get("sSearch_%d" % col)

            if search and search_term:
                if search_term == "null":
                    search_term = None

                if not isinstance(search, basestring):
                    f = None
                    for s, ct in search:
                        q = Q(**{s: search_term, "content_type": ct})
                        if f is None:
                            f = q
                        else:
                            f |= q

                else:
                    f = Q(**{search: search_term})
                self.filters.append(f)

    #----------------------------------------------------------------------
    def set_current_page_objects(self):
        per_page = int(self.search_filter_context.get("iDisplayLength", 100))
        offset = int(self.search_filter_context.get("iDisplayStart", 0))
        self.cur_page_objects = self.filtered_objects[offset:offset+per_page]

    #----------------------------------------------------------------------
    def tabulate_data(self):
        self.table_data = []
        for obj in self.cur_page_objects:
            row = []
            for col, (display, search, ordering) in enumerate(self.columns):
                if callable(display):
                    display = display(obj)
                row.append(display)
            self.table_data.append(row)

    #---------------------------------------------------------------------------
    def get_context_data(self, *args, **kwargs):
        context = super(BaseDataTablesDataSource, self).get_context_data(*args, **kwargs)

        table_data = self.get_table_context_data(context)
        if self.kwargs["data"]:
            return json.dumps(table_data)
        else:
            context.update(table_data)
            return self.get_template_context_data(context)

    #----------------------------------------------------------------------
    def set_search_filter_context(self):
        """create a search and filter context, overridng any cookie values
        with request values"""

        self.search_filter_context = {}

        try:
            for k,v in self.request.COOKIES.items():
                if k.startswith("SpryMedia_DataTables"):
                    break
            else:
                raise KeyError

            cookie_filters = json.loads(urllib.unquote(v))

            for idx, search in enumerate(cookie_filters["aoSearchCols"]):
                for k,v in search.items():
                    self.search_filter_context["%s_%d"%(k,idx)] = v

            self.search_filter_context["iSortingCols"] = 0
            for idx, (col,dir_,_) in enumerate(cookie_filters["aaSorting"]):
                self.search_filter_context["iSortCol_%d" %(idx)] = col
                self.search_filter_context["sSortDir_%d" %(idx)] = dir_
                self.search_filter_context["iSortingCols"] += 1

            self.search_filter_context["iDisplayLength"] = cookie_filters["iLength"]
            self.search_filter_context["iDisplayStart"] = cookie_filters["iStart"]
            self.search_filter_context["iDisplayEnd"] = cookie_filters["iEnd"]

        except KeyError:
            pass

        self.search_filter_context.update(self.request.GET.dict())

    #----------------------------------------------------------------------
    def get_table_context_data(self, base_context):

        all_objects = base_context["object_list"]

        self.set_search_filter_context()

        self.set_columns()
        self.set_orderings()
        self.set_filters()


        self.filtered_objects = all_objects.filter(*self.filters).order_by(*self.orderings)

        self.set_current_page_objects()
        self.tabulate_data()

        context = {
            "data": self.table_data,
            "iTotalRecords": all_objects.count(),
            "iTotalDisplayRecords": self.filtered_objects.count(),
            "sEcho": self.search_filter_context.get("sEcho"),
        }

        return context

    #----------------------------------------------------------------------
    def get_page_title(self):
        return "Generic Data Tables Template View"

    #----------------------------------------------------------------------
    def get_template_context_data(self, context):
        context["page_title"] = self.get_page_title()
        return context


#============================================================================
class UTCList(BaseDataTablesDataSource):
    model = models.UnitTestCollection
    action = "perform"
    action_display = "Perform"

    initial_orderings = ["unit__number", "frequency__due_interval", "testlist__name", "testlistcycle__name"]

    #---------------------------------------------------------------------------
    def set_columns(self):
        self.columns = (
            (self.get_actions, None, None),
            (
                lambda x: x.tests_object.name, (
                    ("testlist__name__icontains", ContentType.objects.get_for_model(models.TestList)),
                    ("testlistcycle__name__icontains", ContentType.objects.get_for_model(models.TestListCycle))
                ),
                ("testlist__name", "testlistcycle__name",)
            ),
            (qa_tags.as_due_date, None, None),
            (lambda x: x.unit.name, "unit__name__exact", "unit__number"),
            (lambda x: x.frequency.name if x.frequency else "Ad Hoc", "frequency", "frequency__due_interval"),

            (lambda x: x.assigned_to.name, "assigned_to__name__icontains", "assigned_to__name"),
            (self.get_last_instance_work_completed, None, "last_instance__work_completed"),
            (self.get_last_instance_pass_fail, None, None),
            (self.get_last_instance_review_status, None, None),
        )

    #----------------------------------------------------------------------
    def get_actions(self, utc):
        template = get_template("qa/unittestcollection_actions.html")
        c = Context({"utc": utc, "request": self.request, "action": self.action})
        return template.render(c)

    #---------------------------------------------------------------------------
    def get_last_instance_work_completed(self, utc):
        template = get_template("qa/testlistinstance_work_completed.html")
        c = Context({"instance": utc.last_instance})
        return template.render(c)

    #----------------------------------------------------------------------
    def get_last_instance_review_status(self, utc):
        template = get_template("qa/testlistinstance_review_status.html")
        c = Context({"instance": utc.last_instance, "perms": PermWrapper(self.request.user), "request": self.request})
        return template.render(c)

    #----------------------------------------------------------------------
    def get_last_instance_pass_fail(self, utc):
        return qa_tags.as_pass_fail_status(utc.last_instance)

    #----------------------------------------------------------------------
    def get_queryset(self):

        qs = super(UTCList, self).get_queryset().filter(
            active=True,
            visible_to__in=self.request.user.groups.all(),
        ).select_related(
            "last_instance__work_completed",
            "last_instance__created_by",
            "frequency",
            "unit__name",
            "assigned_to__name",
        ).prefetch_related(
            "last_instance__testinstance_set",
            "last_instance__testinstance_set__status",
            "last_instance__modified_by",
            "tests_object",
        )

        return qs.distinct()

    #----------------------------------------------------------------------
    def get_page_title(self):
        return "All Test Collections"

    #----------------------------------------------------------------------
    def get_template_context_data(self, context):
        # context = super(UTCList,self).get_context_data(*args,**kwargs)
        context["page_title"] = self.get_page_title()
        context["action"] = self.action
        context["action_display"] = self.action_display
        return context


#====================================================================================
class UTCReview(UTCList):
    action = "review"
    action_display = "Review"

    #---------------------------------------------------------------------------
    def get_page_title(self):
        return "Review Test List Data"


#====================================================================================
class UTCFrequencyReview(UTCReview):

    #----------------------------------------------------------------------
    def get_queryset(self):
        """filter queryset by frequency"""

        qs = super(UTCFrequencyReview, self).get_queryset()

        freq = self.kwargs["frequency"]
        self.frequencies = models.Frequency.objects.filter(slug__in=self.kwargs["frequency"].split("/"))

        q = Q(frequency__in=self.frequencies)
        if "ad-hoc" in freq:
            q |= Q(frequency=None)

        return qs.filter(q).distinct()

    #---------------------------------------------------------------------------
    def get_page_title(self):
        return " Review " + ", ".join([x.name for x in self.frequencies]) + " Test Lists"


#====================================================================================
class UTCUnitReview(UTCReview):

    #----------------------------------------------------------------------
    def get_queryset(self):
        """filter queryset by frequency"""
        qs = super(UTCUnitReview, self).get_queryset()
        self.units = Unit.objects.filter(number__in=self.kwargs["unit_number"].split("/"))
        return qs.filter(unit__in=self.units).order_by("unit__number")

    #---------------------------------------------------------------------------
    def get_page_title(self):
        return "Review " + ", ".join([x.name for x in self.units]) + " Test Lists"


#====================================================================================
class ChooseUnitForReview(ChooseUnit):
    template_name_suffix = "_choose_for_review"


#====================================================================================
class ChooseFrequencyForReview(ListView):

    model = models.Frequency
    context_object_name = "frequencies"
    template_name_suffix = "_choose_for_review"


#============================================================================
class FrequencyList(UTCList):
    """list daily/monthly/annual test lists for a unit"""

    #----------------------------------------------------------------------
    def get_queryset(self):
        """filter queryset by frequency"""

        qs = super(FrequencyList, self).get_queryset()

        freqs = self.kwargs["frequency"].split("/")
        self.frequencies = models.Frequency.objects.filter(slug__in=freqs)

        q = Q(frequency__in=self.frequencies)
        if "ad-hoc" in freqs:
            q |= Q(frequency=None)

        return qs.filter(q).distinct()

    #----------------------------------------------------------------------
    def get_page_title(self):
        return ",".join([x.name if x else "ad-hoc" for x in self.frequencies]) + " Test Lists"


#============================================================================
class UnitFrequencyList(FrequencyList):
    """list daily/monthly/annual test lists for a unit"""

    #----------------------------------------------------------------------
    def get_queryset(self):
        """filter queryset by frequency"""
        qs = super(UnitFrequencyList, self).get_queryset()
        self.units = Unit.objects.filter(number__in=self.kwargs["unit_number"].split("/"))
        return qs.filter(unit__in=self.units)

    #----------------------------------------------------------------------
    def get_page_title(self):
        title = ", ".join([x.name for x in self.units])
        title += " " + ", ".join([x.name if x else "ad-hoc" for x in self.frequencies]) + " Test Lists"
        return title


#====================================================================================
class UnitList(UTCList):
    """list qa filtered by unit"""

    #----------------------------------------------------------------------
    def get_queryset(self):
        """filter queryset by frequency"""
        qs = super(UnitList, self).get_queryset()
        self.units = Unit.objects.filter(
            number__in=self.kwargs["unit_number"].split("/")
        )
        return qs.filter(unit__in=self.units)

    #----------------------------------------------------------------------
    def get_page_title(self):
        title = ", ".join([x.name for x in self.units]) + " Test Lists"
        return title


#============================================================================
class TestListInstances(BaseDataTablesDataSource):

    model = models.TestListInstance
    queryset = models.TestListInstance.objects.all
    initial_orderings = ["unit_test_collection__unit__number", "-work_completed"]

    #---------------------------------------------------------------------------
    def set_columns(self):
        self.columns = (
            (self.get_actions, None, None),
            (lambda x: x.unit_test_collection.unit.name, "unit_test_collection__unit__name__exact", "unit_test_collection__unit__number"),
            (lambda x: x.unit_test_collection.frequency.name if x.unit_test_collection.frequency else "Ad-Hoc", "unit_test_collection__frequency", "unit_test_collection__frequency"),
            (lambda x: x.test_list.name, "test_list__name__icontains", "test_list__name"),
            (self.get_work_completed, None, "work_completed"),
            (lambda x: x.created_by.username, "created_by__username__icontains", "created_by__username"),
            (self.get_review_status, None, None),
            (qa_tags.as_pass_fail_status, None, None),
        )

    #----------------------------------------------------------------------
    def get_queryset(self):
        return self.queryset().select_related(
            "test_list__name",
            "testinstance__status",
            "unit_test_collection__unit__name",
            "unit_test_collection__frequency__due_interval",
            "created_by", "modified_by",
        ).prefetch_related("testinstance_set", "testinstance_set__status")

    #----------------------------------------------------------------------
    def get_actions(self, tli):
        template = get_template("qa/testlistinstance_actions.html")
        c = Context({"instance": tli, "perms": PermWrapper(self.request.user), "request": self.request})
        return template.render(c)

    #---------------------------------------------------------------------------
    def get_work_completed(self, tli):
        template = get_template("qa/testlistinstance_work_completed.html")
        c = Context({"instance": tli})
        return template.render(c)

    #----------------------------------------------------------------------
    def get_review_status(self, tli):
        template = get_template("qa/testlistinstance_review_status.html")
        c = Context({"instance": tli, "perms": PermWrapper(self.request.user), "request":self.request})
        return template.render(c)


#====================================================================================
class UTCInstances(TestListInstances):
    #----------------------------------------------------------------------
    def get_page_title(self):
        try:
            utc = models.UnitTestCollection.objects.get(pk=self.kwargs["pk"])
            return "History for %s" % utc.tests_object.name
        except:
            raise Http404

    #---------------------------------------------------------------------------
    def get_queryset(self):
        qs = super(UTCInstances, self).get_queryset()
        return qs.filter(unit_test_collection__pk=self.kwargs["pk"])


#============================================================================
class InProgress(TestListInstances):
    """view for grouping all test lists with a certain frequency for all units"""
    queryset = models.TestListInstance.objects.in_progress

    #----------------------------------------------------------------------
    def get_page_title(self):
        return "In Progress Test Lists"


#============================================================================
class Unreviewed(TestListInstances):
    """view for grouping all test lists with a certain frequency for all units"""
    queryset = models.TestListInstance.objects.unreviewed

    #----------------------------------------------------------------------
    def get_page_title(self):
        return "Unreviewed Test Lists"


#============================================================================
class ExportToCSV(View):
    """A simple api wrapper to give exported api data a filename for downloads"""

    #----------------------------------------------------------------------
    def get(self, request, *args, **kwargs):
        """takes request, passes it to api and returns a file"""
        response = ValueResource().get_list(request)
        response["Content-Disposition"] = 'attachment; filename=exported_data.csv'
        return response


#============================================================================
class DueDateOverview(TemplateView):
    """Overall status of the QA Program"""
    template_name = "qa/overview_by_due_date.html"

    #----------------------------------------------------------------------
    def get_queryset(self):

        qs = models.UnitTestCollection.objects.filter(
            active=True,
            visible_to__in=self.request.user.groups.all(),
        ).select_related(
            "last_instance__work_completed",
            "last_instance__created_by",
            "frequency",
            "unit__name",
            "assigned_to__name",
        ).prefetch_related(
            "last_instance__testinstance_set",
            "last_instance__testinstance_set__status",
            "last_instance__modified_by",
            "tests_object",
        ).order_by("frequency__nominal_interval", "unit__number", "testlist__name", "testlistcycle__name",)

        return qs.distinct()

    #----------------------------------------------------------------------
    def get_context_data(self):
        context = super(DueDateOverview, self).get_context_data()
        qs = self.get_queryset()
        now = timezone.localtime(timezone.datetime.now())

        today = now.date()
        friday = today + timezone.timedelta(days=(4-today.weekday()) % 7)
        next_friday = friday + timezone.timedelta(days=7)
        month_end = timezone.datetime(now.year, now.month, calendar.mdays[now.month]).date()
        next_month_start = month_end + timezone.timedelta(days=1)
        next_month_end = timezone.datetime(next_month_start.year, next_month_start.month, calendar.mdays[next_month_start.month]).date()

        due = collections.defaultdict(list)
        due_display_order = (
            ("overdue", "Due & Overdue"),
            ("this_week", "Due This Week"),
            ("next_week", "Due Next Week"),
            ("this_month", "Due This Month"),
            ("next_month", "Due Next Month"),
            #("later","Later"),
        )

        for utc in qs:
            if utc.due_date:
                due_date = utc.due_date.date()
                if due_date <= today:
                    due["overdue"].append(utc)
                elif due_date <= friday:
                    if utc.last_instance.work_completed.date() != today:
                        due["this_week"].append(utc)
                elif due_date <= next_friday:
                    due["next_week"].append(utc)
                elif due_date <= month_end:
                    due["this_month"].append(utc)
                elif due_date <= next_month_end:
                    due["next_month"].append(utc)
                else:
                    due["later"].append(utc)
            else:
                due["new"].append(utc)

        ordered_due_lists = []
        for key, display in due_display_order:
            ordered_due_lists.append((display, due[key]))
        context["due"] = ordered_due_lists
        return context


#============================================================================
class Overview(TemplateView):
    """Overall status of the QA Program"""
    template_name = "qa/overview.html"

    #----------------------------------------------------------------------
    def get_queryset(self):

        qs = models.UnitTestCollection.objects.filter(
            active=True,
            visible_to__in=self.request.user.groups.all(),
        ).select_related(
            "last_instance__work_completed",
            "last_instance__created_by",
            "frequency",
            "unit__name",
            "assigned_to__name",
        ).prefetch_related(
            "last_instance__testinstance_set",
            "last_instance__testinstance_set__status",
            "last_instance__modified_by",
            "tests_object",
        ).order_by("frequency__nominal_interval", "unit__number", "testlist__name", "testlistcycle__name",)

        return qs.distinct()

    #----------------------------------------------------------------------
    def get_context_data(self):
        context = super(Overview, self).get_context_data()
        qs = self.get_queryset()

        units = Unit.objects.order_by("number")
        frequencies = list(models.Frequency.objects.order_by("nominal_interval"))+[None]

        unit_lists = []

        for unit in units:
            unit_lists.append((unit, []))
            for freq in frequencies:
                unit_lists[-1][-1].append((freq, [utc for utc in qs if utc.frequency == freq and utc.unit == unit]))

        context["unit_lists"] = unit_lists
        return context<|MERGE_RESOLUTION|>--- conflicted
+++ resolved
@@ -348,9 +348,6 @@
 
         return response
 
-<<<<<<< HEAD
-
-=======
 class Upload(JSONResponseMixin, View):
     """validate all qa tests in the request for the :model:`TestList` with id test_list_id"""
 
@@ -426,7 +423,6 @@
         }
 
 
->>>>>>> 7702a96f
 #============================================================================
 class CompositeCalculation(JSONResponseMixin, View):
     """validate all qa tests in the request for the :model:`TestList` with id test_list_id"""
