--- conflicted
+++ resolved
@@ -192,17 +192,13 @@
 	var review_link = QAUtils.unit_test_chart_link(instance.unit,test,"Details");
 	data.push(review_link);
 
-	$(parent).dataTable().fnAddData(data);
-	var test_row = $(parent).find("tbody tr:first");
+	var row_idx = parent.dataTable().fnAddData(data)[0];
+	var test_row = parent.find("#"+spark_id).parent().parent();
 
 	create_spark_line($("#"+spark_id),instance.test,test_list_instances);
 
 	//set color Pass/Fail column based on test
-<<<<<<< HEAD
-	var pass_fail_td = test_row.find("span.pass-fail").parent();
-=======
-	var pass_fail_td = item_row.find("span.pass-fail");
->>>>>>> 5153aae9
+	var pass_fail_td = test_row.find("span.pass-fail");
 	pass_fail_td.css("background-color",QAUtils.qa_color(instance.pass_fail));
 	pass_fail_td.addClass("label");
 	return test_row;
@@ -350,13 +346,8 @@
 			"testlistinstance",
 
 			function(resources){
-<<<<<<< HEAD
-				test_list_row.children("td:last").children("span").remove();
+				test_list_row.children("td:last").children("span:last").remove();
 				var test_list_instances = resources.objects;
-=======
-				task_list_row.children("td:last").children("span:last").remove();
-				var task_list_instances = resources.objects;
->>>>>>> 5153aae9
 
 				//make sure we got results from server & user hasn't closed table
 				if (test_list_instances.length > 0){
