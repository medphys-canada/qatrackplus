"use strict";

/***************************************************************/
//Set up the values we will need to do validation on data
var validation_data = {};
var composite_ids = {};

/***************************************************************/
//set the intitial values, tolerances & refs for all of our tests
function initialize_qa(){

    $(".qa-valuerow").each(function(order){
        //loop over each row containing a qa test and grab relevant info


        var context_name = $(this).find(".qa-contextname").val();

        var reference = {
            value:parseFloat($(this).find(".qa-reference-val").val()),
            pk:$(this).find(".qa-reference-pk").val()
        };

        var tolerances = {
            act_low:parseFloat($(this).find(".act_low").val()),
            tol_low:parseFloat($(this).find(".tol_low").val()),
            tol_high:parseFloat($(this).find(".tol_high").val()),
            act_high:parseFloat($(this).find(".act_high").val()),
            type:$(this).find(".qa-tolerance-type").val(),
            pk:$(this).find(".qa-tolerance-pk").val()

        };

        //update global validation object with data
        validation_data[context_name] = {
            name:context_name,
            tolerances:tolerances,
            reference:reference,
            current_value: get_value_for_row($(this))
        };

    });


    //store ids and names for all composite tests
    $('.qa-testtype[value="composite"]').each(function(){
        var row = $(this).parents(".qa-valuerow");
<<<<<<< HEAD
        var test_id = row.find('.qa-test-pk').val();
=======
        var test_id = row.find('.qa-test-id').val();
>>>>>>> 9780120f
        var name = row.find('.qa-contextname').val();
        composite_ids[name] = test_id;
    });
}
/***************************************************************/
//Perform Ajax calls to calculate all composite values
function calculate_composites(){

    var composites = $('.qa-testtype[value="composite"]');
    if (composites.length <= 0){
        return;
    }

    var data = {
            qavalues:JSON.stringify(validation_data),
            composite_ids:JSON.stringify(composite_ids)
        };

    QAUtils.call_api("/qa/composite/","POST",data,function(data){
            if (data.success){
                $.each(data.results,function(name,result){
                    set_value_by_name(name,result.value);
                });
            }
        });
}

/***************************************************************/
//Check the tolerances for a single input and format appropriately
function check_test_status(input_element){

    var parent = input_element.parents("tr:first");
    var name = parent.find(".qa-contextname").val();
    var test_type = parent.find(".qa-testtype").val();
    var qastatus = parent.find(".qa-status");
    var val = get_value_for_row(input_element.parents(".qa-valuerow"));

    //update the current value of the test that just changed and check tolerances
    validation_data[name].current_value = val;

    //remove any previous formatting
    qastatus.removeClass("btn-danger btn-warning btn-success btn-info");
    qastatus.text("Not Done");

    if (parent.find(".qa-skip input").is(":checked")){
        return;
    }

    //ensure numerical value and highlight input element appropriately
    set_valid_input(input_element);
    if (val === ""){
        return;
    }else if (val === null){
        set_invalid_input(input_element);
        return;
    }

    //check the value versus the reference
    var tolerances = validation_data[name].tolerances;
    var reference = validation_data[name].reference;

    var result = QAUtils.test_tolerance(val,reference.value,tolerances, test_type);

    //update formatting with result
    qastatus.text(result.message);
    if (result.gen_status === QAUtils.WITHIN_TOL){
        qastatus.addClass("btn-success");
    }else if(result.gen_status === QAUtils.TOLERANCE){
        qastatus.addClass("btn-warning");
    }else if(result.gen_status === QAUtils.ACTION){
        qastatus.addClass("btn-danger");
    }else{
        qastatus.addClass("btn-info");
    }
}

/***************************************************************/
//Take an qavaluerow and return the value of the input contained within it
function get_value_for_row(input_row_element){
    var test_type = $(input_row_element).find(".qa-testtype").val();
    var val;
    if (test_type === QAUtils.BOOLEAN){
        if ($(input_row_element).find(":checked").length > 0){
            return parseFloat($(input_row_element).find(":checked").val());
        }else{
            return null;
        }
    }else if (test_type === QAUtils.MULTIPLE_CHOICE){
        val = $(input_row_element).find(":selected").val();
        if (val !== ""){
            return parseFloat(val);
        }else{
            return null;
        }

    }else {
        val = input_row_element.find(".qa-value input").val();
        if ($.trim(val) === ""){
            return "";
        }

        val = parseFloat(val);
        if (isNaN(val)){
            return null;
        }else{
            return val;
        }
    }

}

/***************************************************************/
//set the value of an input by using it's name
function set_value_by_name(name, value){
    var row = $('.qa-contextname[value="'+name+'"]').parents(".qa-valuerow");
    var input = row.find(".qa-value input");
    if (QAUtils.is_number(value)){
        value =parseFloat(value).toPrecision(6);
    }
    input.val(value);
    check_test_status(input);
}

/***************************************************************/
//mark an input box as having invalid input
function set_invalid_input(input_element){
    input_element.parents(".control-group").removeClass("success");
    input_element.parents(".control-group").addClass("error");
}
/***************************************************************/
//mark an input box as having valid input
function set_valid_input(input_element){
    input_element.parents(".control-group").removeClass("error");
    input_element.parents(".control-group").addClass("success");
}

/***************************************************************/
//determine whether an input box contains a float
function valid_input(input_element){
    return (!isNaN(parseFloat(input_element.val())) && $.trim(input_element.val()) !== "") ;
}

/***************************************************************/
//perform a full validation of all data (for example on page load after submit)
function full_validation(){
    calculate_composites();

    $(".qa-input").each(function(){
        check_test_status($(this));
    });

}

/***************************************************************/
//Filter table rows by category and mark anything hidden as being skipped
function filter_by_category(){

    var selected_categories = new Array();
    $("#category_filter option:selected").each(function(){
        selected_categories.push($(this).val());
    });

    var show_all = (selected_categories.length === 0) ||
        ($.inArray("all",selected_categories) >= 0);

    if (show_all){
        $(".qa-valuerow").show();
        $(".qa-comment, .qa-procedure").hide();
        $(".qa-skip input").attr("checked",false);
        return;
    }

    //loop over each qa-value row and show or hide related rows
    $(".qa-valuerow").each(function(e){

        var category = $(this).find("td.qa-category").text().toLowerCase();

        var to_toggle = $(this);
        to_toggle.add($(this).nextUntil(".qa-valuerow"));
        to_toggle.add($(this).prevUntil(".qa-valuerow"));

        if ($.inArray(category,selected_categories) < 0){
            $(this).find(".qa-skip input").attr("checked",true);
            $(this).next().find("textarea").val("Category not performed");
            to_toggle.hide();
        }else{
            $(this).find(".qa-skip input").attr("checked",false);
            $(this).next().find("textarea").val("");
            to_toggle.show();
        }
    });
};

/***************************************************************/
//set link for cycle when user changes cycle day dropdown
function set_cycle_link(){
    var day = $("#cycle-day option:selected").val();
    $("#change-test-list").attr("href",window.location.pathname+"?day="+day);
}

/***************************************************************/
function confirm_leave_page(){
    var confirm_msg = "If you leave this page now you will lose all entered values.";
    var inp_type;
    var inputs = $(".qa-input");
    var inp;
    var inp_idx;

    for (inp_idx=0; inp_idx < inputs.length; inp_idx++){
        inp = $(inputs[inp_idx]);
        inp_type = inp.attr("type")
        if ((inp_type === "radio") && inp.is(":checked")){
            return confirm_msg;
        }else if((inp_type === "text") && (inp.val() !== "")){
            return confirm_msg;
        }else if((inp_type !== "radio") && (inp_type !== "text")){
            return "Unknown input type";
        }
    }
}



/****************************************************************/
$(document).ready(function(){
    var that = $(this);

    $(".qa-comment, .qa-procedure").hide();

    //show comment when clicked
    $(".qa-showcmt a").click(function(){
      $(this).parent().parent().nextAll(".qa-comment").first().toggle(600);
      return false;
    });

    $(".qa-showproc a").click(function(){
      $(this).parent().parent().nextAll(".qa-procedure").first().toggle(600);
      return false;
    });

    $.when(QAUtils.init()).done(function(){
        initialize_qa();


        var user_inputs=  $('.qa-input').not("[readonly=readonly]").not("[type=hidden]");

        //anytime an input changes run validation
        user_inputs.change(function(){
            //only allow numerical characters on input

            this.value = this.value.replace(QAUtils.NUMERIC_WHITELIST_REGEX,'');
            check_test_status($(this));
            calculate_composites();
        });

        //run filter routine anytime user alters the categories
        $("#category_filter").change(filter_by_category);

        //update the link for user to change cycles
        $("#cycle-day").change(set_cycle_link);

        //allow arrow key and enter navigation
        $(that).on("keydown","input, select", function(e) {

            var idx = user_inputs.index(this);

            //rather than submitting form on enter, move to next value
            if (e.which == QAUtils.KC_ENTER  || e.which == QAUtils.KC_DOWN || e.which == QAUtils.KC_RIGHT ) {

                if (idx == user_inputs.length - 1) {
                    user_inputs.first().focus();
                } else {
                    user_inputs[idx+1].focus();
                }
                return false;
            }else if (e.which == QAUtils.KC_UP || e.which == QAUtils.KC_LEFT ){
                if (idx == 0) {
                    user_inputs.last().focus();
                } else {
                    user_inputs[idx-1].focus();
                }
                return false;
            }
        });

        //make sure user actually want's to go back
        //this is here to help mitigate the risk that a user hits back or backspace key
        //by accident and completely hoses all the information they've entered during
        //a qa session
        $(window).bind("beforeunload",confirm_leave_page);
        $("#qa-form").submit(function(){
            $(window).unbind("beforeunload")
        });

        $("#qa-form").preventDoubleSubmit();

        //automatically unhide comment if test is being skipped
        $(".qa-skip input").click(function(){
            if ($(this).is(':checked')){
                $(this).parent().parent().next().show(600);
            }
        });

        $("#work-completed").datepicker();

        //run a full validation on page load
        full_validation();

        var tabindex = 1;
        user_inputs.each(function() {
            $(this).attr("tabindex", tabindex);
            tabindex++;
        });
        user_inputs.first().focus();
    });
});
<|MERGE_RESOLUTION|>--- conflicted
+++ resolved
@@ -44,11 +44,7 @@
     //store ids and names for all composite tests
     $('.qa-testtype[value="composite"]').each(function(){
         var row = $(this).parents(".qa-valuerow");
-<<<<<<< HEAD
-        var test_id = row.find('.qa-test-pk').val();
-=======
         var test_id = row.find('.qa-test-id').val();
->>>>>>> 9780120f
         var name = row.find('.qa-contextname').val();
         composite_ids[name] = test_id;
     });
