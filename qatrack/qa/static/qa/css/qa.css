
/*QA Status Spans                                 */
.no_tol {
    background-color:#00c0ef;
}
.ok {
    background-color:#00a65a;
}
.action {
    background-color:#dd4b39;
}
.tolerance {
    background-color: #f39c12;
}
.not_done {
    background-color: #b5bbc8;
}

#contacts dt{
    width:inherit;
    *width:250px;
}
#contacts dd{
    margin-left:0;
    /*width:150px;*/
}

/* perform table */
tr.qa-valuerow,
tr.qa-valuerow td {
    min-height: 27px !important;
}

/* Test columns */
.qa-name {
    min-width:300px;
    text-align:left;
    vertical-align: middle !important;
}
th.qa-name div{
/* hack to fix IE7 min-width*/
    width:400px;
    height:1px;
}

input.qa-input[type="radio"]{
  margin-top: -1px;
  vertical-align: middle;
}

.boolean-wrapper span.pull-right label {
  margin-right: 20px;
}
/*.boolean-wrapper span label {
border: 1px solid #eeeeee;
background-color: #e8e8e8;

margin: 0 5px;

padding: 2px;

line-height: 10px;

border-radius: 4px;
}
*/

input.qa-input:not([type="radio"]),
select.qa-input,
.review-status select {
    width: 100%;
    text-align:right;
    min-width: 115px;
    height: 22px;
    padding: 0 4px;
    margin-bottom:0;
    border: 1px solid #ddd;

}
input.qa-input:not([type="radio"]):not([readonly]),
select.qa-input,
.review-status select {
    box-shadow: 2px 2px 2px #ddd !important;
    -moz-box-shadow: 2px 2px 2px #ddd !important;
    -webkit-box-shadow: 2px 2px 2px #ddd !important;
}
input.qa-input::-ms-clear {
    /* see bitbucket issue#106 */
    display: none;
}
.qa-value.upload-button {
    height: 100%;
}
a.qa-input {
    padding: 3px 10px;
    width: 100%;
}
input[disabled].qa-input,
input[readonly].qa-input {
    background-color: #ddd;
    font-weight: 500;
}
.qa-table td.qa-value,
.qa-table th.qa-value{
    width: 110px;
    text-align:center;
    padding: 0;
    vertical-align: middle;

}
/*#perform-qa-table td.qa-skip {
    border-left: 1px solid #eeeeee !important;
    border-right: 1px solid #eeeeee !important;
}
*/
.qa-skip {
    width:34px;
    text-align: center;
    vertical-align: middle !important;
}
.qa-status{
    /*width: 90px;*/
    overflow-x:hidden;
    min-width: 70px;
    text-align: center;
    vertical-align: middle !important;
}
td.qa-status {
    font-size: smaller;
    border: none !important;
}
.qa-status > i {
    margin-top:3px;
    margin-left:1px;
}
.qa-showcmt{
    width: 70px;
    overflow:hidden;
    text-align:center;
}
.qa-reference {
    width:80px;
    text-align: right;
}
.qa-history{
    min-width: 325px;
}
th.qa-history .label {
    color: black;
}
th.qa-history div{
/* hack to fix IE7 min-width*/
    width:310px;
    height:1px;
}
.history-value,
.history-label {
    display: inline-block;
    width: 56px;
    text-align: right;
    margin-right: 1px; /*fix ie inline block bug*/
    text-overflow: ellipsis;
    white-space: nowrap;
    overflow: hidden;
    padding: 3px 4px;
    vertical-align: middle;
    font-size: 12px;
}
.history-value > i, .pass-fail > i {
    margin-top:2px;
}

.history-label {
    font-size:0.9em;
}

/* qa table extra rows */
tr .callout {
    margin: 10px 0;
}
tr.qa-text-display pre{
  white-space: normal;
  word-wrap: break-word;
  max-height: 100px;
  max-width: 80%;
  overflow: auto;
}
tr.qa-comment div.comment-container {
    display: none;
}
tr.qa-comment div.comment-container div.comment-div {
    padding: 10px;
    width: 100%;
}
tr.qa-comment div.comment-container div.comment-div textarea {
    width: 100%;
    resize: none;
    vertical-align: top;
    overflow: hidden !important;
    box-shadow: 2px 2px 2px #ddd;
    -moz-box-shadow: 2px 2px 2px #ddd;
    -webkit-box-shadow: 2px 2px 2px #ddd;
    border: 1px solid #ddd;
}
tr.qa-procedure div.procedure-container {
    display:none;
}
tr.qa-procedure div.procedure-container div.qa-procedure-text {
    width: 100%;
    padding: 10px;
}
tr.qa-error div.error-container div.qa-error-text {
    width: 100%;
    padding: 10px;
    border-top: 1px solid #eeeeee;
    color: #dd4b39;
}
tr.qa-error > td {
    padding-left: 0 !important;
    padding-bottom: 0 !important;
}
#perform-qa-table > tbody > tr > td .null-bar {
    border-left: 3px solid transparent;
}
#perform-qa-table > tbody > tr > td .procedure-bar {
    border-left: 3px solid transparent;
    -webkit-transition: border-color 0.5s; /* Safari */
    transition: border-color 0.5s;
}
#perform-qa-table > tbody > tr > td .procedure-bar.in {
    border-left: 3px solid #00c0ef;
    -webkit-transition: border-color 0.5s; /* Safari */
    transition: border-color 0.5s;
}
td .comment-bar {
    border-left: 3px solid transparent;
    -webkit-transition: border-color 0.5s; /* Safari */
    transition: border-color 0.5s;
    height: 100%;
    top: 0;
}
td .comment-bar.in {
    border-left: 3px solid #3c8dbc;
    -webkit-transition: border-left 0.5s; /* Safari */
    transition: border-left 0.5s;
}
td.test-name {
    font-weight: 700;
}
.bar-container {
    padding: 0 !important;
    height: 100%;
    top: 0;
}
#review-table > tbody,
#perform-qa-table > tbody {
  border: 0;
}
#review-table > tbody.sublist,
#perform-qa-table > tbody.sublist {
  border-top: 3px solid #CCC;
  border-bottom: 3px solid #CCC;
}

#review-table tr.sublist,
#review-table tr.end-sublist,
#perform-qa-table tr.sublist,
#perform-qa-table tr.end-sublist {
  border-top: 3px solid #ccc;
  font-style: italic;
}

div.sublist-description {
  display: none;
}

#review-table > tbody.first,
#perform-qa-table > tbody.first {
  border-top: 2px solid #ddd;
}
#review-table > tbody.sublist::before,
#perform-qa-table > tbody.sublist::before {
  content: attr(data-sublist);
  position: relative;
  left: 15px;
  top: 0;
  font-size: 12px;
  font-weight: bold;
}
#perform-qa-table > tbody > tr > td .error-bar {
    border-left: 3px solid transparent;
    -webkit-transition: border-color 0.5s; /* Safari */
    transition: border-color 0.5s;
}
#perform-qa-table > tbody > tr > td .error-bar.in {
    border-left: 3px solid #dd4b39;
    -webkit-transition: border-left 0.5s; /* Safari */
    transition: border-left 0.5s;
}

#perform-qa-table > thead > tr > th {
    vertical-align: middle !important;
<<<<<<< HEAD
}

#perform-qa-table > thead > tr > th.qa-category {
    width: 120px;
    padding-left: 15px;
}

=======
}

#perform-qa-table > thead > tr > th.qa-category {
    min-width: 120px;
    width: 200px;
    max-width: 200px;
    padding-left: 15px;
}

>>>>>>> 47a7aa06
#perform-qa-table > tbody > tr > td.qa-category {
    white-space: nowrap;
    overflow: hidden;
    text-overflow: ellipsis;
    max-width: 0;
}

#perform-qa-table > tbody > tr > td.qa-category div {
    white-space: nowrap;
    overflow: hidden;
    text-overflow: ellipsis;
    /*max-width: 0;*/
}

#perform-qa-table > thead > tr > th.qa-history {
    width: 325px;
}


#perform-qa-table > tbody > tr > td.qa-category > .error-bar {
    height: calc(100% + 2px);
    top:0;
}

#perform-qa-table > tbody > tr > td.qa-category .comment-bar {
  padding-bottom: 3px;
  padding-top: 3px;
  padding-right: 5px;
}

#perform-qa-table, #review-table {
    border-collapse: collapse;
    border-spacing: 0;
}
#perform-qa-table td, #review-table td {
    border-image: none !important;
    border: none !important;
}
/*#perform-qa-table .qa-valuerow td {*/
    /*border-bottom: 1px solid #eeeeee !important;*/
/*}*/
#perform-qa-table > tbody > tr.hover {
    background-color: #eeeeee;
}
#perform-qa-table > tbody > tr.qa-procedure {
    /*display: none;*/
    border-bottom: 1px solid #eeeeee !important;
}

#perform-qa-table > tbody > tr.qa-procedure.hidden-procedure {
    /*display: none;*/
    border-bottom: 0px !important;
}
tr.qa-comment {
    display: none;
}
tr.qa-procedure,
tr.qa-procedure td,
tr.qa-comment,
tr.qa-comment td {
    padding: 0 !important;
    margin: 0 !important;
    overflow: hidden;
    border-width: 0 !important;
}

.qa-image {
    width: 100%;
    max-width: 1200px;
    width: auto;
    height: auto;
}

.qa-image-box {
    padding: 5px;
    margin: 10px;
    border: 1px solid #ddd;
    border-radius: 3px;
    width: auto;
    height: auto;
    display: inline-block;
    vertical-align: top;
}
.datetime-clear {
    cursor: pointer;
    display: none;
}
.datetime-clear:hover {
    color: #bb6666;
}


/* admin options */

#box-admin .box-body > .row {
    display: table;
    width: 100%;
}
/*#box-admin div.left-border {*/
    /*display: table-cell;*/
    /*float: none;*/
/*}*/
#box-admin .box-body > .row .row {
    margin-top: 4px;
}
#box-admin .box-body > .row {
    padding: 0 10px;
}
#box-admin .box-body input,
#box-admin .box-body select {
    width: 100%;
}
#qa-tli-comment {
    padding: 0 !important;
}
#qa-tli-comment textarea {
    width:100%;
    resize: none;
    vertical-align: top;
    overflow: hidden !important;
}
#box-perform .box-footer {
    min-height: 40px;
}
body .box-header h3.do-not-treat,
body .box-footer h3.do-not-treat {
    display: none;
    margin: 0;
    color: #fff;
}

/* review testlist */
td.review-value,
th.review-value {
    width:60px;
    text-align:center;
}
td.review-value span {
    display: inline-block;
    width: 60px;
    text-overflow: ellipsis;
    white-space: nowrap;
    overflow: hidden;
    line-height: 12px;
}
td.review-status,
th.review-status{
    width: 185px;
}
td.review-selected,
th.review-selected{
    width: 40px;
    text-align: center;
}
td.review-diff,
th.review-diff,
td.review-ref,
th.review-ref {
    width: 60px;
    text-align: right;
}


/* QA Overview */
.count-box {
    min-height: 128px;
}
.testlist-link {
    overflow: hidden;
    text-overflow: ellipsis;
    white-space: nowrap;
    max-width: 0;
    width: 60%;
}
.testlist-last-status {
    text-align: right;
    min-width: 90px;
}
.testlist-last-status,
.testlist-link,
.testlist-due-date {
    padding: 0;
}
.overview-table {
    width: 100%;
}
.overview-table.units th:last-child {
    text-align: right;
}
.due-status-lists {
    overflow-y: scroll;
    overflow-x: hidden;
    max-height: 400px;
}
.due-status-container {
    max-height:450px;
}
.pad-r-10 {
    padding-right: 10px;
}
.status-boxes {
    position: absolute;
    bottom: 0;
    right: 0;
    vertical-align: bottom;
}

/* Remove spinners on number inputs */
input[type="number"]::-webkit-outer-spin-button,
input[type="number"]::-webkit-inner-spin-button {
    -webkit-appearance: none;
    margin: 0;
}
input[type="number"] {
    -moz-appearance: textfield;
}

#listable-table-unreviewed > thead > tr > th:nth-child(1),
#listable-table-unreviewed > tbody > tr > td:nth-child(1) {
    min-width: 160px;
}
#listable-table-review_utc > tbody > tr > td:nth-child(1),
#listable-table-unreviewed > tbody > tr > td:nth-child(1),
#listable-table-unreviewed_visible_to > tbody > tr > td:nth-child(1),
#listable-table-unreviewed_by_group > tbody > tr > td:nth-child(1),
#listable-table-review_utc > tbody > tr > td:nth-child(5),
#listable-table-unreviewed > tbody > tr > td:nth-child(5),
#listable-table-unreviewed_visible_to > tbody > tr > td:nth-child(5),
#listable-table-unreviewed_by_group > tbody > tr > td:nth-child(5) {
    width: 160px !important;
}
row.procedure-open > td:nth-child(1) {
    border-left: 3px solid #00ff00;
}
td.qa-category.bar-container {
/*    height: inherit;*/ /* this causes cateogires to be hidden in FF */
}
td.qa-category .error-bar,
td.qa-category .procedure-bar,
td.qa-category .comment-bar {
    height: inherit;
}
#perform-qa-table tr {
    height: 1px;
}<|MERGE_RESOLUTION|>--- conflicted
+++ resolved
@@ -300,15 +300,6 @@
 
 #perform-qa-table > thead > tr > th {
     vertical-align: middle !important;
-<<<<<<< HEAD
-}
-
-#perform-qa-table > thead > tr > th.qa-category {
-    width: 120px;
-    padding-left: 15px;
-}
-
-=======
 }
 
 #perform-qa-table > thead > tr > th.qa-category {
@@ -318,7 +309,6 @@
     padding-left: 15px;
 }
 
->>>>>>> 47a7aa06
 #perform-qa-table > tbody > tr > td.qa-category {
     white-space: nowrap;
     overflow: hidden;
