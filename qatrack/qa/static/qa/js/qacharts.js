require(['jquery', 'lodash', 'd3', 'moment', 'saveSvgAsPng', 'slimscroll', 'qautils', 'daterangepicker', 'felter', 'select2'], function ($, _, d3, moment, saveSvgAsPng) {

    var waiting_timeout = null;
    // var test_list_names;

    $(document).ready(function () {

        var $sites = $("#sites"),
            $units = $('#units'),
            $frequencies = $('#frequencies'),
            $test_lists = $('#test-lists'),
            $tests = $('#tests'),
            $show_events = $('#show_events'),
            $service_log_box = $('#service-log-box'),
            $cc_chart_options = $("#cc-chart-options"),
            $status_selector = $('#status-selector'),
            $service_type_selector = $('#service-type-selector'),
            $gen_chart = $('#gen-chart'),
            d3_filter_box = d3.select('#filter-box'),
            $filter_box = $('#filter-box'),
            $filter_resizer = d3.select('#filter-resizer'),
            $chart_options = $('#chart-options'),
            d3chart_resizer = d3.select('#chart-resizer'),
            $date_range = $('#date-range'),
            $chart_type = $('#chart-type'),
            $subgroup_size = $('#subgroup-size'),
            $n_baseline_subgroups = $('#n-baseline-subgroups'),
            $include_fit = $('#include-fit'),
            $combine_data = $('#combine-data'),
            $relative_diff = $('#relative-diff'),
            $highlight_flags = $('#highlight-flags'),
            $highlight_comments = $('#highlight-comments'),
            $control_chart_container = $("#control-chart-container"),
            $review_required = $('#review-required');

        var date_format = siteConfig.MOMENT_DATE_FMT;

        var default_service_type_ids = $service_type_selector.val();

        var set_chart_height;

        $sites.felter({
            mainDivClass: 'col-sm-1',
            selectAllClass: 'btn btn-flat btn-xs btn-default',
            height: 350,
            label: 'Sites',
            slimscroll: true,
            selectAll: true,
            selectNone: true,
            initially_displayed: true
        });
        $units.felter({
            mainDivClass: 'col-sm-2',
            selectAllClass: 'btn btn-flat btn-xs btn-default',
            height: 350,
            label: 'Units',
            slimscroll: true,
            selectAll: true,
            selectNone: true,
            initially_displayed: true,
            filters: {
                showInactiveUnits: {
                    selected: false,
                    run_filter_when_selected: false,   // No, run filter when not selected
                    label: 'Show Inactive Units',
                    filter: function (obj_data) {
                        return $(obj_data.$option).attr('data-active') === 'True';
                    },
                    refresh_on_dependent_changes: false
                }
            },
<<<<<<< HEAD
            dependent_on_filters: [
                {
                    element: $sites,
                    filter: function () {
                        var sites = $sites.val();
                        if (_.isNull(sites)){
                            return [];
                        }
                        var units = [];
                        _.each($units.find("option"), function(opt){
                            var $opt = $(opt);
                            if (sites.indexOf(opt.dataset.site) >= 0){
                                units.push(parseInt($opt.val()));
                            }
                        });
                        return units;
                    },
                    is_ajax: false
                }
            ]
=======
            renderOption: function(opt_data){
                var div_id = 'felter-option-unit-div-' + opt_data.value;
                return $('<div id="' + div_id + '" class="felter-option' + (opt_data.selected ? ' felter-selected' : '') + '" title="' + $(opt_data.$option).attr('title') + '">'  + opt_data.text + '</div>');
            }
>>>>>>> 2aedb695
        });

        $frequencies.felter({
            mainDivClass: 'col-sm-2',
            selectAllClass: 'btn btn-flat btn-xs btn-default',
            height: 350,
            slimscroll: true,
            label: 'Frequencies',
            selectAll: true,
            selectNone: true,
            initially_displayed: false,
            dependent_on_filters: [
                {
                    element: $units,
                    filter: function () {
                        var units = $units.val();
                        var frequencies = [];
                        _.each(units, function (unit) {
                            frequencies = _.union(frequencies, QACharts.unit_frequencies[unit]);
                        });
                        return frequencies;
                    },
                    is_ajax: false
                }
            ],
            renderOption: function(opt_data){
                var div_id = 'felter-option-freq-div-' + opt_data.value;
                return $('<div id="' + div_id + '" class="felter-option' + (opt_data.selected ? ' felter-selected' : '') + '" title="' + $(opt_data.$option).attr('title') + '">'  + opt_data.text + '</div>');
            }
        });

        $test_lists.felter({
            mainDivClass: 'col-sm-3',
            selectAllClass: 'btn btn-flat btn-xs btn-default',
            height: 350,
            slimscroll: true,
            label: 'Test Lists',
            selectAll: true,
            selectNone: true,
            initially_displayed: false,
            filters: {
                showInactiveTestLists: {
                    selected: false,
                    run_filter_when_selected: false,   // No, run filter when not selected
                    label: 'Show Inactive Test Lists',
                    filter: function (obj_data) {
                        var show_self = false;
                        $.each($units.val(), function(i, v) {
                            if ($.inArray(parseInt(obj_data.value), QACharts.unit_testlist_active[v]) !== -1) {
                                show_self = true;
                            }
                        });
                        return show_self;
                    },
                    refresh_on_dependent_changes: true
                }
            },
            dependent_on_filters: [
                {
                    element: $units,
                    filter: function (callback) {
                        var frequencies = $frequencies.val();
                        var units = $units.val();

                        if (!units || !frequencies || units.length === 0 || frequencies.length === 0) {
                            return callback([]);
                        }

                        var data_filters = {units: units, frequencies: frequencies};

                        $.ajax({
                            type: "get",
                            url: QAURLs.CHART_DATA_URL + "testlists/",
                            data: data_filters,
                            contentType: "application/json",
                            dataType: "json",
                            success: function (result, status, jqXHR) {
                                if (callback) {
                                    callback(result.test_lists);
                                }
                            },
                            error: function (error) {

                                finished_chart_update();
                                if (typeof console != "undefined") {
                                    console.log(error);
                                }
                            }
                        });

                    },
                    is_ajax: true
                },
                {
                    element: $frequencies,
                    filter: function (callback) {
                        var units = $units.val();
                        var frequencies = $frequencies.val();

                        if (!units || !frequencies || units.length === 0 || frequencies.length === 0) {
                            return callback([]);
                        }

                        var data_filters = {units: units, frequencies: frequencies};

                        $.ajax({
                            type: "get",
                            url: QAURLs.CHART_DATA_URL + "testlists/",
                            data: data_filters,
                            contentType: "application/json",
                            dataType: "json",
                            success: function (result, status, jqXHR) {
                                if (callback) {
                                    callback(result.test_lists);
                                }
                            },
                            error: function (error) {

                                finished_chart_update();
                                if (typeof console != "undefined") {
                                    console.log(error);
                                }
                            }
                        });

                    },
                    is_ajax: true
                }
            ],
            renderOption: function(opt_data){
                var div_id = 'felter-option-tl-div-' + opt_data.value;
                return $('<div id="' + div_id + '" class="felter-option' + (opt_data.selected ? ' felter-selected' : '') + '" title="' + $(opt_data.$option).attr('title') + '">'  + opt_data.text + '</div>');
            }
        });

        $tests.felter({
            mainDivClass: 'col-sm-4',
            selectAllClass: 'btn btn-flat btn-xs btn-default',
            height: 350,
            label: 'Tests',
            slimscroll: true,
            selectAll: true,
            selectNone: true,
            initially_displayed: false,
            dependent_on_filters: [
                {
                    element: $test_lists,
                    filter: function(callback) {

                        var test_lists = $test_lists.val();
                        if (!test_lists || test_lists.length === 0) {
                            return callback([]);
                        }

                        var data_filters = {"test_lists": test_lists};

                        $.ajax({
                            type: "get",
                            url: QAURLs.CHART_DATA_URL + "tests/",
                            data: data_filters,
                            contentType: "application/json",
                            dataType: "json",
                            success: function (result, status, jqXHR) {
                                if (callback) {
                                    callback(result.tests);
                                }
                            },
                            error: function (error) {
                                console.log(error);
                            }
                        });

                    },
                    is_ajax: true
                }
            ],
            renderOption: function(opt_data){
                var div_id = 'felter-option-test-div-' + opt_data.value;
                return $('<div id="' + div_id + '" class="felter-option' + (opt_data.selected ? ' felter-selected' : '') + '" title="' + $(opt_data.$option).attr('title') + '">'  + opt_data.text + '</div>');
            }
        });

        $tests.change(function() {
            $gen_chart.prop('disabled', !$(this).val());
        });

        $status_selector.select2({
            minimumResultsForSearch: 10,
            width: '100%'
        });
        $service_type_selector.select2({
            minimumResultsForSearch: 10,
            width: '100%'
        });

        var y;
        var max_y_resize = 425;
        var is_max = true;
        var dragResize = d3.drag()
            .on('start', function() {
                y = d3.mouse(this)[1];
                remove_tooltip_outter();
            }).on('drag', function() {
                var h = d3_filter_box.node().offsetHeight;
                // Determine resizer position relative to resizable (parent)
                var dy = d3.mouse(this)[1] - y;

                // Avoid negative or really small widths
                var new_h = d3.max([50, d3.min([max_y_resize, h + dy])]);
                is_max = new_h >= max_y_resize;

                d3_filter_box.style('height', new_h + 'px');
            });

        $filter_resizer.call(dragResize);

        initialize_charts();

        /*var test_filters = ["#test-list-container .checkbox-container", "#test-container", "#frequency-container"];
         _.each(test_filters, function (container) {
         hide_all_inputs(container);
         });*/


        $date_range.daterangepicker({
            ranges: {
                "Last 7 Days": [
                    moment().subtract(7, 'days'),
                    moment()
                ],
                "Last 14 Days": [
                    moment().subtract(14, 'days'),
                    moment()
                ],
                "Last 30 Days": [
                    moment().subtract(30, 'days'),
                    moment()
                ],
                "Last 365 Days": [
                    moment().subtract(365, 'days'),
                    moment()
                ],
                "Last Week": [
                    moment().subtract(1, 'weeks').startOf('week'),
                    moment().subtract(1, 'weeks').endOf('week')
                ],
                "Last Month": [
                    moment().subtract(1, 'months').startOf('month'),
                    moment().subtract(1, 'months').endOf('month')
                ],
                "Last Year": [
                    moment().subtract(1, 'years').startOf('year'),
                    moment().subtract(1, 'years').endOf('year')
                ],
                "Week To Date": [
                    moment().startOf('week'),
                    moment()
                ],
                "Month To Date": [
                    moment().startOf('month'),
                    moment()
                ],
                "Year To Date": [
                    moment().startOf('year'),
                    moment()
                ]
            },

            showDropdowns: true,
            startDate: moment().subtract(365, 'days'),
            endDate: moment(),
            linkedCalendars: false,
            opens: 'left',
            locale: {
                format: siteConfig.DATERANGEPICKER_DATE_FMT
            }
        });

        $("#control-chart-container, #instructions").hide();

        $chart_type.change(set_chart_options);

        $("#gen-chart").click(update_chart);

        $("#save-image").click(function(){
            var svg = $("svg");
            if (svg.length === 0 && $control_chart_container.find('img').length === 0){
                return;
            }

            if ($chart_type.val() === 'basic') {
                // Get the d3js SVG element and save using saveSvgAsPng.js
                saveSvgAsPng.saveSvgAsPng(svg.get(0), "plot.png", {scale: 1, backgroundColor: "#FFFFFF", canvg: window.canvg});
            } else {
                var a = $("<a>")
                    .attr("href", $control_chart_container.find('img').attr('src'))
                    .attr("download", "control_plot.png")
                    .appendTo("body");
                a[0].click();
                a.remove();
            }
        });

        $("#data-table-wrapper").on('click', "#csv-export", export_csv);

        function set_filter_height() {
            max_y_resize = 425;
            if (is_max) {
                d3_filter_box.transition().style('height', max_y_resize + 'px');
                remove_tooltip_outter();
            }
        }

        set_chart_options();
        set_options_from_url();


        function initialize_charts() {
            //TODO d3 charts:
            // create_chart([{name:"",data:[[new Date().getTime(),0,0]]}]);
        }

        // function switch_chart_type() {
        //     set_chart_options();
        //     if ($chart_type.val() === 'control') {
        //         $service_event_container.slideUp('fast');
        //     } else {
        //         $service_event_container.slideDown('fast');
        //     }
        //     $("#chart-container, #control-chart-container").toggle();
        // }

        function set_chart_options() {
            if (basic_chart_selected()) {
                $cc_chart_options.slideUp('fast');
                $service_log_box.slideDown('fast');
            } else {
                $cc_chart_options.slideDown('fast');
                $service_log_box.slideUp('fast');
                $relative_diff.attr("checked", false);
            }
            set_filter_height();
        }

        function update_chart() {

            $control_chart_container.slideUp('fast');
            if ($chart_type.val() === 'control') {
                $('#chart > svg').remove();
            }
            start_chart_update();
            set_chart_url();
            if (basic_chart_selected()) {
                create_basic_chart();
            } else {
                create_control_chart();
            }
        }

        function start_chart_update() {
            $("#gen-chart").text("loading");
        }

        function finished_chart_update() {
            $("#gen-chart").text("Generate Chart");
        }

        function set_chart_url() {

            var filters = get_data_filters();

            var options = [];

            $.each(filters, function (key, values) {
                if (_.isArray(values)) {
                    $.each(values, function (idx, value) {
                        options.push(key + QAUtils.OPTION_DELIM + value);
                    });
                } else if (!_.isEmpty(values) || values === true) {
                    options.push(key + QAUtils.OPTION_DELIM + values);
                }
            });

            var loc = window.location.protocol + "//" + window.location.hostname;
            if (window.location.port !== "") {
                loc += ":" + window.location.port;
            }

            loc += window.location.pathname;

            $("#chart-url").val(loc + "?" + options.join(QAUtils.OPTION_SEP));
        }

        function get_data_filters() {

            return {
                units: $units.val(),
                statuses: $status_selector.val(),
                date_range: $date_range.val().replace(/ /g, '%20'),
                tests: $tests.val(),
                test_lists: $test_lists.val(),
                frequencies: $frequencies.val(),
                n_baseline_subgroups: $n_baseline_subgroups.val(),
                subgroup_size: $subgroup_size.val(),
                fit_data: $include_fit.is(":checked"),
                combine_data: $combine_data.is(":checked"),
                relative: $relative_diff.is(":checked"),
                highlight_comments: $highlight_comments.is(":checked"),
                highlight_flags: $highlight_flags.is(":checked"),
                show_events: $show_events.is(':checked'),
                service_types: $service_type_selector.val(),
                chart_type: $chart_type.val(),
                inactive_units: $units.data('felter').isFiltered('showInactiveUnits'),
                inactive_test_lists: $test_lists.data('felter').isFiltered('showInactiveTestLists')
            };
        }

        function get_date(date_id) {
            return $(date_id).val();
        }

        function basic_chart_selected() {
            return $chart_type.val() === "basic";
        }

        function create_basic_chart() {
            retrieve_data(plot_data);
        }

        function retrieve_data(callback, error) {
            var data_filters = get_data_filters();
            if (!data_filters.tests || data_filters.tests.length === 0) {
                initialize_charts();
                finished_chart_update();
                return;
            }

            $.ajax({
                type: "get",
                url: QAURLs.CHART_DATA_URL,
                data: data_filters,
                contentType: "application/json",
                dataType: "json",
                success: function (result, status, jqXHR) {
                    if (!result.success) {
                        console.log(result.error_type);
                        if (result.error_type === 'too_many_parameters') {
                            displayChartError('Error generating results, query too large. Try fewer units, deselecting service events, smaller date range etc.');
                        } else {
                            displayChartError('Error generating results.');
                        }
                        console.log(result.error);
                    } else {
                        finished_chart_update();
                        callback(result);
                    }
                },
                error: function (error) {
                    finished_chart_update();
                    if (typeof console != "undefined") {
                        console.log(error);
                        displayChartError('Error generating results.');

                    }
                }
            });

        }

        function plot_data(data) {
            var data_to_plot = convert_data_to_chart_series(data);
            d3.select("svg").remove();
            create_chart(data_to_plot);
            update_data_table(data);
        }

        function displayChartError(error_msg) {

            d3.select("svg").remove();

            var chart_width = $('#chart').width() - 15,
                chart_height = 40,
                margin = {top: 20, right: 30, bottom: 140, left: 30};

            var svg = d3.select("#chart")
                .append("svg")
                .attr("width", chart_width)
                .attr("height", chart_height) //height + margin.top + margin.bottom
                .style('border', 'solid 1px #bbb')
                .style("background-color", "white")
                .append("g")
                .attr("width", chart_width - margin.left)
                .attr("height", chart_height - margin.top)
                .attr("transform", "translate(" + margin.left + "," + margin.top + ")");

            svg.append("text")
                .style('fill', 'red')
                .text(error_msg);

            update_data_table({'table': ''});
            $("#chart-url").val('');
        }

        function convert_data_to_chart_series(data) {
            /**
             * Format data in the following pattern:
             *
             * data = {
         *     series = [
         *          {
         *              test_name: name_of_test,
         *              line_data_test_results: [{x: date, y: value }],
         *              line_data_reference: [{x: date, y: reference }],
         *              area_data_ok: [{x: date, y_high: tol_high, y_low: tol_low}],
         *              area_data_upper_tol: [{x: date, y_high: act_high, y_low: tol_high}],
         *              area_data_lower_tol: [{x: date, y_high: tol_low, y_low: act_low}]
         *          }
         *      ],
         *      events = {}
         * ]
         */

            var _data = {},
                series = [],
                events = [];

            var colors = ['#001F3F', '#3c8dbc', '#A47D7C', '#444444', '#ff851b', '#39CCCC', '#605ca8', '#00a65a', '#D81B60'];

            // test_list_names = data.plot_data.test_list_names;

            d3.map(data.plot_data.series).each(function (v, k, m) {

                var line_data_test_results = [],
                    line_data_reference = [],
                    area_data_ok = [],
                    area_data_upper_tol = [],
                    area_data_lower_tol = [],
                    visible = true,
                    lines_visible = true,
                    ref_tol_visible = true;

                d3.map(v.series_data).each(function (val) {
                    if (_.isNull(val.value)) {
                        return;
                    }
                    var x = moment(val.date).valueOf(),
                        tol_low,
                        tol_high;

                    line_data_test_results.push({
                        x: x,
                        y: val.value,
                        test_instance_id: val.test_instance_id,
                        test_list_instance_id: val.test_list_instance.id,
                        test_instance_comment: val.test_instance_comment,
                        flagged: val.test_list_instance.flagged
                    });

                    if (val.reference !== null) {
                        line_data_reference.push({x: x, y: val.reference});

                        var have_ok_reg = !_.isNull(val.tol_low) || !_.isNull(val.tol_high) || !_.isNull(val.act_high) || !_.isNull(val.act_low);
                        if (have_ok_reg){
                            if (!_.isNull(val.tol_low)){
                                tol_low = val.tol_low;
                            }else if (!_.isNull(val.act_low)){
                                tol_low = val.act_low;
                            }else {
                                tol_low = val.reference;
                            }

                            if (!_.isNull(val.tol_high)){
                                tol_high = val.tol_high;
                            }else if (!_.isNull(val.act_high)){
                                tol_high = val.act_high;
                            }else {
                                tol_high = val.reference;
                            }

                            area_data_ok.push({x: x, y_high: tol_high, y_low: tol_low});
                        }else{
                            area_data_ok.push({x: x, y_high: val.reference, y_low: val.reference});
                        }

                        var have_lower_tol_reg = !_.isNull(val.tol_low);
                        if (have_lower_tol_reg){
                            if (!_.isNull(val.act_low)){
                                area_data_lower_tol.push({x: x, y_high: val.tol_low, y_low: val.act_low});
                            }else{
                                area_data_lower_tol.push({x: x, y_high: val.tol_low, y_low: val.tol_low});
                            }
                        }else{
                            area_data_lower_tol.push({x: x, y_high: val.reference, y_low: val.reference});
                        }

                        var have_upper_tol_reg = !_.isNull(val.tol_high);
                        if (have_upper_tol_reg){
                            if (!_.isNull(val.act_high)){
                                area_data_upper_tol.push({x: x, y_high: val.act_high, y_low: val.tol_high});
                            }else{
                                area_data_upper_tol.push({x: x, y_high: val.tol_high, y_low: val.tol_high});
                            }
                        }else{
                            area_data_upper_tol.push({x: x, y_high: val.reference, y_low: val.reference});
                        }


                    }
                });

                series.push({
                    test_name: k,
                    line_data_test_results: line_data_test_results,
                    line_data_reference: line_data_reference,
                    area_data_ok: area_data_ok,
                    area_data_upper_tol: area_data_upper_tol,
                    area_data_lower_tol: area_data_lower_tol,
                    color: colors.pop(),
                    visible: visible,
                    lines_visible: lines_visible,
                    ref_tol_visible: ref_tol_visible,
                    unit: v.unit,
                    test_list: v.test_list
                });
            });

            d3.map(data.plot_data.events).each(function (v, k, m) {

                var e_data = v;
                e_data.x = moment(v.date).valueOf();
                e_data.visible = true;
                events.push(e_data);
            });

            _data._series = series;
            _data._events = events;

            return _data;
        }

        function remove_tooltip_outter() {}


        function circleRadius(dat, idx, series){
            // Use larger circle radius for ti's with comments
            var showComment = $highlight_comments.is(":checked") && dat.test_instance_comment;
            var showFlag = $highlight_flags.is(":checked") && dat.flagged;
            if (showComment || showFlag){
                return 5;
            }
            return 4;
        }

        function circleStroke(d, i, s) {
            var showComment = $highlight_comments.is(":checked") && d.test_instance_comment;
            var showFlag = $highlight_flags.is(":checked") && d.flagged;
            if (showComment){
                return "rgb(60, 141, 188)";
            }else if (showFlag){
                return "rgb(243, 156, 18)";
            }
            return s[i].parentNode.__data__.color;
        }

        function circleStrokeWidth(d, i, s) {
            var showComment = $highlight_comments.is(":checked") && d.test_instance_comment;
            var showFlag = $highlight_flags.is(":checked") && d.flagged;
            if (showComment || showFlag){
                return 4;
            }
            return 2;
        }

        function create_chart(_data) {

            // var allEmpty = _.every(_.map(series_data, function (o) {
            //     return o.data.length === 0
            // }));
            // if (allEmpty) {
            //     return;
            // }

            var from = $date_range.val().split(' - ')[0];
            var to = $date_range.val().split(' - ')[1];
            var num_tests = _data._series.length;

            var tracker_locked = false;

            ///////////////////////// CHART

            var chart_width = $('#chart').width() - 15,
                xAxisHeight = 20;

            if (!set_chart_height) {
                set_chart_height = $(window).height() - 50;
            }
            var chart_height = set_chart_height;


            var circle_radius = 3,
                circle_radius_highlight = 4,
                line_width = 1.5,
                line_width_highlight = 3;

            var margin = {top: 20, right: 30, bottom: 140, left: 30},
                margin2 = {top: chart_height - margin.bottom, right: 10, bottom: 20, left: 30},
                legend_collapse_width = 50,
                width = chart_width - margin.left - margin.right - legend_collapse_width,
                height = chart_height - margin.top - margin.bottom,
                height2 = margin.bottom - 2 * xAxisHeight - 10 - margin2.bottom,
                legend_width = legend_collapse_width,
                legend_overhang = 0;

            var event_group_height = 10;

            var tooltip_height = 85,
                tooltip_width = 175,
                tooltip_padding = 7;

            var parseDate = d3.timeFormat("%Y%m%d").parse;

            var xScale = d3.scaleTime()
                    .range([0, width]),

                xScale2 = d3.scaleTime()
                    .range([0, width]); // Duplicate xScale for brushing ref later

            var yScale = d3.scaleLinear()
                    .range([height, 0]),

                yScale2 = d3.scaleLinear()
                    .range([height2, 0]);

            var xAxis = d3.axisBottom(xScale),
                xAxis2 = d3.axisBottom(xScale2),
                yAxis = d3.axisLeft(yScale);

            yAxis.tickSizeInner(-width).tickSizeOuter(0);

            var line = d3.line()
                .curve(d3.curveLinear)
                .x(function (d) {
                    return xScale(d.x);
                })
                .y(function (d) {
                    return yScale(d.y);
                })
                .defined(function (d) {
                    return d.y !== null;
                });

            var line2 = d3.line()
                .curve(d3.curveLinear)
                .x(function (d) {
                    return xScale2(d.x);
                })
                .y(function (d) {
                    return yScale2(d.y);
                })
                .defined(function (d) {
                    return d.y !== null;
                });

            var area = d3.area()
                .x(function (d) {
                    return xScale(d.x);
                })
                .y0(function (d) {
                    return yScale(d.y_low);
                })
                .y1(function (d) {
                    return yScale(d.y_high);
                })
                .defined(function (d) {
                    return d.y_high - d.y_low > 0;
                });

            var svg = d3.select("#chart")
                .append("svg")
                .attr("width", chart_width)
                .attr("height", chart_height) //height + margin.top + margin.bottom
                .style('border', 'solid 1px #bbb')
                .style("background-color", "white")
                .append("g")
                .attr("width", chart_width - margin.left)
                .attr("height", chart_height - margin.top)
                // .attr('class')
                .attr("transform", "translate(" + margin.left + "," + margin.top + ")");

            //append clip path for lines plotted, hiding those part out of bounds
            var mainClip = svg.append("defs")
                .append("clipPath")
                .attr("id", "clip")
                .append("rect")
                .attr("width", width)
                .attr("height", height);

            var legendClip = d3.select('defs')
                .append("clipPath")
                .attr("id", "clip-legend")
                .append('rect')
                .attr("width", width + legend_collapse_width)
                .attr("height", height);

            // find min and max X within date range
            xScale.domain([moment(from, date_format).valueOf(), moment(to, date_format).endOf('day').valueOf()]);
            var maxY = findMaxY(_data._series, xScale.domain());
            var minY = findMinY(_data._series, xScale.domain());

            var maxX = findMaxX(_data._series);
            var minX = findMinX(_data._series);
            if (maxX === minX) {
                minX = moment(minX).subtract(1, 'days').valueOf();
                maxX = moment(maxX).add(1, 'days').valueOf();
            }

            yScale.domain(yBuff(minY, maxY));
            yScale2.domain(yBuff(minY, maxY));
            xScale2.domain(xScale.domain());

            ////////////////////// for slider
            var context = svg.append("g")
                .attr("transform", "translate(" + 0 + "," + (margin2.top + 10) + ")")
                .attr("class", "context");

            var brush = d3.brushX()
                .extent([[0, 0], [width, height2]])
                .on("brush", brushed);

            var x_axis2_elem = context.append("g")
                .attr("class", "x axis1")
                .attr("transform", "translate(0," + height2 + ")")
                .call(xAxis2);

            // plot at the bottom
            var context_path = context.append('g')
                .attr('class', 'context-path-group')
                .selectAll('.context-path')
                .data(_data._series)
                .enter().append("path")
                .attr("class", "line context-path")
                .attr("d", function (d) {
                    return line2(d.line_data_test_results);
                })
                .style('stroke-width', line_width)
                .style("stroke", function (d) {
                    return d.color;
                })
                .style('opacity', 1);

            // append the brush for the selection of subsection
            var brush_elem = context.append("g")
                .attr("class", "x brush")
                .call(brush);

            var brush_rect = brush_elem.selectAll("rect")
                .attr("height", height2);

            var context_hover_line = context.append('line')
                .attr("id", "context-hover-line")
                .attr("x1", 10).attr("x2", 10)
                .attr("y1", 0).attr("y2", height2)
                .style("pointer-events", "none")
                .style('stroke', '#000')
                .style('stroke-width', '2px')
                .style("opacity", 0);

            ///////////////////// draw line graph
            var x_axis_elem = svg.append("g")
                .attr("class", "x axis")
                .attr("transform", "translate(0," + height + ")")
                .call(xAxis);

            var y_axis_elem = svg.append("g")
                .attr("class", "y axis")
                // .attr("transform", "translate(" + 0 + "," + 0 + ")")
                .call(yAxis);

            y_axis_elem.append("text")
                .attr("transform", "rotate(-90)")
                .attr("y", 6)
                .attr("x", -10)
                .attr("dy", ".71em")
                .style("text-anchor", "end")
                .text("Issues Rating");

            // Hover line
            var hoverLineGroup = svg.append("g")
                .attr("class", "hover-line");

            var hoverLine = hoverLineGroup // Create line with basic attributes
                .append("line")
                .attr("id", "hover-line")
                .attr("x1", 10).attr("x2", 10)
                .attr("y1", 0).attr("y2", height)
                .style("pointer-events", "none") // Stop line interferring with cursor
                .style("opacity", 1e-6); // Set opacity to zero

            var test = svg.selectAll(".test")
                .data(_data._series)
                .enter()
                .append("g")
                .attr("class", "test");

            // Draw ok area:
            var test_ok = test.append('g')
                .attr('class', 'test-ok');

            test_ok.append('path')
                .attr('class', 'area ok')
                .style("pointer-events", "none")
                .attr("id", function (d) {
                    return "area_ok_" + d.test_name.replace(/\W+/g, "_");
                })
                .attr("d", function (d) {
                    return d.visible && d.ref_tol_visible ? area(d.area_data_ok) : null; // If array key "visible" = true then draw line, if not then don't
                })
                .attr("clip-path", "url(#clip)")
                .attr('opacity', 0.1);

            // Draw upper tol area:
            var test_upper_tol = test.append('g')
                .attr('class', 'test-tol-upper');

            test_upper_tol.append('path')
                .attr('class', 'area tol')
                .style("pointer-events", "none")
                .attr("id", function (d) {
                    return "area_upper_tol_" + d.test_name.replace(/\W+/g, "_");
                })
                .attr("d", function (d) {
                    return d.visible && d.ref_tol_visible ? area(d.area_data_upper_tol) : null; // If array key "visible" = true then draw line, if not then don't
                })
                .attr("clip-path", "url(#clip)")
                .attr('opacity', 0.1);

            // Draw lower tol area:
            var test_lower_tol = test.append('g')
                .attr('class', 'test-tol-lower');

            test_lower_tol.append('path')
                .attr('class', 'area tol')
                .style("pointer-events", "none")
                .attr("id", function (d) {
                    return "area_lower_tol_" + d.test_name.replace(/\W+/g, "_");
                })
                .attr("d", function (d) {
                    return d.visible && d.ref_tol_visible ? area(d.area_data_lower_tol) : null; // If array key "visible" = true then draw line, if not then don't
                })
                .attr("clip-path", "url(#clip)")
                .attr('opacity', 0.1);

            // Draw test results:
            var test_result = test.append("g")
                .attr("class", "test-result");

            test_result.append("path")
                .attr("class", "line results")
                .style("pointer-events", "none") // Stop line interferring with cursor
                .attr("id", function (d) {
                    return "line_result_" + d.test_name.replace(/\W+/g, "_");
                })
                .attr("d", function (d) {
                    return d.visible && d.lines_visible ? line(d.line_data_test_results) : null; // If array key "visible" = true then draw line, if not then don't
                })
                .attr("clip-path", "url(#clip)")//use clip path to make irrelevant part invisible
                .attr('stroke-width', line_width)
                .style("stroke", function (d) {
                    return d.color;
                });

            test_result.selectAll("circle")
                .data(function (d) {
                    return d.line_data_test_results;
                })
                .enter().append('circle')
                .attr('id', function (d) {
                    return 'ti_' + d.test_instance_id;
                })
                .attr('class', function (d, i, s) {
                    return 'tli_' + d.test_list_instance_id + ' tl_' + s[i].parentNode.__data__.test_list.id;
                })
                .attr("clip-path", "url(#clip)")
                .attr("stroke-width", circleStrokeWidth)
                .attr("stroke-opacity", 1)
                .attr("stroke", circleStroke)
                .attr("cx", function (d) {
                    return xScale(d.x);
                })
                .attr("cy", function (d) {
                    return yScale(d.y);
                })
                .attr("r", circleRadius)
                .attr("fill", "white")
                .attr("fill-opacity", 1)
                .on('mousemove', mousemove);

            var test_reference = test.append('g')
                .attr('class', 'test-reference');

            test_reference.append('path')
                .attr("class", "line results")
                .style("pointer-events", "none") // Stop line interferring with cursor
                .style("stroke-dasharray", ("3, 3"))
                .attr("id", function (d) {
                    return "line_reference_" + d.test_name.replace(/\W+/g, "_");
                })
                .attr("d", function (d) {
                    return d.visible && d.ref_tol_visible ? line(d.line_data_reference) : null; // If array key "visible" = true then draw line, if not then don't
                })
                .attr("clip-path", "url(#clip)")
                .style("stroke", function (d) {
                    return d.color;
                })
                .style('stroke-width', line_width)
                .style('opacity', 0.7);

            var event_group = svg.append('g')
                .attr("clip-path", "url(#clip)")
                .attr('transform', 'translate(0, ' + (height - event_group_height - 1) + ')')
                .attr('class', 'event-group');

            var event = event_group.selectAll('.service-marker')
                .data(_data._events)
                .enter().append('g')
                .attr('id', function (d, i, s) {
                    return 'se_' + d.id;
                })
                .attr('class', 'service-marker')
                .attr('transform', function (d) {
                    return 'translate(' + (xScale(d.x) - event_group_height / 2) + ',' + 0 + ')';
                });

            var event_marker_points = '0,' + event_group_height + ' ' + event_group_height / 2 + ',0 ' + event_group_height + ',' + event_group_height;
            event.append('polygon')
                .attr('stroke', function (d) {
                    // return d.rtsqas.length === 0 ? 'grey' : '#00c0ef'
                    return d.rtsqas.some(function(d2) {
                        return _data._series.some(function(d3) {
                            return d3.test_list.id === d2.test_list;
                        });
                    }) ? '#00c0ef' : 'grey';
                })
                .attr('fill', function (d) {

                    if (d.initiated_by === '') {
                        return 'none';
                    } else if (_data._series.some(function(d2) { return d2.test_list.id === d.initiated_by.test_list_id; })) {
                        return '#3c8dbc';
                    }
                    return 'none';
                })
                .attr('stroke-width', 1)
                .attr('class', 'service-marker-icon')
                .attr('points', event_marker_points);

            ///////////// Create invisible rect for mouse tracking
            var mouse_tracker = svg.append("rect")
                .attr("width", width)
                .attr("height", height)
                .attr("id", "mouse-tracker")
                .style("fill", 'transparent')
                .on("mousemove", mousemove)
                .on('click', toggleLock);

            ////////////////////// legend
            var legendRowHeight = 25,
                legend_expanded = false;

            var legend = svg.append('g')
                .attr("clip-path", "url(#clip-legend)")
                .append('g')
                .attr('transform', 'translate(' + width + ', 0)')
                .attr('class', 'legend');

            legend.append('rect')
                .attr("height", legendRowHeight * num_tests + (_data._events.length > 0 ? legendRowHeight * 3 : 0) + 35)
                .attr('width', 10)
                .attr('id', 'legend-rect')
                .style('fill', 'rgba(244, 244, 244, 0.8)')
                // .style('background-color', 'rgba(244, 244, 244, 0.8)')
                .style('stroke', '#ddd')
                .style('stroke-width', 1);

            var legend_entry = legend.selectAll('.legend-row')
                .data(_data._series)
                .enter().append('g')
                .attr('transform', function (d, i) {
                    return 'translate(0,' + ((i + 1) * legendRowHeight - 8) + ')';
                })
                .attr('class', 'legend-row');
            if (_data._events.length > 0) {
                var legend_se_types = legend.selectAll('.legend-set-row')
                    .data([
                        {'name': 'Service Event', 'id': 0},
                        {'name': 'Service Event with Initiating QC', 'id': 1},
                        {'name': 'Service Event with Return To Service', 'id': 2}
                    ])
                    .enter().append('g')
                    .attr('transform', function (d, i) {
                        return 'translate(0,' + ((_data._series.length + i + 1) * legendRowHeight - 8) + ')';
                    })
                    .attr('class', 'legend-set-row');

                legend_se_types.append('polygon')
                    .attr('stroke', function (d) {
                        return d.id === 2 ? '#00c0ef' : 'grey';
                    })
                    .attr('fill', function (d) {
                        return d.id === 1 ? '#3c8dbc' : 'transparent';
                    })
                    .attr('stroke-width', 1)
                    .attr('class', 'service-marker-icon')
                    .attr('transform', 'translate(30, 0)')
                    .attr('points', event_marker_points);

                legend_se_types.append('text')
                    .attr('x', 50)
                    .attr('y', 12)
                    // .attr('clip-path', 'url(#clip)')
                    .text(function (d) {
                        return d.name;
                    })
                    .style('font-size', 12);

                legend_se_types.append('title').text(function(d) {
                    switch(d.id) {
                        case 0: return 'Service Event';
                        case 1: return 'Service Event with Initiating QC';
                        case 2: return 'Service Event with Return To Service';
                    }
                });
            }

            // Legend series toggle
            var legend_entry_toggle = legend_entry.append('rect')
                .attr('width', 12)
                .attr('height', 12)
                .attr('x', 10)
                .attr('y', 1.5)
                .attr('fill', function (d) {
                    return d.visible ? d.color : '#F1F1F2';
                })
                .attr('id', function (d, i) {
                    return 'tsb_' + i;
                })
                .attr('class', 'toggle-series-box')
                .attr('stroke', function (d) {
                    return d.lines_visible ? d.color : null;
                })
                .attr('stroke-width', 4)

                .on('click', function (d, i, s) {

                    if (d.visible && d.lines_visible) d.lines_visible = false;
                    else if (d.visible) d.visible = false;
                    else {
                        d.visible = true;
                        d.lines_visible = true;
                    }

                    if (d.ref_tol_visible) {
                        if (!d.visible) {

                            d3.select(s[i].parentNode.childNodes[1])
                                .transition()
                                .attr('stroke-width', 0)
                                .style('fill', '#ddd');
                        }
                        else {
                            d3.select(s[i].parentNode.childNodes[1])
                                .transition()
                                .style('fill', 'rgba(0, 166, 90, 0.3)')
                                .attr('stroke-width', 0.5);
                        }
                    }

                    d3.select(this)
                        .transition()
                        .attr('fill', function (d) {
                            return d.visible ? d.color : '#ddd';
                        })
                        .attr('stroke', function (d) {
                            return d.visible && d.lines_visible ? d.color : '#ddd';
                        });

                    redrawMainContent();
                })

                .on('mouseover', function (d) {

                    if (d.visible) {
                        d3.select('#line_result_' + d.test_name.replace(/\W+/g, '_'))
                            .transition()
                            .attr('stroke-width', line_width_highlight);
                    }
                })

                .on('mouseout', function (d) {

                    if (d.visible) {
                        d3.select('#line_result_' + d.test_name.replace(/\W+/g, '_'))
                            .transition()
                            .attr('stroke-width', line_width);
                    }

                });
            legend_entry_toggle.append('title').text('Toggle on/off line, symbols and plot​');

            // Legend ref/tol toggle
            var legend_rt_rect = legend_entry.append('rect')
                .attr('width', 15)
                .attr('height', 15)
                .attr('x', 30)
                .style('fill', 'rgba(0, 166, 90, 0.3)')
                .style('stroke', function (d) {
                    return d.color;
                })
                .style('stroke-dasharray', ('2, 2'))
                .attr('stroke-width', function (d) {
                    return d.ref_tol_visible ? 0.5 : 0;
                })
                .attr('class', 'toggle-ref-tol-box')
                .attr('id', function (d, i) {
                    return 'trtb_' + i;
                })

                .on('click', function (d, i, s) {
                    d.ref_tol_visible = !d.ref_tol_visible;
                    d3.select(this).classed('hidden-toggle', !d.ref_tol_visible);
                    redrawMainContent();
                })

                .on('mouseover', function (d) {

                    if (d.visible) {

                        d3.selectAll(
                            '#area_ok_' + d.test_name.replace(/\W+/g, '_') +
                            ',#area_upper_tol_' + d.test_name.replace(/\W+/g, '_') +
                            ',#area_lower_tol_' + d.test_name.replace(/\W+/g, '_')
                        )
                            .transition()
                            .attr('opacity', 0.3);
                    }

                })

                .on('mouseout', function (d) {

                    if (d.visible) {

                        if (d.ref_tol_visible) {
                            d3.selectAll(
                                '#area_ok_' + d.test_name.replace(/\W+/g, '_') +
                                ',#area_upper_tol_' + d.test_name.replace(/\W+/g, '_') +
                                ',#area_lower_tol_' + d.test_name.replace(/\W+/g, '_')
                            )
                                .transition()
                                .attr('opacity', 0.1);
                        }
                    }

                });
            legend_rt_rect.append('title').text('Toggle on/off tolerances, references​');

            legend_entry.append('text')
                .attr('x', 50)
                .attr('y', 12)
                // .attr('clip-path', 'url(#clip)')
                .text(function (d) {
                    return d.test_name;
                })
                .style('font-size', 12);

            // resize legend box
            var largest_entry = 0;
            legend_entry.each(function () {
                largest_entry = d3.max([largest_entry, d3.select(this).select('text').node().getBBox().width]);
            });
            var legend_expand_width = largest_entry + 60;
            legend.select('#legend-rect').attr('width', legend_expand_width);

            var legend_toggle = legend.append('rect')
                .attr('id', 'legend-toggle')
                .attr('class', 'legend-toggle btn btn-primary btn-flat')
                .attr('width', 40)
                .attr('height', 14)
                .attr('x', 5)
                .attr('y', legendRowHeight * (num_tests + (_data._events.length > 0 ? 3 : 0)) + 15)
                .style('fill', '#3c8dbc')
                .style('cursor', 'pointer')
                .style('stroke', '#367fa9')
                .style('stroke-width', '0.9px');

            legend_toggle.on('click', function (d, i, s) {
                legend_expanded = !legend_expanded;
                toggleLegend();
            })
                .on('mouseover', function () {
                    d3.select(this).style('fill', '#367fa9').style('stroke', '#204d74');
                })
                .on('mouseout', function () {
                    d3.select(this).style('fill', '#3c8dbc').style('stroke', '#367fa9');
                });

            var toogle_text = legend.append('text')
                .attr('width', 30)
                .attr('height', 10)
                .attr("x", 8)
                .attr("y", legendRowHeight * (num_tests + (_data._events.length > 0 ? 3 : 0)) + 25)
                .style("pointer-events", "none")
                .style('font', '10px sans-serif')
                .style('fill', '#fff')
                .text('\u25C0 show');
            var legend_height = legendRowHeight * (num_tests + (_data._events.length > 0 ? 3 : 0)) + 35;
            var cheatLine = svg.append('line')
                .attr('x2', width + legend_collapse_width)
                .attr('y2', 0)
                .attr('x1', width + legend_collapse_width)
                .attr('y1', legend_height)
                .style('stroke', '#ddd');

            // Add mouseover events for hover line.
            var old_x_closest,
                format = d3.timeFormat('%a, %d %b %Y at %H:%M');

            var highlighted_event;

            d3.select(window).on('resize', function () {

                chart_width = $('#chart').width();
                width = chart_width - margin.left - margin.right - legend_collapse_width;

                d3.select("svg").transition().attr("width", chart_width);
                svg.transition().attr('width', chart_width - margin.left);

                legend.transition().attr('transform', 'translate(' + (width - legend_overhang) + ', 0)');
                legendClip.transition().attr("width", width + legend_collapse_width);
                cheatLine.transition()
                    .attr('x1', width + legend_collapse_width)
                    .attr('x2', width + legend_collapse_width);

                redrawMainXAxis();
                redrawMainContent();
                redrawContextXAxis();
            });
            var y, h;
            var dragChartResize = d3.drag()
                .on('start', function() {
                    // y = d3.mouse(this)[1];
                    y = d3.event.sourceEvent.clientY;
                    h = chart_height;
                    remove_tooltip_outter();
                }).on('drag', function() {
                    // Determine resizer position relative to resizable (parent)

                    // var dy = d3.mouse(this)[1] - y;
                    var dy = d3.event.sourceEvent.clientY - y;

                    // Avoid negative or really small widths
                    chart_height = d3.max([50, h + dy]);
                    set_chart_height = chart_height;

                    xAxisHeight = 0.028 * chart_height;
                    margin2.top = chart_height - margin.bottom;
                    height = chart_height - margin.top - margin.bottom;
                    height2 = margin.bottom - 2 * xAxisHeight - 10 - margin2.bottom;

                    d3.select("svg").transition().attr('height', chart_height);
                    svg.transition().attr('height', chart_height);

                    redrawMainYAxis();
                    redrawMainContent();
                });
            d3chart_resizer.call(dragChartResize);

            function toggleLegend() {

                legend_overhang = legend_expanded ? legend_expand_width - legend_collapse_width : 0;

                legend.transition()
                    .attr('transform', 'translate(' + (width - legend_overhang) + ', 0)');

                if (legend_expanded) toogle_text.text('hide \u25B6');
                else toogle_text.text('\u25C0 show');

            }

            function yBuff(minY, maxY) {
                var y_buff;
                if (minY === maxY) {
                    y_buff = maxY === 0 ? 2 : minY * 0.1;
                } else {
                    y_buff = (maxY - minY) * 0.1;
                }
                return [minY - y_buff, maxY + y_buff];
            }

            /**
             * redraw axis along x.
             */
            function redrawMainXAxis() {

                xScale.range([0, width]);

                mouse_tracker.transition().attr('width', width);
                mainClip.transition().attr('width', width);
                x_axis_elem.transition().call(xAxis);
                yAxis.tickSizeInner(-width);

            }
            /**
             * redraw axis along y.
             */
            function redrawMainYAxis() {

                yScale.range([height, 0]);
                x_axis_elem.transition().attr("transform", "translate(0," + height + ")");
                context.transition().attr("transform", "translate(0," + (margin2.top + 10) + ")");
                event_group.transition().attr('transform', 'translate(0, ' + (height - event_group_height - 1) + ')');

                mouse_tracker.transition().attr('height', height);
                mainClip.transition().attr('height', height);
                hoverLine.transition().attr("y2", height);
            }

            function redrawContextXAxis() {

                xScale2.range([0, width]);

                x_axis2_elem.transition().call(xAxis2);
                context_path.transition().attr("d", function (d) {
                    return line2(d.line_data_test_results);
                });
                brush.extent([[0, 0], [width, height2]]);
                brush_elem.call(brush);
            }

            /**
             *  redraw everything (x axis not included here, see brushed())
             */
            function redrawMainContent() {

                removeTooltip();

                maxY = findMaxY(_data._series, xScale.domain());
                minY = findMinY(_data._series, xScale.domain());
                yScale.domain(yBuff(minY, maxY));

                svg.select(".y.axis")
                    .transition()
                    .call(yAxis);

                // main line
                test_result.selectAll('path')
                    .transition()
                    .attr("d", function (d) {
                        return d.visible && d.lines_visible ? line(d.line_data_test_results) : null;
                    });

                // circles
                test_result.filter(function (d) {
                    return d.visible;
                }).selectAll("circle")
                    .transition()
                    .attr("cy", function (d) {
                        return yScale(d.y);
                    })
                    .attr("cx", function (d) {
                        return xScale(d.x);
                    })
                    .on("end", function () {
                        d3.select(this).attr('visibility', 'visible');
                    });
                test_result.filter(function (d) {
                    return !d.visible;
                }).selectAll("circle")
                    .transition()
                    .attr("cy", function (d) {
                        return yScale(d.y);
                    })
                    .attr("cx", function (d) {
                        return xScale(d.x);
                    })
                    .attr('visibility', 'hidden');

                // dotted reference line
                test_reference.selectAll('path')
                    .transition()
                    .attr("d", function (d) {
                        return d.visible && d.ref_tol_visible ? line(d.line_data_reference) : null;
                    });

                // ok and tol areas
                test_ok.selectAll('path')
                    .transition()
                    .attr('d', function (d) {
                        return d.visible && d.ref_tol_visible ? area(d.area_data_ok) : null;
                    });
                test_upper_tol.selectAll('path')
                    .transition()
                    .attr('d', function (d) {
                        return d.visible && d.ref_tol_visible ? area(d.area_data_upper_tol) : null;
                    });
                test_lower_tol.selectAll('path')
                    .transition()
                    .attr('d', function (d) {
                        return d.visible && d.ref_tol_visible ? area(d.area_data_lower_tol) : null;
                    });

                // service markers
                if ($show_events.is(':checked')) {
                    event_group.selectAll('.service-marker')
                        .transition()
                        .attr('transform', function (d) {
                            return 'translate(' + (xScale(d.x) - event_group_height / 2) + ',' + 0 + ')';
                        });
                }

                // Context path update
                context_path
                    .transition()
                    .style('opacity', function (d) {
                        return d.visible ? 1 : 0.2;
                    });
            }

            function mousemove() {

                if (!tracker_locked) {
                    var mouse_x = d3.mouse(this)[0], // Finding mouse x position on rect
                        mouse_y = d3.mouse(this)[1];

                    var x0 = xScale.invert(mouse_x),
                        x_closest;

                    if ($show_events.is(':checked') && mouse_y > d3.select(this).attr('height') * 0.91) {

                        x_closest = findClosestEvent(x0);

                        if (x_closest != old_x_closest) {
                            old_x_closest = x_closest;
                            highlightEvent(x_closest);
                        }

                    } else {
                        x_closest = findClosestX(x0);

                        if (x_closest != old_x_closest) {
                            old_x_closest = x_closest;
                            highlightCircles(x_closest);
                        }
                    }
                    moveHoverLine(x_closest);
                }
            }

            function removeHighlights() {

                d3.selectAll('circle[r="' + circle_radius_highlight + '"]')
                    .attr('r', circleRadius)
                    .attr('stroke-width', circleStrokeWidth);

                d3.selectAll('.service-marker-icon')
                    .attr('stroke-width', 1);

                d3.selectAll('.service-marker-icon')
                    .attr('stroke-width', 1);

                d3.select("#hover-line")
                    .style("opacity", 0);

                d3.select('#context-hover-line')
                    .style('opacity', 0);

            }

            function removeTooltip() {

                svg.selectAll('.tli_line').remove();

                d3.selectAll('circle[r="' + circle_radius_highlight + '"]')
                    .attr('r', circleRadius)
                    .attr('stroke-width', 1);

                d3.selectAll('.tooltip')
                    .transition()
                    .style('opacity', 0)
                    .on('end', function () {
                        $(this).remove();
                    });

                tracker_locked = false;
            }
            remove_tooltip_outter = removeTooltip;

            function toggleLock() {
                tracker_locked = !tracker_locked;
                d3.selectAll('.tooltip').each(function () {
                    var c = d3.color(d3.select(this).style('background-color'));
                    c.opacity = tracker_locked ? c.opacity + 0.3 : c.opacity - 0.3;
                    d3.select(this).style('background-color', c);
                });
            }

            function highlightEvent(x) {
                removeHighlights();
                removeTooltip();

                var h_event = d3.selectAll('.service-marker-icon')
                    .filter(function (d) {
                        return d.x == x;
                    })
                    .attr('stroke-width', 2);

                var event_tooltip = d3.select("body")
                    .append("div")
                    .attr('id', 'event_tooltip')
                    .attr('class', 'tooltip')
                    .style("position", "absolute")
                    .style("z-index", "10")
                    .style('width', tooltip_width + 'px')
                    .style('height', tooltip_height + 'px')
                    .style('padding', tooltip_padding + 'px')
                    .style('background-color', 'rgba(100, 100, 100, 0.2)')
                    .attr("opacity", 0)
                    .text("a simple tooltip")
                    .on('click', toggleLock);

                h_event.each(function (d) {
                    var event_data = d;

                    var top = window.pageYOffset + this.getBoundingClientRect().top - tooltip_height,
                        left = window.pageXOffset + this.getBoundingClientRect().left - tooltip_width / 2 + event_group_height / 2;
                    highlighted_event = event_data.id;

                    event_tooltip
                        .style('left', left + 'px')
                        .style('top', top + 'px')
                        .html(
                            $('#se-tooltip-template').html()
                                .replace(/__se-id__/g, event_data.id)
                                .replace(/__se-date__/g, format(event_data.x))
                                .replace(/__se-wd__/g, event_data.work_description.replace(/"/g, "'"))
                                .replace(/__se-pd__/g, event_data.problem_description.replace(/"/g, "'"))
                                .replace(/__se-u__/g, event_data.unit.name)
                                .replace(/__se-sa__/g, event_data.service_area.name)
                                .replace(/__se-type__/g, event_data.type.name)
                        )
                        .transition()
                        .style('opacity', 1);

                    var tli_coords = [],
                        y_buffer = 20;

                    if (event_data.initiated_by !== '') {

                        var initiated_circles = d3.selectAll('.tli_' + event_data.initiated_by.id);

                        if (initiated_circles.size() > 0) {
                            initiated_circles
                                .attr('r', circle_radius_highlight)
                                .attr('stroke-width', 2);

                            var initiated_test_list_data, initiated_x = 0, initiated_name;
                            initiated_circles.each(function (d, i, s) {
                                initiated_test_list_data = s[i].parentNode.__data__;
                                initiated_x = xScale(d.x);
                                return false;
                            });
                            initiated_name = event_data.unit.name + ' - ' + initiated_test_list_data.test_list.name;

                            var initiated_data = initiated_circles.data(),
                                x_pos,
                                y_pos = window.pageYOffset + this.getBoundingClientRect().top - height + event_group_height + y_buffer,
                                x_buffer = 0,
                                num_rtsqas = event_data.rtsqas.length,
                                chart_div_offset = mouse_tracker.node().getBoundingClientRect().left;

                            var line_from_right = true;
                            if (initiated_x > tooltip_width + 2 * x_buffer) {
                                x_pos = initiated_x + chart_div_offset - tooltip_width - x_buffer;
                                x_pos = d3.min([chart_div_offset + width - tooltip_width - x_buffer, x_pos]);
                                line_from_right = false;
                            } else {
                                x_pos = initiated_x + chart_div_offset + x_buffer;
                                x_pos = d3.max([x_buffer + chart_div_offset, x_pos]);
                            }

                            if (x_pos > width - legend_expand_width + margin.right) {
                                y_pos += legend_height + y_buffer;
                            }

                            tli_coords.push({x: initiated_x, color: 'rgba(60, 141, 188, 0.6)'});

                            var comments = initiated_data[0].test_instance_comment || "";
                            if (comments){
                                comments = '<i class="fa fa-commenting" style="color: rgb(60, 141, 188)" data-toggle="popover" title="Comments" data-content="' + comments + '"></i>';
                            }
                            if (initiated_data[0].flagged){
                                comments += '<i class="fa fa-flag" style="color: rgb(243, 156, 18)" title="Flagged as Important"></i>';
                            }


                            var tli_initiated_tooltip = d3.select("body")
                                .append("div")
                                .attr('id', 'tli-' + initiated_data[0].test_list_instance_id + '_tooltip')
                                .attr('class', 'tli_tooltip tooltip')
                                .style("position", "absolute")
                                .style("z-index", "10")
                                .style('width', tooltip_width + 'px')
                                .style('height', tooltip_height + 'px')
                                .style('padding', tooltip_padding + 'px')
                                .style('background-color', 'rgba(60, 141, 188, 0.2)')
                                .attr("opacity", 0)
                                .style('left', x_pos + 'px')
                                .style('top', y_pos + 'px')
                                .html($('#tli-tooltip-template').html()
                                    .replace(/__tli-id__/g, initiated_data[0].test_list_instance_id)
                                    .replace(/__tli-date__/g, moment(initiated_data[0].x).format('ddd, ' + siteConfig.MOMENT_DATETIME_FMT))
                                    .replace(/__tli-tl-name__/g, initiated_name)
                                    .replace(/__tli-kind__/g, 'Initiating QC')
                                    .replace(/__tli-comments__/g, comments)
                                    .replace(/__show-in__/g, 'style="display: none"')
                                );

                            tli_initiated_tooltip
                                .transition()
                                .style('opacity', 1);
                        }
                    }

                    var _i = 0;
                    for (var i in event_data.rtsqas) {
                        var f = event_data.rtsqas[i];

                        var rtsqa_circles = d3.selectAll('.tli_' + f.test_list_instance);

                        if (rtsqa_circles.size() === 0) {
                            continue;
                        }
                        _i++;

                        rtsqa_circles
                            .attr('r', circle_radius_highlight)
                            .attr('stroke-width', 2);

                        var rtsqa_test_list_data, rtsqa_x = 0;
                        rtsqa_circles.each(function (d, i, s) {
                            rtsqa_test_list_data = s[i].parentNode.__data__;
                            rtsqa_x = xScale(d.x);
                            return false;
                        });

                        var rtsqa_name = rtsqa_test_list_data.unit.name + ' - ' + rtsqa_test_list_data.test_list.name;

                        var rtsqa_data = rtsqa_circles.data(),
                            x_pos,
                            y_pos = window.pageYOffset + this.getBoundingClientRect().top - height + event_group_height + y_buffer + _i * (y_buffer + tooltip_height),
                            x_buffer = 0,
                            num_rtsqas = event_data.rtsqas.length,
                            chart_div_offset = mouse_tracker.node().getBoundingClientRect().left;

                        var line_from_right = true;
                        if (rtsqa_x < width - tooltip_width - 2 * x_buffer) {

                            x_pos = rtsqa_x + chart_div_offset + x_buffer;
                            x_pos = d3.max([x_buffer + chart_div_offset, x_pos]);
                        } else {
                            x_pos = rtsqa_x + chart_div_offset - tooltip_width - x_buffer;
                            x_pos = d3.min([chart_div_offset + width - tooltip_width - x_buffer, x_pos]);
                            line_from_right = false;
                        }

                        tli_coords.push({x: rtsqa_x, color: 'rgba(0, 192, 239, 0.6)'});

                        var rtsqa_comments = rtsqa_data[0].test_instance_comment || "";
                        if (rtsqa_comments){
                            rtsqa_comments = '<i class="fa fa-commenting" style="color: rgb(60, 141, 188)" data-toggle="popover" title="Comments" data-content="' + rtsqa_comments + '"></i>';
                        }

                        if (rtsqa_data[0].flagged){
                            rtsqa_comments += '<i class="fa fa-flag" style="color: rgb(243, 156, 18)" title="Flagged as Important"></i>';
                        }

                        var tli_rtsqa_tooltip = d3.select("body")
                            .append("div")
                            .attr('id', 'tli-' + rtsqa_data[0].test_list_instance_id + '_tooltip')
                            .attr('class', 'tli_tooltip tooltip')
                            .style("position", "absolute")
                            .style("z-index", "10")
                            .style('width', tooltip_width + 'px')
                            .style('height', tooltip_height + 'px')
                            .style('padding', tooltip_padding + 'px')
                            .style('background-color', 'rgba(0, 192, 239, 0.2)')
                            .attr("opacity", 0)
                            .style('left', x_pos + 'px')
                            .style('top', y_pos + 'px')
                            .html($('#tli-tooltip-template').html()
                                .replace(/__tli-id__/g, rtsqa_data[0].test_list_instance_id)
                                .replace(/__tli-date__/g, moment(rtsqa_data[0].x).format('ddd, ' + siteConfig.MOMENT_DATETIME_FMT))
                                .replace(/__tli-tl-name__/g, rtsqa_name)
                                .replace(/__tli-kind__/g, 'Return To Service QC')
                                .replace(/__tli-comments__/g, rtsqa_comments)
                                .replace(/__show-in__/g, 'style="display: none"')
                            );

                        tli_rtsqa_tooltip
                            .transition()
                            .style('opacity', 1);
                    }

                    var tli_lines = svg.selectAll('.tli_line')
                        .data(tli_coords)
                        .enter().append('line')
                        .attr('class', 'tli_line')
                        .attr('x1', function (d) {
                            return d.x;
                        })
                        .attr('x2', function (d) {
                            return d.x;
                        })
                        .attr('y1', 0)
                        .attr('y2', height)
                        .attr('stroke-width', 1)
                        .attr('stroke', function (d) {
                            return d.color;
                        })
                        .style('opacity', 0)
                        .transition()
                        .style('opacity', 1);

                    svg.selectAll('.tli_line').exit().transition().style('opacity', 0).remove();
                });
            }

            function highlightCircles(x) {

                removeHighlights();
                removeTooltip();

                var ti_circles = d3.selectAll('circle')
                    .filter(function (d) {
                        return d.x == x;
                    })
                    .attr('r', circle_radius_highlight)
                    .attr('stroke-width', 2);

                if (ti_circles.size() === 0) {
                    return;
                }

                var test_list_data;
                ti_circles.each(function (d, i, s) {
                    test_list_data = s[i].parentNode.__data__;
                    return false;
                });
                var y_buffer = 20;

                var tli_name = test_list_data.unit.name + ' - ' + test_list_data.test_list.name;

                var tli_data = ti_circles.data(),
                    // x_c = xScale(initiated_data[0].x),
                    x_pos = xScale(x),
                    y_pos = window.pageYOffset + mouse_tracker.node().getBoundingClientRect().top + y_buffer,
                    x_buffer = 0,
                    chart_div_offset = mouse_tracker.node().getBoundingClientRect().left;

                var overlapped_by_legend = x_pos > width - legend_expand_width + margin.right;
                if (legend_expanded && overlapped_by_legend) {
                    y_pos += legend_height + y_buffer;
                }

                var line_from_right = true;
                if (x_pos > tooltip_width + 2 * x_buffer) {
                    x_pos = x_pos + chart_div_offset - tooltip_width - x_buffer;
                    x_pos = d3.min([chart_div_offset + width - tooltip_width - x_buffer, x_pos]);
                    line_from_right = false;
                } else {
                    x_pos = x_pos + chart_div_offset + x_buffer;
                    x_pos = d3.max([x_buffer + chart_div_offset, x_pos]);
                }

                var colour = 'rgba(100, 100, 100, 0.2)';

                var comments = tli_data[0].test_instance_comment || "";
                if (comments){
                    comments = '<i class="fa fa-commenting" style="color: rgb(60, 141, 188)" data-toggle="popover" title="Comments" data-content="' + comments + '"></i>';
                }
                if (tli_data[0].flagged){
                    comments += '<i class="fa fa-flag" style="color: rgb(243, 156, 18)" title="Flagged as Important"></i>';
                }

                var tli_tooltip = d3.select("body")
                    .append("div")
                    .attr('id', 'tli-' + tli_data[0].test_list_instance_id + '_tooltip')
                    .attr('class', 'tli_tooltip tooltip')
                    .style("position", "absolute")
                    .style("z-index", "10")
                    .style('width', tooltip_width + 'px')
                    .style('height', tooltip_height + 'px')
                    .style('padding', tooltip_padding + 'px')
                    .style('background-color', colour)
                    .attr("opacity", 0)
                    .style('left', x_pos + 'px')
                    .style('top', y_pos + 'px')
                    .html($('#tli-tooltip-template').html()
                        .replace(/__tli-id__/g, tli_data[0].test_list_instance_id)
                        .replace(/__tli-date__/g, moment(x).format('ddd, ' + siteConfig.MOMENT_DATETIME_FMT))
                        .replace(/__tli-tl-name__/g, tli_name)
                        .replace(/__tli-kind__/g, 'Test List')
                        .replace(/__tli-comments__/g, comments)
                        .replace(/__show-in__/g, 'style="display: block"')
                    )
                    .on('click', toggleLock);

                tli_tooltip
                    .transition()
                    .style('opacity', 1);


            }

            function moveHoverLine(x) {

                d3.select("#hover-line") // select hover-line and changing attributes to mouse position
                    .attr("x1", xScale(x))
                    .attr("x2", xScale(x))
                    .style("opacity", 1); // Making line visible

                d3.select('#context-hover-line')
                    .attr('x1', xScale2(x))
                    .attr('x2', xScale2(x))
                    .style('opacity', 0.3);
            }

            //for brusher of the slider bar at the bottom
            function brushed() {

                var selection = d3.event.selection;
                var date_range = selection.map(xScale2.invert, xScale2);
                xScale.domain(date_range);

                x_axis_elem.transition().call(xAxis);

                redrawMainContent();
            }

            brush_elem.transition()
              .call(brush.move, [Math.floor(xScale2(minX)), Math.ceil(xScale2(maxX))]);

            function findMaxX(data) {
                var maxXValues = data.map(function(d) {
                    return d3.max(d.line_data_test_results, function (value) {
                        return value.x;
                    });
                });
                return d3.max(maxXValues) || 0;
            }

            function findMinX(data) {
                var minXValues = data.map(function(d) {
                    return d3.min(d.line_data_test_results, function (value) {
                        return value.x;
                    });
                });
                return d3.min(minXValues) || 0;
            }

            function findMaxY(data, range) {  // Define function "findMaxY"
                var maxYValues = data.map(function (d) {
                    if (d.visible) {

                        var maxY = null;
                        if (d.ref_tol_visible) {

                            var y,
                                series_array = [d.line_data_test_results, d.line_data_reference, d.area_data_ok, d.area_data_upper_tol, d.area_data_lower_tol];
                            for (var l in series_array) {
                                var series = series_array[l];
                                y = d3.max(series, function (value) {
                                    if (value.x > range[0].valueOf() && value.x < range[1].valueOf()) {
                                        return value.y_high ? value.y_high : value.y;
                                    }
                                    else {
                                        return null;
                                    }
                                });
                                maxY = d3.max([maxY, y]);
                            }
                        }

                        else {
                            maxY = d3.max(d.line_data_test_results, function (value) {
                                if (value.x > range[0].valueOf() && value.x < range[1].valueOf()) {
                                    return value.y;
                                }
                                else {
                                    return null;
                                }
                            });
                        }
                        return maxY;
                    }
                });

                return d3.max(maxYValues) || 0;
            }

            function findMinY(data, range) {  // Define function "findMaxY"
                var minYValues = data.map(function (d) {
                    if (d.visible) {

                        var minY = null;
                        if (d.ref_tol_visible) {

                            var y,
                                series_array = [d.line_data_test_results, d.line_data_reference, d.area_data_ok, d.area_data_upper_tol, d.area_data_lower_tol];
                            for (var l in series_array) {
                                var series = series_array[l];
                                y = d3.min(series, function (value) {
                                    if (value.x > range[0].valueOf() && value.x < range[1].valueOf()) {
                                        return value.y_low ? value.y_low : value.y;
                                    }
                                    else {
                                        return Infinity;
                                    }
                                });
                                minY = d3.min([minY, y]);
                            }
                        }

                        else {
                            minY = d3.min(d.line_data_test_results, function (value) {
                                if (value.x > range[0].valueOf() && value.x < range[1].valueOf()) {
                                    return value.y;
                                }
                                else {
                                    return Infinity;
                                }
                            });
                        }
                        return minY;
                    }
                });

                var to_return = d3.min(minYValues) || 0;
                return to_return == Infinity ? 0 : to_return;
            }

            function findClosestX(x) {

                var best_x = 0, best_dist = Infinity,
                    bi_left = d3.bisector(function (d) {
                        return d.x;
                    }).left;

                d3.map(_data._series).each(function (val) {

                    var x_min_max = xAxis.scale().domain();
                    if (val.visible) {
                        var v = val.line_data_test_results,
                            i = bi_left(v, x),
                            d1,
                            d2;

                        if (i === 0 || (v[i - 1].x < x_min_max[0])) {
                            d1 = Infinity;
                        }
                        else {
                            d1 = x - v[i - 1].x;
                        }
                        if (i === v.length || (v[i].x > x_min_max[1])) {
                            d2 = Infinity;
                        }
                        else {
                            d2 = v[i].x - x;
                        }

                        if (d1 < best_dist && d1 < d2) {
                            best_dist = d1;
                            best_x = v[i - 1].x;
                        }
                        else if (d2 < best_dist && d2 < d1) {
                            best_dist = d2;
                            best_x = v[i].x;
                        }

                    }
                });

                return best_x;

            }

            function findClosestEvent(x) {
                var best_x = 0, best_dist = Infinity;

                d3.map(_data._events).each(function (val) {
                    var x_min_max = xAxis.scale().domain();
                    if (val.visible && val.x > x_min_max[0] && val.x < x_min_max[1]) {

                        var d = Math.abs(x - val.x);

                        if (d < best_dist) {
                            best_dist = d;
                            best_x = val.x;
                        }
                    }
                });
                return best_x;
            }
        }

        function get_range_options(prev_selection) {

            return {
                buttons: [
                    {type: 'week', count: 1, text: '1w'},
                    {type: 'month', count: 1, text: '1m'},
                    {type: 'month', count: 6, text: '6m'},
                    {type: 'year', count: 1, text: '1y'},
                    {type: 'all', text: 'All'}
                ],
                selected: prev_selection || 4
            };
        }

        function get_legend_options() {
            var legend = {};
            if ($("#show-legend").is(":checked")) {
                legend = {
                    align: "right",
                    layout: "vertical",
                    enabled: true,
                    verticalAlign: "middle"
                };
            }
            return legend;
        }

        function get_line_width() {
            if ($("#show-lines").is(":checked")) {
                return 2;
            } else {
                return 0;
            }
        }

        function create_control_chart() {
            $control_chart_container.slideDown('fast');
            $control_chart_container.find("img, div.please-wait, div.cc-error").remove();
            $control_chart_container.append("<img/>");
            $control_chart_container.find('img').error(control_chart_error);
            $control_chart_container.append(
                '<div class="please-wait"><em>Please wait for control chart to be generated...this could take a few minutes.</em></div>'
            );

            waiting_timeout = setInterval(check_cc_loaded, 250);
            var chart_src_url = get_control_chart_url();
            $control_chart_container.find('img').attr("src", chart_src_url);
        }

        function check_cc_loaded() {
            if ($control_chart_container.find('img').height() > 100) {
                control_chart_finished();
            }
        }

        function control_chart_error() {
            control_chart_finished();
            $control_chart_container.find('img').remove();
            $control_chart_container.append(
                '<div class="cc-error">Something went wrong while generating your control chart</div>'
            );
        }

        function control_chart_finished() {
            $(".please-wait").remove();
            $("#data-table-wrapper").html("");
            clearInterval(waiting_timeout);
            retrieve_data(update_data_table);
        }

        function get_control_chart_url() {
            var filters = get_data_filters();
            var props = [
                "width=" + ($control_chart_container.width() - 15),
                // "height=" + $("#chart").height(),
                "height=" + 800,
                "timestamp=" + new Date().getTime()
            ];

            $.each(filters, function (k, v) {
                if ($.isArray(v)) {
                    $.each(v, function (i, vv) {
                        props.push(encodeURI(k + "[]=" + vv));
                    });
                } else {
                    props.push(encodeURI(k + "=" + v));
                }
            });

            return QAURLs.CONTROL_CHART_URL + "?" + props.join("&");
        }

        function update_data_table(data) {
            $("#data-table-wrapper").html(data.table);
        }

        //Return all test lists that contain one ore more of the input tests
        function get_test_lists_from_tests(tests) {
            var test_lists = [];
            _.each(tests, function (test) {
                _.each(QACharts.test_info.test_lists, function (e, i) {
                    if (_.contains(e, parseInt(test))) {
                        test_lists.push(i);
                    }
                });
            });

            return _.uniq(test_lists);
        }

        //set initial options based on url hash
        function set_options_from_url() {

            var options = QAURLs.options_from_url_query(document.location.search);

            var units = get_filtered_option_values("units", options);
            var freqs = get_filtered_option_values("frequencies", options);
            var tests = get_filtered_option_values("tests", options);
            var test_lists = get_filtered_option_values("test_lists", options);
            var date_range = get_filtered_option_values("date_range", options)[0];
            var statuses = get_filtered_option_values("statuses", options);
            var service_types = get_filtered_option_values("service_types", options);
            var chart_type = get_filtered_option_values("chart_type", options)[0];
            var subgroup_size = get_filtered_option_values("subgroup_size", options)[0];
            var n_baseline_subgroups = get_filtered_option_values("n_baseline_subgroups", options)[0];
            var include_fit = get_filtered_option_values("include_fit", options)[0];
            var combine_data = get_filtered_option_values("combine_data", options)[0];
            var relative_diff = get_filtered_option_values("relative_diff", options)[0];
            var highlight_flags = get_filtered_option_values("highlight_flags", options)[0];
            var highlight_comments = get_filtered_option_values("highlight_comments", options)[0];
            var show_events = get_filtered_option_values("show_events", options)[0];
            var inactive_units = get_filtered_option_values('inactive_units', options)[0];
            var inactive_test_lists = get_filtered_option_values('inactive_test_lists', options)[0];

            if ((units.length === 0) || (tests.length === 0)) {
                return;
            }

            $units.data('felter').setFilter('showInactiveUnits', inactive_units);
            $units.val(units).change();
            $frequencies.val(freqs).change();
            $test_lists.data('felter').setFilter('showInactiveTestLists', inactive_test_lists);
            $test_lists.val(test_lists).change();
            $tests.val(tests).change();

            $chart_type.val(chart_type ? chart_type : 'basic');
            if (chart_type === 'control') {
                $chart_type.change();
                $subgroup_size.val(subgroup_size);
                $n_baseline_subgroups.val(n_baseline_subgroups);
                $include_fit.prop('checked', include_fit);
            } else {
                $show_events.prop('checked', show_events);
                if ($show_events.is(':checked')) {
                    $service_type_selector.val(service_types.length === 0 ? default_service_type_ids : service_types).change();
                }
            }
            $combine_data.prop('checked', combine_data);
            $relative_diff.prop('checked', relative_diff);
            $highlight_flags.prop('checked', highlight_flags);
            $highlight_comments.prop('checked', highlight_comments);
            if (!date_range) {
                $date_range.data('daterangepicker').setStartDate(moment().subtract(1, 'years').format(siteConfig.MOMENT_DATE_FMT));
                $date_range.data('daterangepicker').setEndDate(moment().format(siteConfig.MOMENT_DATE_FMT));
            } else {
                date_range = date_range.replace(/%20/g, ' ');
                $date_range.data('daterangepicker').setStartDate(moment(date_range.split(' - ')[0], siteConfig.MOMENT_DATE_FMT).format(siteConfig.MOMENT_DATE_FMT));
                $date_range.data('daterangepicker').setEndDate(moment(date_range.split(' - ')[1], siteConfig.MOMENT_DATE_FMT).format(siteConfig.MOMENT_DATE_FMT));
            }
            $status_selector.val(statuses.length === 0 ? [1, 2] : statuses).change();
            $show_events.prop('checked', show_events);

            update_chart();

        }

        function get_filtered_option_values(opt_type, options) {
            var opt_value = function (opt) {
                return opt[1];
            };
            var f = function (opt) {
                return opt[0] == opt_type;
            };
            return _.map(_.filter(options, f), opt_value);
        }

        var downloadURL = function downloadURL(url) {
            var hiddenIFrameID = 'hiddenDownloader',
                iframe = document.getElementById(hiddenIFrameID);
            if (iframe === null) {
                iframe = document.createElement('iframe');
                iframe.id = hiddenIFrameID;
                iframe.style.display = 'none';
                document.body.appendChild(iframe);
            }
            iframe.src = url;
        };

        function export_csv() {
            downloadURL("./export/csv/?" + $.param(get_data_filters()));
        }

        $('#filter-box').fadeTo(1, 1);

    });

    $("body").popover({
        selector: '[data-toggle="popover"]',
        html: true,
        placement: 'auto',
        trigger: 'hover'
    });

});<|MERGE_RESOLUTION|>--- conflicted
+++ resolved
@@ -47,7 +47,11 @@
             slimscroll: true,
             selectAll: true,
             selectNone: true,
-            initially_displayed: true
+            initially_displayed: true,
+            renderOption: function(opt_data){
+                var div_id = 'felter-option-site-div-' + opt_data.value;
+                return $('<div id="' + div_id + '" class="felter-option' + (opt_data.selected ? ' felter-selected' : '') + '" title="' + $(opt_data.$option).attr('title') + '">'  + opt_data.text + '</div>');
+            }
         });
         $units.felter({
             mainDivClass: 'col-sm-2',
@@ -69,7 +73,6 @@
                     refresh_on_dependent_changes: false
                 }
             },
-<<<<<<< HEAD
             dependent_on_filters: [
                 {
                     element: $sites,
@@ -89,13 +92,11 @@
                     },
                     is_ajax: false
                 }
-            ]
-=======
+            ],
             renderOption: function(opt_data){
                 var div_id = 'felter-option-unit-div-' + opt_data.value;
                 return $('<div id="' + div_id + '" class="felter-option' + (opt_data.selected ? ' felter-selected' : '') + '" title="' + $(opt_data.$option).attr('title') + '">'  + opt_data.text + '</div>');
             }
->>>>>>> 2aedb695
         });
 
         $frequencies.felter({
