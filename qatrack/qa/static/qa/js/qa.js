--- conflicted
+++ resolved
@@ -228,13 +228,9 @@
     this.initialized = false;
     this.test_info = test_info;
     this.row = $(row);
-<<<<<<< HEAD
     this.prefix = this.row.attr('data-prefix');
-    this.inputs = this.row.find("td.qa-value").find("input, textarea, select");
-=======
     this.inputs = this.row.find("td.qa-value").find("input, textarea, select").not("[name$=user_attached]");
-    this.user_attach_input = this.row.find("input[name$=user_attached]")
->>>>>>> f65e2d4a
+    this.user_attach_input = this.row.find("input[name$=user_attached]");
 
     this.comment = this.row.next();
 
@@ -995,20 +991,6 @@
                 duration_change = true;
             });
 
-<<<<<<< HEAD
-            $(duration_picker).inputmask('99:99', {
-                numericInput: true,
-                placeholder: "_",
-                removeMaskOnSubmit: true
-            }).on('keyup', function () {
-                var duration = ('0000' + this.inputmask.unmaskedvalue()).substr(-4, 4);
-                var start_time = $($(start_picker)).data('daterangepicker').startDate,
-                    hours = duration[0] + duration[1],
-                    mins = duration[2] + duration[3];
-                var end_time = start_time.clone().add(hours, 'hours').add(mins, 'minutes')/*.format('DD-MM-YYYY HH:mm')*/;
-                $(completed_picker).data('daterangepicker').setStartDate(end_time);
-                $(completed_picker).data('daterangepicker').setEndDate(end_time);
-=======
             $(duration_picker).inputmask({
                 mask: "99hr : 'min",
                 definitions: {
@@ -1036,7 +1018,6 @@
                 }
             }).on('keypress', function () {
                 end_date_change = true;
->>>>>>> f65e2d4a
             });
         });
     }
