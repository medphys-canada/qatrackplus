(function(){

"use strict";

/* globals jQuery, window, QAUtils, require, document */

require(['jquery', 'lodash', 'moment', 'dropzone', 'autosize', 'cheekycheck', 'inputmask', 'jquery-ui', 'comments', 'flatpickr'], function ($, _, moment, Dropzone, autosize) {
    var csrf_token = $("input[name=csrfmiddlewaretoken]").val();

    function csrfSafeMethod(method) {
        // these HTTP methods do not require CSRF protection
        return (/^(GET|HEAD|OPTIONS|TRACE)$/.test(method));
    }
    function sameOrigin(url) {
        // test that a given url is a same-origin URL
        // url could be relative or scheme relative or absolute
        var host = document.location.host; // host + port
        var protocol = document.location.protocol;
        var sr_origin = '//' + host;
        var origin = protocol + sr_origin;
        // Allow absolute or scheme relative URLs to same origin
        return (url == origin || url.slice(0, origin.length + 1) == origin + '/') ||
            (url == sr_origin || url.slice(0, sr_origin.length + 1) == sr_origin + '/') ||
            // or any other URL that isn't scheme relative or absolute i.e relative.
            !(/^(\/\/|http:|https:).*/.test(url));
    }
    $.ajaxSetup({
        beforeSend: function(xhr, settings) {
            if (!csrfSafeMethod(settings.type) && sameOrigin(settings.url)) {
                // Send the token to same-origin, relative URLs only.
                // Send the token only if the method warrants CSRF protection
                // Using the CSRFToken value acquired earlier
                xhr.setRequestHeader("X-CSRFToken", csrf_token);
            }
        }
    });

    /***************************************************************/
    //Test statuse and Table context used to narrow down jQuery selectors.
    //Improves performance in IE
    var context;

    var pass_fail_only;
    var comment_on_skip;


    // keeps track of latest composite call so we can
    // ignore older ones f they comlete after the latest one
    var latest_composite_call;

    /***************************************************************/
    //minimal Pub/Sub functionality
    var topics = {};
    $.Topic = function( id ) {
        var callbacks,
            method,
            topic = id && topics[ id ];

        if ( !topic ) {
            callbacks = jQuery.Callbacks();
            topic = {
                publish: callbacks.fire,
                subscribe: callbacks.add,
                unsubscribe: callbacks.remove
            };
            if ( id ) {
                topics[ id ] = topic;
            }
        }
        return topic;
    };

    window.imageTemplate = _.template($("#attach-template").html());

    function Test(data){
        _.extend(this,data);
    }

    function Reference(data){
        _.extend(this,data);
    }

    function Tolerance(data){
        _.extend(this,data);
        if (this.type === QAUtils.MULTIPLE_CHOICE){
            this.mc_pass_choices = this.mc_pass_choices ? this.mc_pass_choices.split(",") : [];
            this.mc_tol_choices = this.mc_tol_choices ? this.mc_tol_choices.split(",") : [];
        }
    }

    function Status(status, diff, message){
        this.status = status;
        this.diff = diff;
        this.message = message;
    }
    var NO_TOL = new Status(QAUtils.NO_TOL, "", QAUtils.NO_TOL_DISP);
    var NOT_DONE = new Status(QAUtils.NOT_DONE, "", QAUtils.NOT_DONE_DISP);
    var DONE = new Status(QAUtils.DONE, "", QAUtils.DONE_DISP);

    function TestInfo(data){
        var self = this;
        this.id = data.id;
        this.test = new Test(data.test);
        this.reference = new Reference(data.reference);
        this.tolerance = new Tolerance(data.tolerance);


        this.check_value = function(value){
            var result = self.check_dispatch[self.test.type](value);
            if (pass_fail_only){
                if (result.status === QAUtils.ACTION){
                    result.message = QAUtils.FAIL_DISP;
                }else if (result.status === QAUtils.TOLERANCE || result.status === QAUtils.NO_TOL){
                    result.message = QAUtils.WITHIN_TOL_DISP;
                    result.status = QAUtils.WITHIN_TOL;
                }else{
                    result.message = QAUtils.WITHIN_TOL_DISP;
                }
            }
            return result;
        };

        this.check_bool = function(value){
            var status, message;
            if (_.isEmpty(self.reference)){
                return NO_TOL;
            }else if (QAUtils.almost_equal(value, self.reference.value)){
                return new Status(QAUtils.WITHIN_TOL,0,QAUtils.WITHIN_TOL_DISP);
            }
            if (self.tolerance.bool_warning_only){
                status = QAUtils.TOLERANCE;
                message = QAUtils.TOLERANCE_DISP;
            } else {
                status = QAUtils.ACTION;
                message = QAUtils.ACTION_DISP;
            }

            return new Status(status, 1, message);
        };

        this.check_multi = function(value){

            var status, message;

            if (value === ""){
                return NOT_DONE;
            }

            if (_.isEmpty(self.tolerance) || self.tolerance.mc_pass_choices.length === 0){
                return NO_TOL;
            }
            if (_.indexOf(self.tolerance.mc_pass_choices,value) >= 0){
                status = QAUtils.WITHIN_TOL;
                message = QAUtils.WITHIN_TOL_DISP;
            }else if (_.indexOf(self.tolerance.mc_tol_choices,value) >= 0){
                status = QAUtils.TOLERANCE;
                message = QAUtils.TOLERANCE_DISP;
            }else{
                status = QAUtils.ACTION;
                message = QAUtils.ACTION_DISP;
            }

            return new Status(status,null,message);
        };

        this.check_done = function(value){
            return value ? DONE : NOT_DONE;
        };

        this.check_numerical = function(value){

            if (_.isEmpty(self.reference) || _.isEmpty(self.tolerance)){
                return NO_TOL;
            }

            var diff = self.calculate_diff(value);
            var message = self.diff_display(diff);

            var al=self.tolerance.act_low,
                tl=self.tolerance.tol_low,
                th=self.tolerance.tol_high,
                ah=self.tolerance.act_high;

            al = !_.isNull(al) ? al : -1.E99;
            tl = !_.isNull(tl) ? tl : -1.E99;
            th = !_.isNull(th) ? th : 1.E99;
            ah = !_.isNull(ah) ? ah : 1.E99;

            var on_action_border = QAUtils.almost_equal(al, diff) || QAUtils.almost_equal(ah, diff);
            var on_tolerance_border = QAUtils.almost_equal(tl, diff) || QAUtils.almost_equal(th, diff);

            var inside_action = ((al <= diff) && (diff <= ah )) || on_action_border;
            var inside_tolerance = (tl < diff) && (diff < th ) || on_tolerance_border;


            var status;
            if (!inside_action){
                message = QAUtils.ACTION_DISP + message;
                status = QAUtils.ACTION;
            }else if (!inside_tolerance){
                status = QAUtils.TOLERANCE;
                message = QAUtils.TOLERANCE_DISP + message;
            }else{
                status = QAUtils.WITHIN_TOL;
                message = QAUtils.WITHIN_TOL_DISP + message;
            }

            return new Status(status,diff,message);

        };

        this.check_dispatch = {};
        this.check_dispatch[QAUtils.BOOLEAN]=this.check_bool;
        this.check_dispatch[QAUtils.MULTIPLE_CHOICE]=this.check_multi;
        this.check_dispatch[QAUtils.CONSTANT]=this.check_numerical;
        this.check_dispatch[QAUtils.SIMPLE]=this.check_numerical;
        this.check_dispatch[QAUtils.COMPOSITE]=this.check_numerical;
        this.check_dispatch[QAUtils.STRING_COMPOSITE]=this.check_multi;
        this.check_dispatch[QAUtils.STRING]=this.check_multi;
        this.check_dispatch[QAUtils.DATE]=this.check_done;
        this.check_dispatch[QAUtils.DATETIME]=this.check_done;
        this.check_dispatch[QAUtils.UPLOAD]=this.check_done;

        this.calculate_diff = function(value){
            if (self.tolerance.type === QAUtils.PERCENT){
                return 100.0*(value-self.reference.value)/self.reference.value;
            }
            return value - self.reference.value;
        };

        this.diff_display = function(diff){

            if (self.tolerance.type === QAUtils.PERCENT){
                return "(" + diff.toFixed(1)+"%)";
            }
            return "(" + diff.toFixed(2)+")";
        };

    }

    function TestInstance(test_info, row){
        var self = this;
        this.initialized = false;
        this.test_info = test_info;
        var tt = this.test_info.test.type;
        this.row = $(row);
        this.prefix = this.row.attr('data-prefix');
        this.inputs = this.row.find("td.qa-value").find("input, textarea, select").not("[name$=user_attached]");
        this.user_attach_input = this.row.find("input[name$=user_attached]");
        this.unit_id = $("#unit-id").val();
        this.test_list_id = $("#test-list-id").val();

        this.comment = this.row.next();
        this.comment_closed_by_user = false;
        this.error = $('.qa-error.row-' + this.prefix);

        this.visible = true;
        this.showing_comment = false;
        this.showing_procedure = false;

        this.hover = false;

        this.status = this.row.find("td.qa-status");
        this.test_status = null;

        this.skip = this.row.find("td.qa-skip input");
        this.skipped = false;
        this.set_skip = function(skipped){
            self.skipped = skipped;
            self.skip.prop("checked", self.skipped);
        };
        this.skip.change(function(){
            self.skipped = self.skip.is(":checked");
            if (self.skipped){
                if (comment_on_skip && !self.test_info.test.skip_without_comment){
                    show_comment();
                }
                if (self.test_info.test.type === QAUtils.BOOLEAN || self.test_info.test.type === QAUtils.UPLOAD){
                    self.set_value(null);
                }
                $.Topic("valueChanged").publish();
            }
        });

        self.rows = $('.row-' + self.prefix);
        self.rows.hover(
            function() {
                self.rows.addClass('hover');
            },
            function() {
                $('.hover').removeClass('hover');
            }
        );
        self.inputs.focus(function(){self.rows.addClass("hover");});
        self.inputs.blur(function(){self.rows.removeClass("hover");});

        function show_comment() {
            self.comment.slideDown('fast');
            self.showing_comment = true;
            self.comment.find('.comment-bar').slideDown('fast');
            self.comment.find('.comment-bar').addClass('in');
            self.row.find('.comment-bar').addClass('in');
        }
        function hide_comment() {
            self.comment.slideUp('fast');
            self.showing_comment = false;
            self.comment.find('.comment-bar').slideUp('fast');
            self.comment.find('.comment-bar').removeClass('in');
            self.row.find('.comment-bar').removeClass('in');
        }

        this.show_comment = this.row.find("td.qa-showcmt a");
        this.comment_box = this.comment.find("textarea");
        this.comment_icon = this.row.find(".qa-showcmt i");

        this.show_comment.click(function(){
            if (!self.showing_comment) {
                show_comment();
            } else  {
                self.comment_closed_by_user = true;
                hide_comment();
            }
            return false;
        });
        this.set_comment_icon = function(){
            self.comment_icon.removeClass();
            if ( $.trim(self.comment_box.val()) !== ''){
                self.comment_icon.addClass("fa fa-commenting");
            }else{
                self.comment_icon.addClass("fa fa-commenting-o");
            }
        };
        autosize(self.comment.find('textarea'));
        this.set_comment_icon(); //may already contain comment on initialization
        this.comment_box.blur(function(){
            self.set_comment_icon();
            $.Topic("valueChanged").publish();
        });

        this.show_procedure = this.row.find("td.qa-showproc a");
        this.procedure = this.comment.next();
        this.show_procedure.click(function(){
            // self.procedure.toggle('fast');
            self.showing_procedure = !self.showing_procedure;
            self.procedure.find('.procedure-bar').slideToggle('fast').toggleClass('in');
            self.comment.find('.procedure-bar').toggleClass('in');
            self.row.find('.procedure-bar').toggleClass('in');
            return false;
        });

        this.value = null;

        this.date_picker = null;
        if (tt === "date" || tt === "datetime"){
            var has_time = tt === "datetime";
            this.date_picker = this.inputs.flatpickr({
                enableTime: has_time,
                time_24hr: true,
                minuteIncrement: 1,
                enableSeconds: true,
                dateFormat: has_time ? siteConfig.FLATPICKR_DATETIME_FMT: siteConfig.FLATPICKR_DATE_FMT,
                altInput: true,
                altFormat: has_time ? siteConfig.FLATPICKR_DATETIME_FMT: siteConfig.FLATPICKR_DATE_FMT
            });

            this.inputs.parent().find(".qa-date-clear").click(function(){
                self.date_picker.clear();
            });

            this.inputs.parent().find(".qa-date-pick").click(function(){
                self.date_picker.open();
            });

        }

        this.inputs.change(function(){
            self.update_value_from_input();
            if (self.skipped){
                self.set_skip(false);
            }
            $.Topic("valueChanged").publish();
            $.Topic("qaUpdated").publish();
        });

        this.set_comment = function(comment){
            self.comment_box.val(comment);
        };

        this.set_value = function(value, user_attached, formatted){
            //set value manually and update inputs accordingly
            var tt = self.test_info.test.type;

            self.value = value;

            if (tt === QAUtils.BOOLEAN){
                if (_.isNull(value)){
                    self.inputs.prop("checked",false);
                }else{
                    self.inputs[0].checked = value === 0;
                    self.inputs[1].checked = !self.inputs[0].checked;
                }
            }else if (
                tt === QAUtils.STRING ||
                tt === QAUtils.MULTIPLE_CHOICE ||
                tt === QAUtils.STRING_COMPOSITE ||
                tt === QAUtils.DATE ||
                tt === QAUtils.DATETIME
            ){
                if (_.isObject(value)){
                    self.inputs.val(JSON.stringify(value));
                }else{
                    self.inputs.val(value);
                }
            }else if (tt === QAUtils.UPLOAD){
                if (_.isNull(value)){
                    self.inputs.filter(".qa-input:hidden").val("");
                    self.upload_data = value;
                }else{
                    self.inputs.filter(".qa-input:hidden").val(value.attachment_id);
                    self.value = value.result;
                    self.upload_data = value;
<<<<<<< HEAD
                }
            }else if (tt === QAUtils.COMPOSITE){
                if (_.isNull(value)){
                    self.inputs.val("");
                }else{
                    self.inputs.attr("title", "Actual value = " + self.value);
                    self.inputs.val(formatted);
=======
>>>>>>> 47a7aa06
                }
            }else if (tt === QAUtils.SIMPLE || tt === QAUtils.COMPOSITE){
                if (_.isNull(value)){
                    self.inputs.val("");
                }else{
                    self.inputs.val(QAUtils.format_float(value));
                }
            }

            var uploadAttached =  value && value.attachment;
            var uploadUserAttached = value && (value.user_attached && value.user_attached.length > 0);
            var compUserAttached = user_attached && user_attached.length > 0;
            var uattachs = [];
            if (uploadAttached){
                uattachs = uattachs.concat(value.attachment);
            }
            if (uploadUserAttached){
                uattachs = uattachs.concat(value.user_attached);
            }
            if (compUserAttached){
                uattachs = uattachs.concat(user_attached);
            }
            if (uattachs.length > 0){

                var attach_ids = _.map(uattachs, "attachment_id");
                self.user_attach_input.val(attach_ids.join(","));

                self.clear_images();

                _.each(uattachs, function(att){
                    if (att.is_image){
                        self.display_image(att);
                    }
                });

            }

            this.update_status();
        };

        this.update_value_from_input = function(){

            var value;
            var data;

            var tt = self.test_info.test.type;
            if (tt === QAUtils.BOOLEAN){
                value = parseFloat(self.inputs.filter(":checked").val());
                self.value = _.isNaN(value) ? null : value;
            }else if (tt === QAUtils.MULTIPLE_CHOICE){
                value = $.trim(self.inputs.find(":selected").text());
                self.value = value !== "" ? value : null;
            }else if (tt === QAUtils.UPLOAD){
                if (self.inputs.val() && !this.initialized){
                    data = {
                        attachment_id: self.inputs.val(),
                        test_id: self.test_info.test.id,
                        test_list_instance: editing_tli,
                        meta: JSON.stringify(get_meta_data()),
                        test_list_id: self.test_list_id,
                        unit_id: self.unit_id,
                        comments: JSON.stringify(get_comments()),
                        skips: JSON.stringify(get_skips())
                    };

                    $('body').addClass("loading");
                    $.ajax({
                        type:"POST",
                        url: QAURLs.UPLOAD_URL,
                        data: $.param(data),
                        dataType:"json",
                        success: function (result) {
                            $('body').removeClass("loading");
                            self.status.removeClass("btn-info btn-primary btn-danger btn-success");
                            if (result.errors.length > 0){
                                self.set_value(null);
                                self.status.addClass("btn-danger").text("Failed");
                                self.status.attr("title", result.errors[0]);
                                if (window.console){
                                    console.log(result.errors);
                                }
                            }else{
                                self.set_value(result);
                                self.status.addClass("btn-success").text("Success");
                                self.status.attr("title", result.url);
                                if (window.console){
                                    console.log(result);
                                }
                                $.Topic("valueChanged").publish();
                            }
                        },
                        traditional:true,
                        error: function(e, data){
                            $('body').removeClass("loading");
                            self.set_value(null);
                            self.status.removeClass("btn-primary btn-danger btn-success");
                            self.status.addClass("btn-danger").text("Server Error");
                        }
                    });
                }
            }else if (tt === QAUtils.STRING || tt === QAUtils.DATE || tt === QAUtils.DATETIME){
                self.value = self.inputs.val();
            }else if (tt === QAUtils.CONSTANT){
                self.value = parseFloat(self.inputs.val());
                self.inputs.val(self.inputs.data("formatted"));
            }else {
                self.inputs.val(QAUtils.clean_numerical_value(self.inputs.val()));
                var dots = self.inputs.val().match(/\./g);
                if (dots===null || dots.length <= 1) {
                    value = parseFloat(self.inputs.val());
                }else {
                    value = NaN;
                }
                self.value = _.isNaN(value) ? null : value;
            }

            this.update_status();
            this.initialized = true;
        };
        this.update_status = function(){
            var status = _.isNull(self.value)? NOT_DONE : self.test_info.check_value(self.value);
            if (self.test_info.test.type === QAUtils.UPLOAD){
                if (status === DONE){
                    self.status.attr("title", self.value);
                }else{
                    self.status.attr("title","");
                }
            }
            self.set_status(status);
        };
        this.set_status = function(status){
            if (test_info.test.type != 'upload') {
                self.status.html(status.message);
                self.status.removeClass("btn-success btn-warning btn-danger btn-info");
                self.test_status = status.status;
                if (status.status === QAUtils.WITHIN_TOL) {
                    self.status.addClass("btn-success");
                } else if (status.status === QAUtils.TOLERANCE) {
                    self.status.addClass("btn-warning");
                } else if (status.status === QAUtils.ACTION) {
                    self.status.addClass("btn-danger");
                } else if (status.status !== QAUtils.NOT_DONE) {
                    self.status.addClass("btn-info");
                }
            }
        };

        this.NOT_PERFORMED = "Category not performed";

        this.show = function(){
            self.row.show();
            self.comment.find('.comment-div').show();
            if (self.showing_procedure) {
                self.procedure.find('.procedure-container').show();
            }
            this.error.show();
            self.set_skip(false);
            self.visible = true;
            self.comment_box.val(self.comment_box.val().replace(self.NOT_PERFORMED,""));
            if (self.test_info.test.type == QAUtils.BOOLEAN){
                self.set_value(self.value);
            }
        };

        this.hide = function(){
            self.row.hide();
            self.comment.find('.comment-div').hide();
            self.procedure.find('.procedure-container').hide();
            self.visible = false;
            this.error.hide();

            // skipping sets value to null but we want to presever value in case it
            // is unfiltered later. Filtered values will be nulled on submitt
            var tmp_val = self.value;
            if (self.test_info.test.type === QAUtils.UPLOAD){
                tmp_val = self.upload_data;
            }
            self.set_skip(true);
            self.set_value(tmp_val);
            if (self.test_info.test.type == QAUtils.BOOLEAN){
                self.inputs.prop("checked", false);
            }

            self.comment_box.val(self.NOT_PERFORMED);
        };

        if (test_info.test.type == 'upload') {

            self.dropzone = new Dropzone('#upload-button-' + test_info.test.id, {

                url: QAURLs.UPLOAD_URL,
                previewsContainer: false,
                // previewTemplate: $('#preview-template')[0].innerHTML,
                // dropZone: self.row.children(),
                // singleFileUploads: true,
                uploadMultiple: false,
                paramName: "upload",
                replaceFileInput: false,
                params: {
                    'csrfmiddlewaretoken': csrf_token,
                    "test_id": self.test_info.test.id,
                    "meta": JSON.stringify(get_meta_data()),
                    "test_list_id": self.test_list_id,
                    "unit_id": self.unit_id,
                    "comments": JSON.stringify(get_comments()),
                    "skips": JSON.stringify(get_skips())
                },
                accept: function(file, done) {
                    if (file.name.length > 150) {
                        self.set_value(null);
                        self.status.removeClass("btn-primary btn-danger btn-success");
                        done("Filename exceeds 150 characters!");
                    }
                    else { done(); }
                }

            });

            self.dropzone.on('totaluploadprogress', function(progress) {
                self.status.removeClass("btn-primary btn-danger btn-success btn-info");
                if (progress.toFixed(0) === "100"){
                    self.status.addClass("btn-warning").text("Processing...").attr('title', 'Processing upload');
                }else{
                    self.status.addClass("btn-warning").text(progress.toFixed(0) + "%").attr('title', 'Uploading file');
                }
            });

            self.dropzone.on('error', function(file, data) {
                var btn_txt, tool_tip;
                if (!data || !file){
                    btn_txt = "Server Error";
                    tool_tip = "Server Error";
                }else if (file.xhr && file.xhr.status === 413){
                    btn_txt = "File too large";
                    tool_tip = "You may need to increase the maximum request size on your server";
                }else{
                    btn_txt = data;
                    tool_tip = data;
                }
                self.set_value(null);
                self.status.removeClass("btn-primary btn-danger btn-success");
                self.status.addClass("btn-danger").text(btn_txt).attr('title', tool_tip);
            });

            self.dropzone.on('success', function(file, data) {

                var response_data = JSON.parse(data);
                self.status.removeClass("btn-primary btn-info btn-warning btn-danger btn-success");
                if (response_data.errors.length > 0) {
                    self.set_value(null);
                    self.status.addClass("btn-danger").text("Failed");
                    self.status.attr("title", response_data.errors[0]);
                    if (window.console){
                        console.log(response_data.errors);
                    }
                } else {
                    self.set_value(response_data);
                    if (response_data.skips){
                        set_skips(response_data.skips);
                    }
                    if (response_data.comment){
                        self.set_comment(response_data.comment);
                        self.set_comment_icon();
                        if (!self.showing_comment && !self.comment_closed_by_user) {
                            self.show_comment.click();
                        }
                    }
                    self.status.addClass("btn-success").text("Success");
                    self.status.attr("title", response_data.attachment.url);

                    $.Topic("valueChanged").publish();
                }
            });

        }

        // set initial skip state
        this.skip.trigger("change");

        //Set initial value
        this.update_value_from_input();

        // Display images
        self.display_image = function(attachment){
            var name = self.test_info.test.name;
            var html = imageTemplate({a: attachment, test: name});
            if (self.test_info.test.display_image){
              $("#qa-images").css({"display": "block"});
              $("#"+self.test_info.test.slug).append(html);
            }
        };

        self.clear_images = function(){
            if (self.test_info.test.display_image){
              $("#qa-images").css({"display": ""});
              $("#" + self.test_info.test.slug).removeClass("qa-image-box").html("");
            }
        };
    }

    function get_meta_data(){

        var meta = {
            test_list_name: $("#test-list-name").val(),
            unit_number: parseInt($("#unit-number").val()),
            cycle_day: parseInt($("#cycle-day-number").val()),
            work_completed: QAUtils.parse_dd_mmm_yyyy_date($("#id_work_completed").val()),
            work_started: QAUtils.parse_dd_mmm_yyyy_date($("#id_work_started").val()),
            username: $("#username").val()
        };

        return meta;

    }

    function get_comments(){

        var comments = _.map(tli.test_instances, function(ti){
            var comment = ti.comment_box.val().trim();
            return comment;
        });
        return _.zipObject(tli.slugs, comments);
    }

    function get_skips(){

        var skips = _.map(tli.test_instances, function(ti){
            return ti.skipped;
        });
        return _.zipObject(tli.slugs, skips);
    }

    function set_skips(skips){

        _.each(tli.test_instances, function(ti){
            var skip = skips[ti.test_info.test.slug];
            if (skip !== ti.skipped){
                ti.set_skip(skip);
            }
        });
    }

    function TestListInstance(){
        var self = this;

        this.test_instances = [];
        this.tests_by_slug = {};
        this.slugs = [];
        this.composites = [];

        this.submit = $("#submit-qa");

        this.attachInput = $("#id_tli_attachments");

        /***************************************************************/
        //set the intitial values, tolerances & refs for all of our tests
        this.initialize = function(){
            var test_infos = _.map(window.unit_test_infos,function(e){ return new TestInfo(e);});
            self.test_list_id = $("#test-list-id").val();
            self.unit_id = $("#unit-id").val();
            self.test_instances = _.map(_.zip(test_infos, $("#perform-qa-table tr.qa-valuerow")), function(uti_row){return new TestInstance(uti_row[0], uti_row[1]);});
            self.slugs = _.map(self.test_instances, function(ti){return ti.test_info.test.slug;});
            self.tests_by_slug = _.zipObject(self.slugs,self.test_instances);
            self.composites = _.filter(self.test_instances,function(ti){return ti.test_info.test.type === QAUtils.COMPOSITE || ti.test_info.test.type === QAUtils.STRING_COMPOSITE;});
            self.attachInput.on("change", function(){
                var fnames = _.map(this.files, function(f){
                    return '<i class="fa fa-paperclip fa-fw" aria-hidden="true"></i>' + f.name +" ";
                }).join("");
                $("#tli-attachment-names").html(fnames);
            });
            self.calculate_composites();
        };


        this.calculate_composites = function(){


            if (self.composites.length === 0){
                return;
            }

            var cur_values = _.map(self.test_instances, function(ti){return ti.value;});
            var qa_values = _.zipObject(self.slugs, cur_values);
            var meta = get_meta_data();
            var comments = get_comments();
            var skips = get_skips();

            var data = {
                tests: qa_values,
                meta: meta,
                test_list_id: self.test_list_id,
                unit_id: self.unit_id,
                comments: comments,
                skips: skips
            };

            var on_success = function(data, status, XHR){

                if (latest_composite_call !== XHR){
                    return;
                }

                self.submit.attr("disabled", false);

                if (data.success){
                    _.each(data.results,function(result, name){
                        var ti = self.tests_by_slug[name];
                        if (!_.isNil(ti) && !ti.skipped){
                            if (result.comment){
                                ti.set_comment(result.comment);

                                ti.set_comment_icon();
                                if (!ti.showing_comment && !ti.comment_closed_by_user) {
                                    ti.show_comment.click();
                                }
                            }
                            ti.set_value(result.value, result.user_attached, result.formatted);

                            if (result.error){
                                ti.status.attr("title", result.error);
                                ti.status.addClass("btn-danger").text("Failed");
                                if (window.console){
                                    console.log(result.error);
                                }
                            }else{
                                if (ti.test_status !== QAUtils.ACTION){
                                    ti.status.removeClass("btn-danger");
                                }
                                ti.status.attr("title", "");
                            }
                        }

                    });

                    if (data.skips){
                        set_skips(data.skips);
                    }
                }
                $.Topic("qaUpdated").publish();
            };

            var on_error = function(){
                self.submit.attr("disabled", false);
                $.Topic("qaUpdated").publish();
            };

            self.submit.attr("disabled", true);

            latest_composite_call = $.ajax({
                type: "POST",
                url: QAURLs.COMPOSITE_URL,
                data: JSON.stringify(data),
                contentType: "application/json",
                dataType: "json",
                success: on_success,
                traditional: true,
                error: on_error
            });
        };

        this.has_failing = function(){
            return _.filter(self.test_instances, function(ti){
                    return ti.test_status === QAUtils.ACTION;
                }).length > 0;
        };

        $.Topic("categoryFilter").subscribe(function(categories) {
            _.each(self.test_instances, function(ti){
                if (categories === "all" || _.includes(categories, ti.test_info.test.category.toString())){
                    if (!ti.visible){
                        ti.show();
                    }
                }else{
                    if (ti.visible){
                        ti.hide();
                    }
                }
            });
            $.Topic("qaUpdated").publish();
        });

        $.Topic("valueChanged").subscribe(self.calculate_composites);
    }

    function set_tab_stops(){

        var user_inputs=  $('.qa-input',context).not("[readonly=readonly]").not("[type=hidden]").not(".btn");
        var visible_user_inputs = user_inputs;

        var tabindex = 1;
        user_inputs.each(function() {
            $(this).attr("tabindex", tabindex);
            tabindex++;
        });
        user_inputs.first().focus();

        $.Topic("categoryFilterComplete").subscribe(function(){
            visible_user_inputs = user_inputs.filter(":visible");
        });

        //allow arrow key and enter navigation
        $(document).on("keydown","input, select", function(e) {

            var visible_user_inputs = user_inputs.filter(":visible");
            var to_focus;
            var idx;
            //rather than submitting form on enter, move to next value
            if (e.which == QAUtils.KC_ENTER  || e.which == QAUtils.KC_DOWN ) {
                idx = visible_user_inputs.index(this);

                if (idx == visible_user_inputs.length - 1) {
                    to_focus= visible_user_inputs.first();
                } else {
                    to_focus = visible_user_inputs[idx+1];
                }
                to_focus.focus();
                if (to_focus.type === "text" || to_focus.type === "number"){
                    to_focus.select();
                }
                return false;
            }else if (e.which == QAUtils.KC_UP ){
                idx = visible_user_inputs.index(this);

                if (idx === 0) {
                    to_focus = visible_user_inputs.last();
                } else {
                    to_focus = visible_user_inputs[idx-1];
                }
                if (to_focus){
                    to_focus.focus();
                    if (to_focus.type === "text" || to_focus.type === "number"){
                        to_focus.select();
                    }
                }
                return false;
            }
        });

    }

    var tli;

    $(document).ready(function(){

        tli = new TestListInstance();
        tli.initialize();

        context = $("#perform-qa-table")[0];

        pass_fail_only = $("#pass-fail-only").val() === "yes" ? true : false;
        comment_on_skip = $("#require-comment-on-skip").val() === "yes" ? true : false;

        $("#test-list-info-toggle").click(function(){
            $("#test-list-info").toggle(600);
        });

        $('#id_status').select2({
            minimumResultsForSearch: 10,
            width: '100%'
        });

        function generate_se_selection(res, container) {
            if (res.loading || !res.id) { return res.text; }
            var colour = status_colours_dict[se_statuses[res.id]];
            $(container).css('border-color', colour);
            $(container).addClass('service-event-status-label');
            return $('<span>' + res.text + '</span>');
        }
        function generate_se_result(res, container) {
            if (res.loading || !res.id) { return res.text; }
            var colour = status_colours_dict[se_statuses[res.id]];
            var $label =  $('<span class="label service-event-status-label" style="border-color: ' + colour + '">' + res.text + '</span>');
            return $label;
        }

        $('#id_service_events').select2({
            ajax: {
                url: QAURLs.SE_SEARCHER,
                dataType: 'json',
                delay: '500',
                data: function (params) {
                    return {
                        q: params.term, // search term
                        page: params.page,
                        unit_id: unit_id
                    };
                },
                processResults: function (data, params) {
                    var results = [];
                    for (var i in data.service_events) {
                        var se_id = data.service_events[i][0],
                            s_id = data.service_events[i][1];
                        results.push({id: se_id, text: 'ServiceEvent ' + se_id});
                        se_statuses[se_id] = s_id;
                    }
                    params.page = params.page || 1;
                    return {
                        results: results,
                        pagination: {
                            more: (params.page * 30) < data.total_count
                        }
                    };
                },
                cache: true
            },
            escapeMarkup: function (markup) { return markup; },
            minimumInputLength: 1,
            templateResult: generate_se_result,
            templateSelection: generate_se_selection,
            width: '100%'
        });

        $.Topic("qaUpdated").subscribe(function(){
            if (tli.has_failing()){
                display_fail(true);
            }else{
                display_fail(false);
            }
        });

        // general comment
        // autosize($('#id_comment'));
        // $("#toggle-gen-comment").click(function(){
        //     $('#qa-tli-comment').slideToggle('fast');
        // });

        //set link for cycle when user changes cycle day dropdown
        $(".radio-days").on('ifChecked', function(){
            var day = $(this).attr('id').replace('day-', '');
            var cur = document.location.href;
            document.location.href = cur.replace(/day=(next|[0-9]+)/,"day="+day);
        });

        ////////// Submit button
        //make sure user actually want's to go back
        //this is here to help mitigate the risk that a user hits back or backspace key
        //by accident and completely hoses all the information they've entered during
        //a qa session

        $(window).bind("beforeunload", function(){
            var non_read_only_tis = _.filter(tli.test_instances, function(ti){
                var tt = ti.test_info.test.type;
                return QAUtils.READ_ONLY_TEST_TYPES.indexOf(tt) < 0;
            });

            if (_.some(_.map(non_read_only_tis,"value"))){
                return  "If you leave this page now you will lose all entered values.";
            }
        });
        $("#qa-form").preventDoubleSubmit().submit(function(){
            $(window).off("beforeunload");

            /* since value displayed may be different then actual value, replace text values before
             * submitting */
            _.each(tli.test_instances, function(ti){
                var tt = ti.test_info.test.type;
                if (tt === QAUtils.COMPOSITE || tt === QAUtils.CONSTANT){
                    ti.inputs.val(ti.value);
                }else if (_.isObject(ti.value)){
                    ti.inputs.val(JSON.stringify(ti.value));
                }
            });
        });

        ///////// Category checkboxes:
        var categories = $('.check-category');
        var showall = $('#category-showall');
        showall.on('ifChecked ifUnchecked', function(e) {
            if (e.type == 'ifChecked') {
                categories.iCheck('check');
            } else {
                categories.iCheck('uncheck');
            }
        });
        categories.on('ifChanged', function(e){
            var cats = [];
            $.each(categories.filter(':checked'), function () {
                cats.push($(this).attr('id').replace('category-', ''));
            });
            if (categories.filter(':checked').length == categories.length) {
                showall.prop('checked', true);
            }
            else {
                showall.prop('checked', false);
            }
            $.Topic("categoryFilter").publish(cats);
            $.Topic("categoryFilterComplete");
            showall.iCheck('update');
        });

        ///////// Work time
        if (override_date) {

            var $start_picker = $('#id_work_started'),
                $completed_picker = $('#id_work_completed'),
                $duration_picker = $('#id_work_duration'),
                $start_clear = $('#clear-work_started'),
                $complete_clear = $('#clear-work_completed');

            var duration_change = true;
            var work_started_initial = !work_started_initial ? moment().valueOf() : moment(work_started_initial).valueOf();
            var work_completed_initial = !work_completed_initial ? false : moment(work_completed_initial).valueOf();

            if (work_completed_initial) {
                $complete_clear.show();
            }

            var setDuration = function(start_date, complete_date) {
                if (!start_date || !complete_date) {
                    $duration_picker.val('');
                    $.Topic("valueChanged").publish();
                    return;
                }
                var diff = complete_date - start_date,
                    hours = Math.floor(diff / 3600000),
                    mins = Math.floor((diff - hours * 3600000) / 60000);

                if (mins < 10) mins = '0' + mins; else mins = mins.toString();
                $duration_picker.val(hours.toString() + mins);

                $.Topic("valueChanged").publish();
            };

            var start_fp = $start_picker.flatpickr({
                enableTime: true,
                time_24hr: true,
                minuteIncrement: 1,
                dateFormat: siteConfig.FLATPICKR_DATETIME_FMT,
                maxDate: work_completed_initial ? _.max([work_completed_initial, moment().valueOf()]) : moment().valueOf(),
                onChange: function(selectedDates, dateStr, instance) {

                    if (dateStr === '') {
                        instance.setDate(work_started_initial);
                        selectedDates = [work_started_initial];
                    }

                    if ($completed_picker.val() !== '') {
                        setDuration(selectedDates[0], $completed_picker[0]._flatpickr.selectedDates[0]);
                    }
                    $completed_picker[0]._flatpickr.set('minDate', selectedDates[0].valueOf());
                    $start_clear.fadeIn('fast');
                }
            });
            $start_clear.click(function() {
                start_fp.clear();
                $(this).fadeOut('fast');
            });

            var complete_fp = $completed_picker.flatpickr({
                enableTime: true,
                time_24hr: true,
                dateFormat: siteConfig.FLATPICKR_DATETIME_FMT,
                minuteIncrement: 1,
                minDate: $start_picker[0]._flatpickr.selectedDates[0],
                onOpen: function(selectedDates, dateStr, instance) {
                    if (dateStr === '') {
                        instance.setDate(work_completed_initial ? work_completed_initial : moment().valueOf(), true);
                    }
                },
                onChange: function(selectedDates, dateStr, instance) {

                    if (dateStr === '') {
                        instance.setDate(null);
                        selectedDates = [];
                    }

                    setDuration($start_picker[0]._flatpickr.selectedDates[0], selectedDates[0]);

                    if (selectedDates.length > 0) {
                        $start_picker[0]._flatpickr.set('maxDate', _.max([selectedDates[0].valueOf(), moment().valueOf()]));
                        $complete_clear.fadeIn('fast');
                    } else {
                        $start_picker[0]._flatpickr.set('maxDate', moment().valueOf());
                    }
                }
            });

            $complete_clear.click(function() {
                complete_fp.clear();
                $(this).fadeOut('fast');
            });

            $duration_picker.inputmask('9{1,4}hr:99min', {
                numericInput: true,
                placeholder: "_",
                removeMaskOnSubmit: true
            }).on('keyup', function () {
                var duration = this.inputmask.unmaskedvalue(),
                    hour, min;
                if (duration === '') {
                    $completed_picker[0]._flatpickr.setDate('', true);
                    $complete_clear.fadeOut('fast');
                    return;
                }
                if (duration.length <= 2) {
                    hour = 0;
                    min = parseInt(duration);
                } else {
                    hour = parseInt(duration.substring(0, duration.length - 2));
                    min = parseInt(duration.substring(duration.length - 2));
                }
                $completed_picker[0]._flatpickr.setDate(
                    moment($start_picker.val(), siteConfig.MOMENT_DATETIME_FMT).add(hour, 'hours').add(min, 'minutes').valueOf()
                );
                $complete_clear.fadeIn('fast');
            });

            if ($start_picker[0]._flatpickr.selectedDates && $completed_picker[0]._flatpickr.selectedDates) {
                setDuration($start_picker[0]._flatpickr.selectedDates[0], $completed_picker[0]._flatpickr.selectedDates[0]);
            }
        }

        //////// Warning message
        var box_perform = $('#box-perform .box'),
            box_perform_header = $(box_perform).find('.box-header, .box-footer'),
            // box_perform_footer = $(box_perform).find('.box-footer'),
            sub_button = $('#submit-qa'),
            do_not_treat = $('.do-not-treat');

        function display_fail(fail) {
            if (do_not_treat.length === 0){
                return;
            }
<<<<<<< HEAD
            if (fail){
=======
            fail ? function() {
>>>>>>> 47a7aa06
                do_not_treat.show();
                box_perform.switchClass('box-pho-borders', 'box-danger box-red-borders', 1000);
                sub_button.switchClass('btn-primary', 'btn-danger', 1000);
                box_perform_header.addClass('red-bg', 1000);

            }else{
                box_perform.switchClass('box-danger box-red-borders', 'box-pho-borders', 1000);
                sub_button.switchClass('btn-danger', 'btn-primary', 1000);
                box_perform_header.removeClass('red-bg', 1000, function() {
                    do_not_treat.hide();
                });
            }
        }

        /// Sublist
        $("a.show-sublist-details").click(function(){
            var tr = $(this).parent().parent().next();
            tr.find('.procedure-bar').slideToggle('fast').toggleClass('in');
            return false;
        });

        set_tab_stops();

        var $service_events = $('.service-event-btn');
		$.each($service_events, function(i, v) {
			var $service_event = $(this);
            var colour = $service_event.attr('data-bgcolour');
            $service_event.css('background-color', colour);
            $service_event.css('border-color', colour);
            if ($service_event.length > 0) {
                if (isTooBright(rgbaStringToArray($service_event.css('background-color')))) {
                    $service_event.css('color', 'black').children().css('color', 'black');
                }
                else {
                    $service_event.css('color', 'white').children().css('color', 'white');
                }
            }

            $service_event.hover(
                function () {
                    $(this).css(
                        'background-color',
                        lightenDarkenColor(rgbaStringToArray($(this).css('background-color')), -15)
                    );
                },
                function () {
                    $(this).css('background-color', $(this).attr('data-bgcolour'));
                }
            );
        });

		$('#id_in_progress').cheekycheck({
            right: true,
            check: '<i class="fa fa-check"></i>',
            extra_class: 'warning'
        });

		$('#id_initiate_service').cheekycheck({
            right: true,
            check: '<i class="fa fa-check"></i>',
            extra_class: 'warning'
        });

    });
});

})(); /* use strict IIFE */<|MERGE_RESOLUTION|>--- conflicted
+++ resolved
@@ -419,7 +419,6 @@
                     self.inputs.filter(".qa-input:hidden").val(value.attachment_id);
                     self.value = value.result;
                     self.upload_data = value;
-<<<<<<< HEAD
                 }
             }else if (tt === QAUtils.COMPOSITE){
                 if (_.isNull(value)){
@@ -427,8 +426,6 @@
                 }else{
                     self.inputs.attr("title", "Actual value = " + self.value);
                     self.inputs.val(formatted);
-=======
->>>>>>> 47a7aa06
                 }
             }else if (tt === QAUtils.SIMPLE || tt === QAUtils.COMPOSITE){
                 if (_.isNull(value)){
@@ -1252,11 +1249,7 @@
             if (do_not_treat.length === 0){
                 return;
             }
-<<<<<<< HEAD
             if (fail){
-=======
-            fail ? function() {
->>>>>>> 47a7aa06
                 do_not_treat.show();
                 box_perform.switchClass('box-pho-borders', 'box-danger box-red-borders', 1000);
                 sub_button.switchClass('btn-primary', 'btn-danger', 1000);
