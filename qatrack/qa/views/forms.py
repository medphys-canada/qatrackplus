--- conflicted
+++ resolved
@@ -235,7 +235,6 @@
         }
 
 
-<<<<<<< HEAD
 BaseUpdateTestInstanceFormSet = inlineformset_factory(
     models.TestListInstance,
     models.TestInstance,
@@ -243,9 +242,6 @@
     extra=0,
     can_delete=False,
 )
-=======
-BaseUpdateTestInstanceFormSet = inlineformset_factory(models.TestListInstance, models.TestInstance, form=UpdateTestInstanceForm, extra=0, can_delete=False)  # noqa: E501
->>>>>>> 47a7aa06
 
 
 class UpdateTestInstanceFormSet(UserFormsetMixin, BaseUpdateTestInstanceFormSet):
@@ -259,7 +255,6 @@
         fields = ("status", )
 
 
-<<<<<<< HEAD
 BaseReviewTestInstanceFormSet = inlineformset_factory(
     models.TestListInstance,
     models.TestInstance,
@@ -267,9 +262,6 @@
     extra=0,
     can_delete=False,
 )
-=======
-BaseReviewTestInstanceFormSet = inlineformset_factory(models.TestListInstance, models.TestInstance, form=ReviewTestInstanceForm, extra=0, can_delete=False)  # noqa: E501
->>>>>>> 47a7aa06
 
 
 class ReviewTestInstanceFormSet(UserFormsetMixin, BaseReviewTestInstanceFormSet):
@@ -390,13 +382,8 @@
 
     def __init__(self, *args, **kwargs):
         super(CreateTestListInstanceForm, self).__init__(*args, **kwargs)
-<<<<<<< HEAD
         now = timezone.localtime(timezone.now())
         self.fields['work_started'].initial = format_datetime(now)
-=======
-        ws = timezone.localtime(timezone.now()).strftime(settings.INPUT_DATE_FORMATS[0])
-        self.fields['work_started'].initial = ws
->>>>>>> 47a7aa06
         self.fields['comment'].widget.attrs['rows'] = '3'
         self.fields['comment'].widget.attrs['placeholder'] = 'Add comment about this set of tests'
         self.fields['comment'].widget.attrs['class'] = 'autosize form-control'
