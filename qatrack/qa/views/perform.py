--- conflicted
+++ resolved
@@ -7,15 +7,11 @@
 
 from braces.views import JSONResponseMixin, PermissionRequiredMixin
 import dateutil
-<<<<<<< HEAD
-import pydicom
-=======
 try:
     import pydicom as dicom
 except:
     import dicom
 
->>>>>>> 69a9da4e
 from django.conf import settings
 from django.contrib import messages
 from django.contrib.sites.shortcuts import get_current_site
@@ -47,13 +43,8 @@
 from .base import BaseEditTestListInstance, TestListInstances, UTCList, logger
 
 DEFAULT_CALCULATION_CONTEXT = {
-<<<<<<< HEAD
-    "dicom": pydicom,
-    "pydicom": pydicom,
-=======
     "dicom": dicom,
     "pydicom": dicom,
->>>>>>> 69a9da4e
     "math": math,
     "numpy": numpy,
     "matplotlib": matplotlib,
