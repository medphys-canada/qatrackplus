--- conflicted
+++ resolved
@@ -376,10 +376,6 @@
             # visible_to__in=self.request.user.groups.all(),
         ).select_related(
             "last_instance",
-<<<<<<< HEAD
-=======
-            "last_instance__created_by",
->>>>>>> 2c5089e0
             "frequency",
             "unit",
             "assigned_to",
