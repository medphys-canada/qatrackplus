from django.utils import timezone
import models
#----------------------------------------------------------------------
def due_status(last_done,frequency):

    if last_done is None:
        return models.NOT_DUE

    day_delta = (timezone.now().date()-last_done.date()).days

    if day_delta >= frequency.overdue_interval:
        return models.OVERDUE
    elif day_delta >= frequency.due_interval:
        return models.DUE

    return models.NOT_DUE

#----------------------------------------------------------------------
def due_date(last_done_date,frequency):
    return last_done_date+frequency.due_delta()


#----------------------------------------------------------------------
def tests_history(tests,unit,from_date,selected_related=None):
    all_instances = models.TestInstance.objects.filter(
        unit_test_info__test__in = tests,
        unit_test_info__unit = unit,
        work_completed__gte = from_date,
    ).select_related(
        "status",
<<<<<<< HEAD
        "unit_test_info__test__pk"
    ).order_by("work_completed")
=======
        "test__pk"
    ).order_by("-work_completed")
>>>>>>> 9780120f


    hist_dict = {}
    for instance in all_instances:
        hist = (instance.work_completed,instance.value,instance.pass_fail,instance.status)
        try:
            hist_dict[instance.unit_test_info.test.pk].append(hist)
        except KeyError:
            hist_dict[instance.unit_test_info.test.pk] = [hist]

    return hist_dict<|MERGE_RESOLUTION|>--- conflicted
+++ resolved
@@ -23,18 +23,15 @@
 #----------------------------------------------------------------------
 def tests_history(tests,unit,from_date,selected_related=None):
     all_instances = models.TestInstance.objects.filter(
+        test__in = tests,
+        unit = unit,
         unit_test_info__test__in = tests,
         unit_test_info__unit = unit,
         work_completed__gte = from_date,
     ).select_related(
         "status",
-<<<<<<< HEAD
         "unit_test_info__test__pk"
-    ).order_by("work_completed")
-=======
-        "test__pk"
     ).order_by("-work_completed")
->>>>>>> 9780120f
 
 
     hist_dict = {}
