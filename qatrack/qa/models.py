--- conflicted
+++ resolved
@@ -644,13 +644,8 @@
 
 class UnitTestInfoManager(models.Manager):
 
-<<<<<<< HEAD
-    def get_queryset(self):
-        return super(UnitTestInfoManager, self).get_queryset()
-=======
     def get_query_set(self):
         return super(UnitTestInfoManager, self).get_query_set()
->>>>>>> 1486d69c
 
     def active(self, queryset=None):
         """Only return UTI's who's tests belong to at least 1 test list that
