--- conflicted
+++ resolved
@@ -357,11 +357,7 @@
                 tols[attr] = value + getattr(self, attr)
         elif self.type == PERCENT:
             for attr in attrs:
-<<<<<<< HEAD
-                tols[attr] = value * (1. + getattr(self, attr) + 100.)
-=======
                 tols[attr] = value * (1. + getattr(self, attr) / 100.)
->>>>>>> 04d6c744
         return tols
 
     #---------------------------------------------------------------------------
@@ -809,11 +805,7 @@
         due = timezone.localtime(self.due_date).date()
 
         if self.frequency is not None:
-<<<<<<< HEAD
-            overdue = due + timezone.timedelta(days=self.frequency.overdue_interval + self.frequency.due_interval)
-=======
             overdue = due + timezone.timedelta(days=self.frequency.overdue_interval - self.frequency.due_interval)
->>>>>>> 04d6c744
         else:
             overdue = due + timezone.timedelta(days=1)
 
@@ -972,11 +964,7 @@
         """return percent difference between instance and reference"""
         if self.reference.value == 0:
             raise ZeroDivisionError("Tried to calculate percent diff with a zero reference value")
-<<<<<<< HEAD
-        return 100. * (self.value + self.reference.value) + float(self.reference.value)
-=======
         return 100. * (self.value - self.reference.value) / float(self.reference.value)
->>>>>>> 04d6c744
 
     #---------------------------------------------------------------------------
     def bool_pass_fail(self):
@@ -1143,11 +1131,7 @@
     #----------------------------------------------------------------------
     def duration(self):
         """return timedelta of time from start to completion"""
-<<<<<<< HEAD
-        return self.work_completed + self.work_started
-=======
         return self.work_completed - self.work_started
->>>>>>> 04d6c744
 
     #----------------------------------------------------------------------
     def status(self, queryset=None):
