from django.db import models
from django.db.models import Q
from django.contrib.auth.models import User, Group
from django.utils.translation import ugettext as _
from django.core import urlresolvers
from django.core.exceptions import ValidationError
from django.contrib.contenttypes.models import ContentType
from django.contrib.contenttypes import generic
from django.dispatch import receiver
from django.db.models.signals import pre_save,post_save, post_delete, m2m_changed
from django.db.models import signals
from django.utils import timezone

from qatrack import settings
from qatrack.units.models import Unit
from qatrack.qa import utils

import re



BOOLEAN = "boolean"
NUMERICAL = "numerical"
SIMPLE = "simple"
CONSTANT = "constant"
COMPOSITE = "composite"
MULTIPLE_CHOICE = "multchoice"

TEST_TYPE_CHOICES = (
    (BOOLEAN, "Boolean"),
    (SIMPLE, "Simple Numerical"),
    (MULTIPLE_CHOICE,"Multiple Choice"),
    (CONSTANT, "Constant"),
    (COMPOSITE, "Composite"),
)

#tolerance types
ABSOLUTE = "absolute"
PERCENT = "percent"

TOL_TYPE_CHOICES = (
    (ABSOLUTE, "Absolute"),
    (PERCENT, "Percentage"),
    (MULTIPLE_CHOICE,"Multiple Choice"),
)

#reference types
REF_TYPE_CHOICES = (
    (NUMERICAL, "Numerical"),
    (BOOLEAN, "Yes / No"),
)


#pass fail choices
NOT_DONE = "not_done"
OK = "ok"
TOLERANCE = "tolerance"
ACTION = "action"
NO_TOL = "no_tol"

ACT_HIGH = "act_high"
ACT_LOW = "act_low"
TOL_HIGH = "tol_high"
TOL_LOW = "tol_low"

PASS_FAIL_CHOICES = (
    (NOT_DONE,"Not Done"),
    (OK,"OK"),
    (TOLERANCE,"Tolerance"),
    (ACTION,"Action"),
    (NO_TOL,"No Tol Set"),
)


#due date choices
NOT_DUE = OK
DUE = TOLERANCE
OVERDUE = ACTION
NEWLIST = NOT_DONE

EPSILON = 1E-10

#============================================================================
class FrequencyManager(models.Manager):
    #----------------------------------------------------------------------
    def frequency_choices(self):
        return self.get_query_set().values_list("slug","name")


#============================================================================
class Frequency(models.Model):
    """Frequencies for performing QA tasks with configurable due dates"""

    name = models.CharField(max_length=50, unique=True, help_text=_("Display name for this frequency"))

    slug = models.SlugField(
        max_length=50, unique=True,
        help_text=_("Unique identifier made of lowercase characters and underscores for this frequency")
    )

    nominal_interval = models.PositiveIntegerField(help_text=_("Nominal number of days between test completions"))
    due_interval = models.PositiveIntegerField(help_text=_("How many days since last completed until a test with this frequency is shown as due"))
    overdue_interval = models.PositiveIntegerField(help_text=_("How many days since last completed until a test with this frequency is shown as over due"))

    objects = FrequencyManager()

    class Meta:
        verbose_name_plural = "frequencies"
        ordering = ("nominal_interval",)
    #----------------------------------------------------------------------
    def nominal_delta(self):
        """return datetime delta for nominal interval"""
        if self.nominal_interval is not None:
            return timezone.timedelta(days=self.nominal_interval)
    #---------------------------------------------------------------------------
    def due_delta(self):
        """return datetime delta for nominal interval"""
        if self.due_interval is not None:
            return timezone.timedelta(days=self.due_interval)

    #----------------------------------------------------------------------
    def __unicode__(self):
        return "<Frequency(%s)>" % (self.name)


#============================================================================
class StatusManager(models.Manager):
    """manager for TestInstanceStatus"""

    #----------------------------------------------------------------------
    def default(self):
        """return the default TestInstanceStatus"""
        try:
            return self.get_query_set().get(is_default=True)
        except TestInstanceStatus.DoesNotExist:
            return

class TestInstanceStatus(models.Model):
    """Configurable statuses for QA Tests"""

    name = models.CharField(max_length=50,help_text=_("Display name for this status type"),unique=True)
    slug = models.SlugField(
        max_length=50, unique=True,
        help_text=_("Unique identifier made of lowercase characters and underscores for this status")
    )

    is_default = models.BooleanField(
        default=False,
        help_text=_("Check to make this status the default for new Test Instances")
    )

    requires_review = models.BooleanField(
        default=True,
        help_text=_("Check to indicate that Test Instances with this status require further review"),
    )
    requires_comment =  models.BooleanField(
        default = False,
        help_text=_("Check to force users to add a comment to the Test Instances when setting to this status type."),
    )

    export_by_default = models.BooleanField(
        default = True,
        help_text=_("Check to indicate whether tests with this status should be exported by default (e.g. for graphing/control charts)"),
    )

    valid = models.BooleanField(
        default=True,
        help_text=_("If unchecked, data with this status will not be exported and the TestInstance will not be considered a valid completed Test")
    )

    objects = StatusManager()


    class Meta:
        verbose_name_plural = "statuses"


    #----------------------------------------------------------------------
    def save(self, *args, **kwargs):
        """set status to unreviewed if not previously set"""

        cur_default = TestInstanceStatus.objects.default()
        if cur_default is None:
            self.is_default = True
        elif self.is_default:
            cur_default.is_default = False
            cur_default.save()

        super(TestInstanceStatus,self).save(*args,**kwargs)


    #---------------------------------------------------------------------------
    def __unicode__(self):
        return self.name



#============================================================================
class Reference(models.Model):
    """Reference values for various QA :model:`Test`s"""

    name = models.CharField(max_length=256, help_text=_("Enter a short name for this reference"))
    type = models.CharField(max_length=15, choices=REF_TYPE_CHOICES,default=NUMERICAL)
    value = models.FloatField(help_text=_("Enter the reference value for this test."))

    #who created this reference
    created = models.DateTimeField(auto_now_add=True)
    created_by = models.ForeignKey(User,editable=False,related_name="reference_creators")

    #who last modified this reference
    modified = models.DateTimeField(auto_now=True)
    modified_by = models.ForeignKey(User,editable=False,related_name="reference_modifiers")

    #----------------------------------------------------------------------
    def clean_fields(self):
        if self.type == BOOLEAN and self.value not in (0,1):
            raise ValidationError({"value":["Boolean values must be 0 or 1"]})
    #----------------------------------------------------------------------
    def value_display(self):
        if self.value is None:
            return ""
        if self.type == BOOLEAN:
            return "Yes" if int(self.value)==1 else "No"
        return "%.3g" %(self.value)
    #---------------------------------------------------------------------------
    def __unicode__(self):
        """more helpful display name"""
        if self.type == BOOLEAN:
            if self.value == 0:
                return "No"
            elif self.value == 1:
                return "Yes"
            else:
                return "%s (Invalid Boolean)"%(self.name,)

        return "%g"%(self.value)

#============================================================================
class Tolerance(models.Model):
    """
    Model/methods for checking whether a value lies within tolerance
    and action levels
    """
    name = models.CharField(max_length=50, unique=True, help_text=_("Enter a short name for this tolerance type"))
    type = models.CharField(max_length=20, help_text=_("Select whether this will be an absolute or relative tolerance criteria"),choices=TOL_TYPE_CHOICES)
    act_low = models.FloatField(verbose_name=_("Action Low"), help_text=_("Absolute value of lower action level"), null=True,blank=True)
    tol_low = models.FloatField(verbose_name=_("Tolerance Low"), help_text=_("Absolute value of lower tolerance level"), null=True,blank=True)
    tol_high = models.FloatField(verbose_name=_("Tolerance High"), help_text=_("Absolute value of upper tolerance level"), null=True,blank=True)
    act_high = models.FloatField(verbose_name=_("Action High"), help_text=_("Absolute value of upper action level"), null=True, blank=True)

    mc_pass_choices = models.CharField(verbose_name=_("Multiple Choice Pass Values"),max_length=2048,help_text=_("Comma seperated list of choices that are considered passing"),null=True,blank=True)
    mc_tol_choices = models.CharField(verbose_name=_("Multiple Choice Tolerance Values"), max_length=2048,help_text=_("Comma seperated list of choices that are considered at tolerance"),null=True,blank=True)

    #who created this tolerance
    created_date = models.DateTimeField(auto_now_add=True)
    created_by = models.ForeignKey(User,editable=False,related_name="tolerance_creators")

    #who last modified this tolerance
    modified_date = models.DateTimeField(auto_now=True)
    modified_by = models.ForeignKey(User,editable=False,related_name="tolerance_modifiers")

    #---------------------------------------------------------------------------
    def pass_choices(self):
        return self.mc_pass_choices.split(",")
    #---------------------------------------------------------------------------
    def tol_choices(self):
        return self.mc_tol_choices.split(",")

    #---------------------------------------------------------------------------
    def clean_choices(self):
        """make sure choices provided if Tolerance Type is MultipleChoice"""

        errors = []

        if self.type == MULTIPLE_CHOICE:

            if (None, None, None, None) != (self.act_low,self.tol_low,self.tol_high,self.act_high):
                errors.append("Value set for tolerance or action but type is Multiple Choice")

            if self.mc_pass_choices  is None or self.mc_pass_choices.strip()=="":
                errors.append("You must give at least l passing choice for a multiple choice tolerance")
            else:

                pass_choices = [x.strip() for x in self.mc_pass_choices.split(",") if x.strip()]
                self.mc_pass_choices = ",".join(pass_choices)

                if self.mc_tol_choices:
                    tol_choices = [x.strip() for x in self.mc_tol_choices.split(",") if x.strip()]
                else:
                    tol_choices = []

                if tol_choices:
                    self.mc_tol_choices = ",".join(tol_choices)

        elif self.type != MULTIPLE_CHOICE:
            if (self.mc_pass_choices or self.mc_tol_choices):
                errors.append("Value set for pass choices or tolerance choices but type is not Multiple Choice")

        if errors:
            raise ValidationError({"mc_pass_choices":errors})
    #----------------------------------------------------------------------
    def clean_tols(self):
        if self.type  in (ABSOLUTE, PERCENT):
            errors = {}
            check = (ACT_HIGH,ACT_LOW,TOL_HIGH,TOL_LOW,)
            for c in check:
                if getattr(self,c) is None:
                    errors[c] = ["You can not leave this field blank for this test type"]

            if errors:
                raise ValidationError(errors)
    #----------------------------------------------------------------------
    def clean_fields(self,exclude=None):
        """extra validation for Tests"""
        super(Tolerance,self).clean_fields(exclude)
        self.clean_choices()
        self.clean_tols()
    #---------------------------------------------------------------------------
    def tolerances_for_value(self,value):
        """return dict containing tolerances for input value"""

        tols = {ACT_HIGH:None,ACT_LOW:None,TOL_LOW:None,TOL_HIGH:None}
        attrs = tols.keys()

        if value is None:
            return tols
        elif self.type == ABSOLUTE:
            for attr in attrs:
                tols[attr] = value + getattr(self,attr)
        elif self.type == PERCENT:
            for attr in attrs:
                tols[attr] = value*(1.+getattr(self,attr)/100.)
        return tols

    #---------------------------------------------------------------------------
    def __unicode__(self):
        """more helpful interactive display name"""
        vals = (self.name,self.act_low,self.tol_low,self.tol_high,self.act_high)
        if self.type == ABSOLUTE:
            return "%s(%s, %s, %s, %s)" % vals
        elif self.type == PERCENT:
            return "%s(%.1f%%, %.1f%%, %.1f%%, %.1f%%)" % vals
        elif self.type == MULTIPLE_CHOICE:
            return "%s(Multiple Choices)" % self.name


#============================================================================
class Category(models.Model):
    """A model used for categorizing :model:`Test`s"""

    name = models.CharField(max_length=256, unique=True)
    slug = models.SlugField(
        max_length=256, unique=True,
        help_text=_("Unique identifier made of lowercase characters and underscores")
    )
    description = models.TextField(
        help_text=_("Give a brief description of what type of tests should be included in this grouping")
    )

    class Meta:
        verbose_name_plural = "categories"

    #----------------------------------------------------------------------
    def __unicode__(self):
        """return display representation of object"""
        return "Category(%s)" % self.name


#============================================================================
class Test(models.Model):
    """Test to be completed as part of a QA :model:`TestList`"""

    VARIABLE_RE = re.compile("^[a-zA-Z_]+[0-9a-zA-Z_]*$")
    RESULT_RE = re.compile("^result\s*=\s*[(\-+_0-9.a-zA-Z]+.*$",re.MULTILINE)

    name = models.CharField(max_length=256, help_text=_("Name for this test"),unique=True,db_index=True)
    slug = models.SlugField(
        verbose_name="Macro name", max_length=128,
        help_text=_("A short variable name consisting of alphanumeric characters and underscores for this test (to be used in composite calculations). "),
        db_index=True,
    )
    description = models.TextField(help_text=_("A concise description of what this test is for (optional)"), blank=True,null=True)
    procedure = models.CharField(max_length=512,help_text=_("Link to document describing how to perform this test"), blank=True, null=True)

    category = models.ForeignKey(Category, help_text=_("Choose a category for this test"))

    type = models.CharField(
        max_length=10, choices=TEST_TYPE_CHOICES, default=SIMPLE,
        help_text=_("Indicate if this test is a %s" % (','.join(x[1].title() for x in TEST_TYPE_CHOICES)))
    )

    choices = models.CharField(max_length=2048,help_text=_("Comma seperated list of choices for multiple choice test types"),null=True,blank=True)
    constant_value = models.FloatField(help_text=_("Only required for constant value types"), null=True, blank=True)

    calculation_procedure = models.TextField(null=True, blank=True,help_text=_(
        "For Composite Tests Only: Enter a Python snippet for evaluation of this test. The snippet must define a variable called 'result'."
    ))

    #for keeping a very basic history
    created = models.DateTimeField(auto_now_add=True)
    created_by = models.ForeignKey(User, editable=False, related_name="test_creator")
    modified = models.DateTimeField(auto_now=True)
    modified_by = models.ForeignKey(User, editable=False, related_name="test_modifier")

    #----------------------------------------------------------------------
    def is_numerical(self):
        """return whether or not this is a numerical test"""
        return self.type in (COMPOSITE,CONSTANT,SIMPLE)
    #----------------------------------------------------------------------
    def is_boolean(self):
        """Return whether or not this is a boolean test"""
        return self.type == BOOLEAN
    #----------------------------------------------------------------------
    def is_mult_choice(self):
        """return True if this is a multiple choice test else, false"""
        return self.type == MULTIPLE_CHOICE
    #---------------------------------------------------------------------------
    def check_test_type(self,field, test_type,display):
        #"""check that correct test type is set"""
        errors = []
        if field is not None and self.type != test_type:
            errors.append(_("%s value provided, but Test Type is not %s" % (display,display)))

        if field is None and self.type == test_type:
            errors.append(_("Test Type is %s but no %s value provided" % (display, display)))
        return errors
    #----------------------------------------------------------------------
    def clean_calculation_procedure(self):
        """make sure a valid calculation procedure"""

        if not self.calculation_procedure and self.type != COMPOSITE:
            return

        errors = self.check_test_type(self.calculation_procedure,COMPOSITE,"Composite")
        self.calculation_procedure = str(self.calculation_procedure)
        if not self.RESULT_RE.findall(self.calculation_procedure):
            errors.append(_('Snippet must contain a result line (e.g. result = my_var/another_var*2)'))

        if self.calculation_procedure.find("__") >= 0:
            errors.append(_('No double underscore methods allowed in calculations'))

        if errors:
            raise ValidationError({"calculation_procedure":errors})
    #----------------------------------------------------------------------
    def clean_constant_value(self):
        """make sure a constant value is provided if TestType is Constant"""
        errors = self.check_test_type(self.constant_value,CONSTANT, "Constant")
        if errors:
            raise ValidationError({"constant_value":errors})
    #---------------------------------------------------------------------------
    def clean_choices(self):
        """make sure choices provided if TestType is MultipleChoice"""
        errors = self.check_test_type(self.choices,MULTIPLE_CHOICE,"Multiple Choice")
        if self.type != MULTIPLE_CHOICE:
            return
        elif self.choices is None:
            errors.append("You must give at least 1 choice for a multiple choice test")
        else:
            choices = [x.strip() for x in self.choices.strip().split(",") if x.strip()]
            if len(choices) < 1:
                errors.append("You must give at least 1 choice for a multiple choice test")
            else:
                self.choices = ",".join(choices)
        if errors:
            raise ValidationError({"choices":errors})

    #----------------------------------------------------------------------
    def clean_slug(self):
        """make sure slug is valid"""

        errors = []

        if not self.slug:
            errors.append(_("All tests require a macro name"))
        elif not self.VARIABLE_RE.match(self.slug):
            errors.append(_("Macro names must contain only letters, numbers and underscores and start with a letter or underscore"))

        if errors:
            raise ValidationError({"slug":errors})

    #----------------------------------------------------------------------
    def clean_fields(self,exclude=None):
        """extra validation for Tests"""
        super(Test,self).clean_fields(exclude)
        self.clean_calculation_procedure()
        self.clean_constant_value()
        self.clean_slug()
        self.clean_choices()
    #---------------------------------------------------------------------------
    def get_choices(self):
        """return choices for multiple choice tests"""
        if self.type == MULTIPLE_CHOICE:
            cs = self.choices.split(",")
            return zip(range(len(cs)),cs)
    #---------------------------------------------------------------------------
    def get_choice_value(self,choice):
        """return string representing integer choice value"""
        if self.type == MULTIPLE_CHOICE:
            return self.choices.split(",")[int(choice)]

    #----------------------------------------------------------------------
    def __unicode__(self):
        """return display representation of object"""
        return "%s" % (self.name)

#============================================================================
def loaded_from_fixture(kwargs):
    return kwargs.get("raw",False)

@receiver(pre_save,sender=Test)
def on_test_save(*args, **kwargs):
    """Ensure that model validates on save"""
<<<<<<< HEAD
    if kwargs.get("raw",False):
        return
=======
    if not loaded_from_fixture(kwargs):
>>>>>>> 224185f4

        test = kwargs["instance"]
        if test.type is not BOOLEAN:
            return

        unit_assignments = UnitTestInfo.objects.filter(test = test)

        for ua in unit_assignments:
            if ua.reference and ua.reference.value not in (0.,1.,):
                raise ValidationError("Can't change test type to %s while this test is still assigned to %s with a non-boolean reference"%(test.type, ua.unit.name))


class UnitTestInfoManager(models.Manager):

    #----------------------------------------------------------------------
    def get_query_set(self):
        return super(UnitTestInfoManager,self).get_query_set()

#============================================================================
class UnitTestInfo(models.Model):
    unit = models.ForeignKey(Unit)
    test = models.ForeignKey(Test)

    reference = models.ForeignKey(Reference,verbose_name=_("Current Reference"),null=True, blank=True,on_delete=models.SET_NULL)
    tolerance = models.ForeignKey(Tolerance,null=True, blank=True,on_delete=models.SET_NULL)

    active = models.BooleanField(help_text=_("Uncheck to disable this test on this unit"), default=True,db_index=True)

    assigned_to = models.ForeignKey(Group,help_text = _("QA group that this test list should nominally be performed by"),null=True, blank=True,on_delete=models.SET_NULL)
    last_instance = models.ForeignKey("TestInstance",null=True, editable=False,on_delete=models.SET_NULL)
    objects = UnitTestInfoManager()
    #============================================================================
    class Meta:
        verbose_name_plural = "Set References & Tolerances"
        unique_together = ["test","unit"]

    #----------------------------------------------------------------------
    def clean(self):
        """extra validation for Tests"""

        super(UnitTestInfo,self).clean()
        if None not in (self.reference, self.tolerance):
            if self.tolerance.type == PERCENT and abs(self.reference.value) < EPSILON:
                msg = _("Percentage based tolerances can not be used with reference value of zero (0)")
                raise ValidationError(msg)

        if self.test.type == BOOLEAN:

            if self.reference is not None and self.reference.value not in (0., 1.):
                msg = _("Test type is BOOLEAN but reference value is not 0 or 1")
                raise ValidationError(msg)

            if self.tolerance is not None:
                msg = _("Please leave tolerance blank for boolean tests")
                raise ValidationError(msg)


    #----------------------------------------------------------------------
    def get_history(self,number=5):
        """return last 'number' of instances for this test performed on input unit
        list is ordered in ascending dates
        """
        #hist = TestInstance.objects.filter(unit_test_info=self)
        hist = self.testinstance_set.select_related("status").all().order_by("-work_completed","-pk")
        #hist = hist.select_related("status")
        return [(x.work_completed,x.value, x.pass_fail, x.status) for x in reversed(hist[:number])]
    #----------------------------------------------------------------------
    def __unicode__(self):
        return "UnitTestInfo(%s)"%self.pk
#============================================================================
class TestListMembership(models.Model):
    """Keep track of ordering for tests within a test list"""
    test_list = models.ForeignKey("TestList")
    test = models.ForeignKey(Test)
    order = models.IntegerField(db_index=True)

    class Meta:
        ordering = ("order",)
        unique_together = ("test_list","test",)
    #----------------------------------------------------------------------
    def __unicode__(self):
        return "TestListMembership(pk=%s)"%self.pk


#============================================================================
class TestCollectionInterface(models.Model):
    """abstract base class for Tests collection (i.e. TestList's and TestListCycles"""

    name = models.CharField(max_length=256,db_index=True)
    slug = models.SlugField(unique=True, help_text=_("A short unique name for use in the URL of this list"),db_index=True)
    description = models.TextField(help_text=_("A concise description of this test checklist"),null=True,blank=True)

    assigned_to = generic.GenericRelation(
        "UnitTestCollection",
        content_type_field="content_type",
        object_id_field="object_id",
    )

    #for keeping a very basic history
    created = models.DateTimeField(auto_now_add=True)
    created_by = models.ForeignKey(User, related_name="%(app_label)s_%(class)s_created", editable=False)
    modified = models.DateTimeField(auto_now=True)
    modified_by = models.ForeignKey(User, related_name="%(app_label)s_%(class)s_modified", editable=False)

    class Meta:
        abstract = True

    #----------------------------------------------------------------------
    def get_list(self,day=0):
        return self
    #----------------------------------------------------------------------
    def next_list(self,test_list):
        """Return the list following the input list"""
        return self
    #----------------------------------------------------------------------
    def first(self):
        return self
    #----------------------------------------------------------------------
    def all_tests(self):
        """returns all tests from this list and sublists"""
        return Test.objects.filter(
            testlistmembership__test_list__in = self.all_lists()
        ).distinct().prefetch_related("category")
    #----------------------------------------------------------------------
    def content_type(self):
        """return content type of this object"""
        return ContentType.objects.get_for_model(self)



#============================================================================
class TestList(TestCollectionInterface):
    """Container for a collection of QA :model:`Test`s"""

    tests = models.ManyToManyField("Test", help_text=_("Which tests does this list contain"),through=TestListMembership)

    sublists = models.ManyToManyField("self",
        symmetrical=False,null=True, blank=True,
        help_text=_("Choose any sublists that should be performed as part of this list.")
    )
    #----------------------------------------------------------------------
    def all_lists(self):
        """return query for self and all sublists"""
        return TestList.objects.filter(pk=self.pk) | self.sublists.all()
    #----------------------------------------------------------------------
    def ordered_tests(self):
        """return list of all tests/sublist tests in order"""
        tests = list(self.tests.all().order_by("testlistmembership__order").select_related("category"))
        for sublist in self.sublists.all():
            tests.extend(sublist.ordered_tests())
        return tests

    #----------------------------------------------------------------------
    def __len__(self):
        return 1

    #----------------------------------------------------------------------
    def __unicode__(self):
        """return display representation of object"""
        return "TestList(%s)" % self.name


#============================================================================
class UnitTestListManager(models.Manager):
    #----------------------------------------------------------------------
    def by_unit(self,unit):
        return self.get_query_set().filter(unit=unit)
    #----------------------------------------------------------------------
    def by_frequency(self,frequency):
        return self.get_query_set().filter(frequency=frequency)
    #----------------------------------------------------------------------
    def by_unit_frequency(self,unit,frequency):
        return self.by_frequency(frequency).filter(unit=unit)
    #----------------------------------------------------------------------
    def test_lists(self):
        return self.get_query_set().filter(
            content_type=ContentType.objects.get(app_label="qa",model="testlist")
        )


#============================================================================
class UnitTestCollection(models.Model):
    """keeps track of which units should perform which test lists at a given frequency"""

    unit = models.ForeignKey(Unit)

    frequency = models.ForeignKey(Frequency, help_text=_("Frequency with which this test list is to be performed"))

    assigned_to = models.ForeignKey(Group,help_text = _("QA group that this test list should nominally be performed by"),null=True)
    visible_to = models.ManyToManyField(Group,help_text=_("Select groups who will be able to see this test collection on this unit"),related_name="test_collection_visibility",default=Group.objects.all)

    active = models.BooleanField(help_text=_("Uncheck to disable this test on this unit"), default=True,db_index=True)

    limit = Q(app_label = 'qa', model = 'testlist') | Q(app_label = 'qa', model = 'testlistcycle')
    content_type = models.ForeignKey(ContentType, limit_choices_to = limit)
    object_id = models.PositiveIntegerField()
    tests_object = generic.GenericForeignKey("content_type","object_id")
    objects = UnitTestListManager()

    last_instance = models.ForeignKey("TestListInstance",null=True,editable=False,on_delete=models.SET_NULL)



    class Meta:
        unique_together = ("unit", "frequency", "content_type","object_id",)
        verbose_name_plural = _("Assign Test Lists to Units")
        ordering = ("testlist__name","testlistcycle__name",)
    #----------------------------------------------------------------------
    def due_date(self):
        """return the next due date of this Unit/TestList pair

        due date for a TestList is calculated as minimum due date of all tests
        making up this list.

        due date for a TestCycle is calculated as the maximum of the due
        dates for its member TestLists
        """

        if self.last_instance:
            return utils.due_date(self.last_instance,self.frequency)

    #----------------------------------------------------------------------
    def due_status(self):
        if self.last_instance:
            return utils.due_status(self.last_instance,self.frequency)
        return NOT_DUE

    #----------------------------------------------------------------------
    def last_done_date(self):
        """return date this test list was last performed"""
        if hasattr(self,"last_instance") and self.last_instance is not None:
            return self.last_instance.work_completed

    #----------------------------------------------------------------------
    def unreviewed_instances(self):
        """return a query set of all TestListInstances for this object that have not been fully reviewed"""
        return self.testlistinstance_set.filter(testinstance__status__requires_review=True).distinct().select_related("test_list")
    #----------------------------------------------------------------------
    def unreviewed_test_instances(self):
        """return query set of all TestInstances for this object"""
        return TestInstance.objects.complete().filter(
            unit_test_info__unit = self.unit,
            unit_test_info__test__in = self.tests_object.all_tests()
        )

    #----------------------------------------------------------------------
    def history(self,number=10):
        """returns the last num_instances performed for this object"""
        return reversed(self.testlistinstance_set.all().order_by("-work_completed","-pk")[:number])

    #----------------------------------------------------------------------
    def next_list(self):
        """return next list to be completed from tests_object"""

        if not hasattr(self,"last_instance") or not self.last_instance:
            return self.tests_object.first()

        return self.tests_object.next_list(self.last_instance.test_list)
    #----------------------------------------------------------------------
    def get_list(self,day=None):
        """return next list to be completed from tests_object"""

        if day is None:
            return self.next_list()

        return self.tests_object.get_list(day)

    #----------------------------------------------------------------------
    def name(self):
        return self.__unicode__()
    #----------------------------------------------------------------------
    def test_objects_name(self):
        return self.tests_object.name
    #----------------------------------------------------------------------
    def __unicode__(self):
        return "UnitTestCollection(%s)"%self.pk


#----------------------------------------------------------------------
def get_or_create_unit_test_info(unit,test,assigned_to=None, active=True):

    uti, created = UnitTestInfo.objects.get_or_create(
        unit = unit,
        test = test,
    )

    if created:
        uti.assigned_to = assigned_to
        uti.active = active
        uti.save()
    return uti

#----------------------------------------------------------------------
def find_assigned_unit_test_collections(collection):
    """take a test collection (eg test list, sub list or test list cycle) and return
    the units that it is a part of
    """


    all_parents = {
        ContentType.objects.get_for_model(collection):[collection],
    }

    parent_types = [x._meta.module_name+"_set" for x in TestCollectionInterface.__subclasses__()]

    for parent_type in parent_types:

        if hasattr(collection, parent_type):
            parents = getattr(collection,parent_type).all()
            if parents.count()>0:
                ct = ContentType.objects.get_for_model(parents[0])
                try:
                    all_parents[ct].extend(list(parents))
                except KeyError:
                    all_parents[ct] = list(parents)

    assigned_utcs = []
    for ct,objects in all_parents.items():
        utcs = UnitTestCollection.objects.filter(
            object_id__in= [x.pk for x in objects],
            content_type = ct,
        ).select_related("unit","assinged_to")
        assigned_utcs.extend(utcs)
    return assigned_utcs

#----------------------------------------------------------------------
def update_unit_test_infos(collection):
    """find out which units this test_list is assigned to and make
    sure there are UnitTestInfo's for each Unit, Test pair"""


    all_tests = collection.all_tests()

    assigned_utcs = find_assigned_unit_test_collections(collection)
    for utc in assigned_utcs:
        existing_uti_units = UnitTestInfo.objects.filter(
            unit= utc.unit,
            test__in = all_tests,
        ).select_related("test")

        existing_tests = [x.test for x in existing_uti_units]
        missing_utis = [x for x in all_tests if x not in existing_tests]
        for test in missing_utis:
            get_or_create_unit_test_info(
                unit=utc.unit,
                test=test,
                assigned_to = utc.assigned_to,
                active = utc.active
            )


#----------------------------------------------------------------------
@receiver(post_save, sender=UnitTestCollection)
def list_assigned_to_unit(*args,**kwargs):
<<<<<<< HEAD
    """UnitTestCollection was saved.  Create UnitTestCollections
    for all Tests. (Case 1 from above)"""
    if kwargs.get("raw",False):
        return
    if not kwargs.get("raw",False):
        #don't process signal when loading fixture data
        update_unit_test_assignments(kwargs["instance"].tests_object)
=======
    """UnitTestCollection was saved.  Create UnitTestInfo's for all Tests."""

    if not loaded_from_fixture(kwargs):
        update_unit_test_infos(kwargs["instance"].tests_object)
>>>>>>> 224185f4

#----------------------------------------------------------------------
@receiver(post_save, sender=TestListMembership)
def test_added_to_list(*args,**kwargs):
    """
    Test was added to a list (or sublist). Find all units this list
    is performed on and create UnitTestInfo for the Unit, Test pair.
    """
    if (not loaded_from_fixture(kwargs)) :
        update_unit_test_infos(kwargs["instance"].test_list)

#----------------------------------------------------------------------
@receiver(post_save, sender=TestList)
def test_list_saved(*args,**kwargs):
    """TestList was saved. Recreate any UTI's that may have been deleted in past"""
    if not loaded_from_fixture(kwargs):
        update_unit_test_infos(kwargs["instance"])


#============================================================================
class TestInstanceManager(models.Manager):

    #----------------------------------------------------------------------
    def in_progress(self):
        return super(TestInstanceManager,self).filter(in_progress=True)
    #----------------------------------------------------------------------
    def complete(self):
        return models.Manager.get_query_set(self).filter(in_progress=False)

#============================================================================
class TestInstance(models.Model):
    """Measured instance of a :model:`Test`"""

    #review status
    status = models.ForeignKey(TestInstanceStatus)
    review_date = models.DateTimeField(null=True, blank=True,editable=False)
    reviewed_by = models.ForeignKey(User,null=True, blank=True,editable=False)

    #did test pass or fail (or was skipped etc)
    pass_fail = models.CharField(max_length=20, choices=PASS_FAIL_CHOICES,editable=False,db_index=True)

    #values set by user
    value = models.FloatField(help_text=_("For boolean Tests a value of 0 equals False and any non zero equals True"), null=True)
    skipped = models.BooleanField(help_text=_("Was this test skipped for some reason (add comment)"))
    comment = models.TextField(help_text=_("Add a comment to this test"), null=True, blank=True)


    #reference used
    reference = models.ForeignKey(Reference,null=True, blank=True,editable=False,on_delete=models.SET_NULL)
    tolerance = models.ForeignKey(Tolerance, null=True, blank=True,editable=False,on_delete=models.SET_NULL)

    unit_test_info = models.ForeignKey(UnitTestInfo,editable=False)

    #keep track if this test was performed as part of a test list
    test_list_instance = models.ForeignKey("TestListInstance",editable=False, null=True, blank=True)


    work_started = models.DateTimeField(editable=False,db_index=True)

    #when was the work actually performed
    work_completed = models.DateTimeField(default=timezone.now,
        help_text=settings.DATETIME_HELP,db_index=True,
    )
    in_progress = models.BooleanField(default=False,editable=False,db_index=True)

    #for keeping a very basic history
    created = models.DateTimeField(auto_now_add=True)
    created_by = models.ForeignKey(User, editable=False, related_name="test_instance_creator")
    modified = models.DateTimeField(auto_now=True)
    modified_by = models.ForeignKey(User, editable=False, related_name="test_instance_modifier")

    objects = TestInstanceManager()

    class Meta:
        ordering = ("work_completed",)
        get_latest_by = "work_completed"

    #----------------------------------------------------------------------
    def save(self, *args, **kwargs):
        """set pass fail status on save"""
        self.calculate_pass_fail()
        super(TestInstance,self).save(*args,**kwargs)
    #----------------------------------------------------------------------
    def difference(self):
        """return difference between instance and reference"""
        return self.value - self.reference.value
    #----------------------------------------------------------------------
    def percent_difference(self):
        """return percent difference between instance and reference"""
        if (self.reference.value < EPSILON):
            raise ZeroDivisionError("Tried to calculate percent diff with a zero reference value")
        return 100.*(self.value-self.reference.value)/float(self.reference.value)

    #---------------------------------------------------------------------------
    def bool_pass_fail(self):
        diff = abs(self.reference.value - self.value)
        if diff > EPSILON:
            self.pass_fail = ACTION
        else:
            self.pass_fail = OK
    #---------------------------------------------------------------------------
    def mult_choice_pass_fail(self):
        choice = self.unit_test_info.test.get_choice_value(int(self.value)).lower()
        if choice in [x.lower() for x in self.tolerance.pass_choices()]:
            self.pass_fail = OK
        elif choice in [x.lower() for x in self.tolerance.tol_choices()]:
            self.pass_fail = TOLERANCE
        else:
            self.pass_fail = ACTION

    #---------------------------------------------------------------------------
    def float_pass_fail(self):
        diff = self.calculate_diff()
        if self.tolerance.tol_low <= diff <= self.tolerance.tol_high:
            self.pass_fail = OK
        elif self.tolerance.act_low <= diff <= self.tolerance.tol_low or self.tolerance.tol_high <= diff <= self.tolerance.act_high:
            self.pass_fail = TOLERANCE
        else:
            self.pass_fail = ACTION
    #----------------------------------------------------------------------
    def calculate_diff(self):
        if not (self.tolerance and self.reference and self.unit_test_info.test):
            return

        if self.tolerance.type == ABSOLUTE:
            diff = self.difference()
        else:
            diff = self.percent_difference()
        return diff
    #----------------------------------------------------------------------
    def calculate_pass_fail(self):
        """set pass/fail status of the current value"""

        if self.skipped or (self.value is None and self.in_progress):
            self.pass_fail = NOT_DONE
        elif (self.unit_test_info.test.type ==  BOOLEAN) and self.reference:
            self.bool_pass_fail()
        elif self.unit_test_info.test.type ==  MULTIPLE_CHOICE and self.tolerance:
            self.mult_choice_pass_fail()
        elif self.reference and self.tolerance:
            self.float_pass_fail()
        else:
            #no tolerance and/or reference set
            self.pass_fail = NO_TOL
    #----------------------------------------------------------------------
    def value_display(self):
        if self.skipped:
            return "Skipped"
        elif self.value is None:
            return "Not Done"

        test = self.unit_test_info.test
        if test.is_boolean():
            return "Yes" if int(self.value) == 1 else "No"
        elif test.is_mult_choice():
            return test.get_choice_value(self.value)
        return "%.4g" % self.value
    #----------------------------------------------------------------------
    def diff_display(self):
        display = ""
        if self.unit_test_info.test.is_numerical() and self.value is not None:
            try:
                diff = self.calculate_diff()
                if diff is not None:
                    display = "%.4g" % diff
                    if self.tolerance and self.tolerance.type == PERCENT:
                        display += "%"
            except ZeroDivisionError:
                display = "Zero ref with % diff tol"
        return display
    #----------------------------------------------------------------------
    def __unicode__(self):
        """return display representation of object"""
        return "TestInstance(pk=%s)" % self.pk

#----------------------------------------------------------------------
@receiver(post_save,sender=TestInstance)
def on_test_instance_saved(*args,**kwargs):
<<<<<<< HEAD
    if kwargs.get("raw",False):
        return

    test_instance = kwargs["instance"]
    if not test_instance.in_progress:
        last = test_instance.unit_test_info.last_instance
        if not last or (last and last.work_completed <= test_instance.work_completed):
            test_instance.unit_test_info.last_instance = test_instance
            test_instance.unit_test_info.save()
=======

    if (not loaded_from_fixture(kwargs)):

        test_instance = kwargs["instance"]
        try:
            latest = TestInstance.objects.complete().filter(
                unit_test_info = test_instance.unit_test_info
            ).latest("work_completed")
        except TestInstance.DoesNotExist:
            latest = None

        test_instance.unit_test_info.last_instance = latest
        test_instance.unit_test_info.save()
>>>>>>> 224185f4

#============================================================================
class TestListInstanceManager(models.Manager):

    #----------------------------------------------------------------------
    def unreviewed(self):
        return self.complete().filter(testinstance__status__requires_review=True).distinct().order_by("work_completed")
    #----------------------------------------------------------------------
    def in_progress(self):
        return self.get_query_set().filter(in_progress=True)
    #----------------------------------------------------------------------
    def complete(self):
        return self.get_query_set().filter(in_progress=False)

#============================================================================
class TestListInstance(models.Model):
    """Container for a collection of QA :model:`TestInstance`s

    When a user completes a test list, a collection of :model:`TestInstance`s
    are created.  TestListInstance acts as a containter for the collection
    of values so that they are grouped together and can be queried easily.

    """

    unit_test_collection = models.ForeignKey(UnitTestCollection,editable=False)
    test_list = models.ForeignKey(TestList,editable=False)

    work_started = models.DateTimeField(db_index=True)
    work_completed = models.DateTimeField(default=timezone.now,db_index=True,null=True)

    comment = models.TextField(help_text=_("Add a comment to this set of tests"), null=True, blank=True)

    in_progress = models.BooleanField(help_text=_("Mark this session as still in progress so you can complete later (will not be submitted for review)"),default=False,db_index=True)

    #for keeping a very basic history
    created = models.DateTimeField(auto_now_add=True)
    created_by = models.ForeignKey(User, editable=False, related_name="test_list_instance_creator")
    modified = models.DateTimeField(auto_now=True)
    modified_by = models.ForeignKey(User, editable=False, related_name="test_list_instance_modifier")


    objects = TestListInstanceManager()
    class Meta:
        ordering = ("work_completed",)
        get_latest_by = "work_completed"

    #----------------------------------------------------------------------
    def pass_fail_status(self):
        """return string with pass fail status of this qa instance"""
        instances = list(self.testinstance_set.all())
        statuses = [(status,display,[x for x in instances if x.pass_fail == status]) for status,display in PASS_FAIL_CHOICES]
        return [x for x in statuses if len(x[2])>0]

    #----------------------------------------------------------------------
    def duration(self):
        """return timedelta of time from start to completion"""
        return self.work_completed-self.work_started
    #----------------------------------------------------------------------
    def status(self,queryset=None):
        """return string with review status of this qa instance"""
        if queryset is None:
            queryset = self.testinstance_set.prefetch_related("status").all()
        status_types = set([x.status for x in queryset])
        statuses = [(status,[x for x in queryset if x.status == status]) for status in status_types]
        return [x for x in statuses if len(x[1])>0]
    #----------------------------------------------------------------------
    def unreviewed_instances(self):
        return self.testinstance_set.filter(status__requires_review=True)
    #----------------------------------------------------------------------
    def tolerance_tests(self):
        return self.testinstance_set.filter(pass_fail=TOLERANCE)
    #----------------------------------------------------------------------
    def failing_tests(self):
        return self.testinstance_set.filter(pass_fail=ACTION)
    #---------------------------------------------------------------------------
    def __unicode__(self):
        return "TestListInstance(pk=%s)"%self.pk

<<<<<<< HEAD
#----------------------------------------------------------------------
@receiver(post_save,sender=TestListInstance)
def on_test_list_instance_saved(*args,**kwargs):
    """set last instance for UnitTestInfo"""
    if kwargs.get("raw",False):
        return

    test_list_instance = kwargs["instance"]
=======
>>>>>>> 224185f4

#----------------------------------------------------------------------
def update_last_instances(test_list_instance):
    try:
        last_instance = TestListInstance.objects.complete().filter(
            unit_test_collection=test_list_instance.unit_test_collection
        ).latest("work_completed")
    except TestListInstance.DoesNotExist:
        last_instance = None

    cycle_ids = TestListCycle.objects.filter(
        test_lists = test_list_instance.test_list
    ).values_list("pk",flat=True)
    cycle_ct = ContentType.objects.get_for_model(TestListCycle)

    test_list_ids = [test_list_instance.test_list.pk]
    list_ct = ContentType.objects.get_for_model(TestList)

    to_update = [(cycle_ct,cycle_ids), (list_ct,test_list_ids)]

    for ct,object_ids in to_update:
        UnitTestCollection.objects.filter(
            content_type = ct,
            object_id__in = object_ids,
            unit = test_list_instance.unit_test_collection.unit,
        ).update(last_instance=last_instance)

    if last_instance:
        for ti in last_instance.testinstance_set.all():
            ti.unit_test_info.last_instance = ti
            ti.unit_test_info.save()
    else:
        for ti in test_list_instance.testinstance_set.all():
            ti.unit_test_info.last_instance = None
            ti.unit_test_info.save()


#----------------------------------------------------------------------
@receiver(post_save,sender=TestListInstance)
def on_test_list_instance_saved(*args,**kwargs):
    """set last instance for UnitTestInfo"""

    if not loaded_from_fixture(kwargs):
        update_last_instances(kwargs["instance"])

@receiver(post_delete,sender=TestListInstance)
#----------------------------------------------------------------------
def on_test_list_instance_deleted(*args,**kwargs):
    """update last_instance if available"""
    test_list_instance = kwargs["instance"]
    update_last_instances(kwargs["instance"])

#============================================================================
class TestListCycle(TestCollectionInterface):
    """A basic model for creating a collection of test lists that cycle
    based on the list that was last completed

    NOTE: Currently only supports daily rotation. Support for rotation
    at different frequencies may be added sometime in the future.
    """

    #name = models.CharField(max_length=256,help_text=_("The name for this test list cycle"))
    test_lists = models.ManyToManyField(TestList,through="TestListCycleMembership")

    #----------------------------------------------------------------------
    def __len__(self):
        """return the number of test_lists"""
        if self.pk:
            return self.test_lists.count()
        else:
            return 0

    #----------------------------------------------------------------------
    def first(self):
        """return first in order membership obect for this cycle"""
        try:
            return self.testlistcyclemembership_set.get(order=0).test_list
        except TestListCycleMembership.DoesNotExist:
            return None

    #----------------------------------------------------------------------
    def all_lists(self):
        """return queryset for all children lists of this cycle"""
        query = TestList.objects.get_empty_query_set()
        for test_list in self.test_lists.all():
            query |= test_list.all_lists()

        return query.distinct()

    #----------------------------------------------------------------------
    def all_tests(self):
        """return all test members of cycle members"""
        query = Test.objects.get_empty_query_set()
        for test_list in self.test_lists.all():
            query |= test_list.all_tests()
        return query.distinct()
    #----------------------------------------------------------------------
    def get_list(self,day=0):
        """get test list for given day"""
        try:
            membership = self.testlistcyclemembership_set.get(order=day)
            return membership.test_list
        except TestListCycleMembership.DoesNotExist:
            return None
    #----------------------------------------------------------------------
    def next_list(self, test_list):
        """return list folling input list in cycle order"""
        if not test_list:
            return self.first()

        inp_membership = self.testlistcyclemembership_set.get(test_list=test_list)

        if inp_membership.order >= (len(self) - 1):
            return self.first()

        return self.testlistcyclemembership_set.get(order=inp_membership.order+1).test_list

    #----------------------------------------------------------------------
    def __unicode__(self):
        return _(self.name)


#============================================================================
class TestListCycleMembership(models.Model):
    """M2M model for ordering of test lists within cycle"""

    test_list = models.ForeignKey(TestList)
    cycle = models.ForeignKey(TestListCycle)
    order = models.IntegerField()

    class Meta:
        ordering = ("order",)

        #note the following won't actually work because when saving multiple
        #memberships they can have the same order temporarily when orders are changed
        #unique_together = (("order", "cycle"),)

    #----------------------------------------------------------------------
    def __unicode__(self):
        return "TestListCycleMembership(pk=%s)"%self.pk<|MERGE_RESOLUTION|>--- conflicted
+++ resolved
@@ -510,12 +510,7 @@
 @receiver(pre_save,sender=Test)
 def on_test_save(*args, **kwargs):
     """Ensure that model validates on save"""
-<<<<<<< HEAD
-    if kwargs.get("raw",False):
-        return
-=======
     if not loaded_from_fixture(kwargs):
->>>>>>> 224185f4
 
         test = kwargs["instance"]
         if test.type is not BOOLEAN:
@@ -870,20 +865,11 @@
 #----------------------------------------------------------------------
 @receiver(post_save, sender=UnitTestCollection)
 def list_assigned_to_unit(*args,**kwargs):
-<<<<<<< HEAD
-    """UnitTestCollection was saved.  Create UnitTestCollections
-    for all Tests. (Case 1 from above)"""
+    """UnitTestCollection was saved.  Create UnitTestInfo's for all Tests."""
     if kwargs.get("raw",False):
         return
-    if not kwargs.get("raw",False):
-        #don't process signal when loading fixture data
-        update_unit_test_assignments(kwargs["instance"].tests_object)
-=======
-    """UnitTestCollection was saved.  Create UnitTestInfo's for all Tests."""
-
     if not loaded_from_fixture(kwargs):
         update_unit_test_infos(kwargs["instance"].tests_object)
->>>>>>> 224185f4
 
 #----------------------------------------------------------------------
 @receiver(post_save, sender=TestListMembership)
@@ -1062,17 +1048,6 @@
 #----------------------------------------------------------------------
 @receiver(post_save,sender=TestInstance)
 def on_test_instance_saved(*args,**kwargs):
-<<<<<<< HEAD
-    if kwargs.get("raw",False):
-        return
-
-    test_instance = kwargs["instance"]
-    if not test_instance.in_progress:
-        last = test_instance.unit_test_info.last_instance
-        if not last or (last and last.work_completed <= test_instance.work_completed):
-            test_instance.unit_test_info.last_instance = test_instance
-            test_instance.unit_test_info.save()
-=======
 
     if (not loaded_from_fixture(kwargs)):
 
@@ -1086,7 +1061,6 @@
 
         test_instance.unit_test_info.last_instance = latest
         test_instance.unit_test_info.save()
->>>>>>> 224185f4
 
 #============================================================================
 class TestListInstanceManager(models.Manager):
@@ -1165,17 +1139,6 @@
     def __unicode__(self):
         return "TestListInstance(pk=%s)"%self.pk
 
-<<<<<<< HEAD
-#----------------------------------------------------------------------
-@receiver(post_save,sender=TestListInstance)
-def on_test_list_instance_saved(*args,**kwargs):
-    """set last instance for UnitTestInfo"""
-    if kwargs.get("raw",False):
-        return
-
-    test_list_instance = kwargs["instance"]
-=======
->>>>>>> 224185f4
 
 #----------------------------------------------------------------------
 def update_last_instances(test_list_instance):
