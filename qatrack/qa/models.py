from django.db import models
from django.db.models import Q
from django.contrib.auth.models import User
from django.utils.translation import ugettext as _
from qatrack.units.models import Unit
from django.core import urlresolvers
from django.core.exceptions import ValidationError
from django.contrib.contenttypes.models import ContentType
from django.contrib.contenttypes import generic
from django.dispatch import receiver
from django.db.models.signals import pre_save,post_save, m2m_changed
from django.db.models import signals
from django.utils import timezone
from qatrack import settings
from qatrack.qagroups.models import GroupProfile
import re


#test_types
BOOLEAN = "boolean"
NUMERICAL = "numerical"
SIMPLE = "simple"
CONSTANT = "constant"
COMPOSITE = "composite"
MULTIPLE_CHOICE = "multchoice"

TEST_TYPE_CHOICES = (
    (BOOLEAN, "Boolean"),
    (SIMPLE, "Simple Numerical"),
    (MULTIPLE_CHOICE,"Multiple Choice"),
    (CONSTANT, "Constant"),
    (COMPOSITE, "Composite"),
)

#tolerance types
ABSOLUTE = "absolute"
PERCENT = "percent"

TOL_TYPE_CHOICES = (
    (ABSOLUTE, "Absolute"),
    (PERCENT, "Percentage"),
)

REF_TYPE_CHOICES = (
    (NUMERICAL, "Numerical"),
    (BOOLEAN, "Yes / No")
)


#pass fail choices
NOT_DONE = "not_done"
OK = "ok"
TOLERANCE = "tolerance"
ACTION = "action"
NO_TOL = "no_tol"

PASS_FAIL_CHOICES = (
    (NOT_DONE,"Not Done"),
    (OK,"OK"),
    (TOLERANCE,"Tolerance"),
    (ACTION,"Action"),
    (NO_TOL,"No Tol Set"),
)

#due date choices
NOT_DUE = OK
DUE = TOLERANCE
OVERDUE = ACTION
NEWLIST = NOT_DONE

EPSILON = 1E-10

#============================================================================
class FrequencyManager(models.Manager):
    #----------------------------------------------------------------------
    def frequency_choices(self):
        return self.get_query_set().values_list("slug","name")


#============================================================================
class Frequency(models.Model):
    """Frequencies for performing QA tasks with configurable due dates"""

    name = models.CharField(max_length=50, unique=True, help_text=_("Display name for this frequency"))

    slug = models.SlugField(
        max_length=50, unique=True,
        help_text=_("Unique identifier made of lowercase characters and underscores for this frequency")
    )

    nominal_interval = models.PositiveIntegerField(help_text=_("Nominal number of days between test completions"))
    due_interval = models.PositiveIntegerField(help_text=_("How many days since last completed until a test with this frequency is shown as due"))
    overdue_interval = models.PositiveIntegerField(help_text=_("How many days since last completed until a test with this frequency is shown as over due"))

    objects = FrequencyManager()

    class Meta:
        verbose_name_plural = "frequencies"

    #----------------------------------------------------------------------
    def nominal_delta(self):
        """return datetime delta for nominal interval"""
        if self.nominal_interval is not None:
            return timezone.timedelta(days=self.nominal_interval)
    #----------------------------------------------------------------------
    def __unicode__(self):
        return "<Frequency(%s)>" % (self.name)


#============================================================================
class StatusManager(models.Manager):
    """manager for TestInstanceStatus"""

    #----------------------------------------------------------------------
    def default(self):
        """return the default TestInstanceStatus"""
        try:
            return self.get_query_set().get(is_default=True)
        except TestInstanceStatus.DoesNotExist:
            return

class TestInstanceStatus(models.Model):
    """Configurable statuses for QA Tests"""

    name = models.CharField(max_length=50,help_text=_("Display name for this status type"),unique=True)
    slug = models.SlugField(
        max_length=50, unique=True,
        help_text=_("Unique identifier made of lowercase characters and underscores for this status")
    )

    is_default = models.BooleanField(
        default=False,
        help_text=_("Check to make this status the default for new Test Instances")
    )

    requires_review = models.BooleanField(
        default=False,
        help_text=_("Check to indicate that Test Instances with this status require further review"),
    )
    requires_comment =  models.BooleanField(
        default = False,
        help_text=_("Check to force users to add a comment to the Test Instances when setting to this status type."),
    )

    export_by_default = models.BooleanField(
        default = True,
        help_text=_("Check to indicate whether tests with this status should be exported by default (e.g. for graphing/control charts)"),
    )

    valid = models.BooleanField(
        default=True,
        help_text=_("If unchecked, data with this status will not be exported and the TestInstance will not be considered a valid completed Test")
    )

    objects = StatusManager()


    class Meta:
        verbose_name_plural = "statuses"


    #----------------------------------------------------------------------
    def save(self, *args, **kwargs):
        """set status to unreviewed if not previously set"""

        cur_default = TestInstanceStatus.objects.default()
        if cur_default is None:
            self.is_default = True
        elif self.is_default:
            cur_default.is_default = False
            cur_default.save()

        super(TestInstanceStatus,self).save(*args,**kwargs)


    #---------------------------------------------------------------------------
    def __unicode__(self):
        """more helpful interactive display name"""
        return "<Status(%s)>"%self.name



#============================================================================
class Reference(models.Model):
    """Reference values for various QA :model:`Test`s"""

    name = models.CharField(max_length=50, help_text=_("Enter a short name for this reference"))
    type = models.CharField(max_length=15, choices=REF_TYPE_CHOICES,default="numerical")
    value = models.FloatField(help_text=_("Enter the reference value for this test."))

    #who created this reference
    created = models.DateTimeField(auto_now_add=True)
    created_by = models.ForeignKey(User,editable=False,related_name="reference_creators")

    #who last modified this reference
    modified = models.DateTimeField(auto_now=True)
    modified_by = models.ForeignKey(User,editable=False,related_name="reference_modifiers")

    #---------------------------------------------------------------------------
    def __unicode__(self):
        """more helpful interactive display name"""
        if self.type == "yes_no":
            if self.value == 1:
                return self.name
            elif self.value == 0:
                return self.name
            else:
                return "%s (Invalid Boolean)"%(self.name,)

        return "%s=%g"%(self.name,self.value)

#============================================================================
class Tolerance(models.Model):
    """
    Model/methods for checking whether a value lies within tolerance
    and action levels
    """
    name = models.CharField(max_length=50, unique=True, help_text=_("Enter a short name for this tolerance type"))
    type = models.CharField(max_length=20, help_text=_("Select whether this will be an absolute or relative tolerance criteria"),choices=TOL_TYPE_CHOICES)
    act_low = models.FloatField(verbose_name="Action Low", help_text=_("Absolute value of lower action level"), null=True)
    tol_low = models.FloatField(verbose_name="Tolerance Low", help_text=_("Absolute value of lower tolerance level"), null=True)
    tol_high = models.FloatField(verbose_name="Tolerance High", help_text=_("Absolute value of upper tolerance level"), null=True)
    act_high = models.FloatField(verbose_name="Action High", help_text=_("Absolute value of upper action level"), null=True)

    #who created this tolerance
    created_date = models.DateTimeField(auto_now_add=True)
    created_by = models.ForeignKey(User,editable=False,related_name="tolerance_creators")

    #who last modified this tolerance
    modified_date = models.DateTimeField(auto_now=True)
    modified_by = models.ForeignKey(User,editable=False,related_name="tolerance_modifiers")

    #---------------------------------------------------------------------------
    def __unicode__(self):
        """more helpful interactive display name"""
        return "Tolerance(%s)"%self.name

#============================================================================
class Category(models.Model):
    """A model used for categorizing :model:`Test`s"""

    name = models.CharField(max_length=256, unique=True)
    slug = models.SlugField(
        max_length=256, unique=True,
        help_text=_("Unique identifier made of lowercase characters and underscores")
    )
    description = models.TextField(
        help_text=_("Give a brief description of what type of tests should be included in this grouping")
    )

    class Meta:
        verbose_name_plural = "categories"

    #----------------------------------------------------------------------
    def __unicode__(self):
        """return display representation of object"""
        return "Category(%s)" % self.name


#============================================================================
class Test(models.Model):
    """Test to be completed as part of a QA :model:`TestList`"""

    VARIABLE_RE = re.compile("^[a-zA-Z_]+[0-9a-zA-Z_]*$")
    RESULT_RE = re.compile("^result\s*=\s*[(_0-9.a-zA-Z]+.*$",re.MULTILINE)

    name = models.CharField(max_length=256, help_text=_("Name for this test"))
    short_name = models.SlugField(max_length=25, help_text=_("A short variable name for this test (to be used in composite calculations)."))
    description = models.TextField(help_text=_("A concise description of what this test is for (optional)"), blank=True,null=True)
    procedure = models.CharField(max_length=512,help_text=_("Link to document describing how to perform this test"), blank=True, null=True)

    category = models.ForeignKey(Category, help_text=_("Choose a category for this test"))

    type = models.CharField(
        max_length=10, choices=TEST_TYPE_CHOICES, default=SIMPLE,
        help_text=_("Indicate if this test is a %s" % (','.join(x[1].title() for x in TEST_TYPE_CHOICES)))
    )

    choices = models.CharField(max_length=2048,help_text=_("Comma seperated list of choices for multipel choice test types"),null=True,blank=True)
    constant_value = models.FloatField(help_text=_("Only required for constant value types"), null=True, blank=True)

    calculation_procedure = models.TextField(null=True, blank=True,help_text=_(
        "For Composite Tests Only: Enter a Python snippet for evaluation of this test. The snippet must define a variable called 'result'."
    ))

    #for keeping a very basic history
    created = models.DateTimeField(auto_now_add=True)
    created_by = models.ForeignKey(User, editable=False, related_name="test_creator")
    modified = models.DateTimeField(auto_now=True)
    modified_by = models.ForeignKey(User, editable=False, related_name="test_modifier")

    #----------------------------------------------------------------------
    def set_references(self):
        """allow user to go to references in admin interface"""

        url = "%s?"%urlresolvers.reverse("admin:qa_unittestinfo_changelist")
        test_filter = "test__id__exact=%d" % self.pk

        unit_filter = "unit__id__exact=%d"
        info_set = self.unittestinfo_set.all()
        urls = [(info.unit.name, url+test_filter+"&"+ unit_filter%info.unit.pk) for info in info_set]
        link = '<a href="%s">%s</a>'
        all_link = link%(url+test_filter,"All Units")
        links = [link % (url,name) for name,url in urls]

        return "%s (%s)" %(all_link, ", ".join(links))
    set_references.allow_tags = True
    set_references.short_description = "Set references and tolerances for this test"

    #----------------------------------------------------------------------
    def is_boolean(self):
        """Return whether or not this is a boolean test"""
        return self.type == BOOLEAN

    #----------------------------------------------------------------------
    def ref_tol_for_unit(self,unit):
        """return tuple of (act_low, tol_low, ref, tol_high, act_high)
        where the act_*, tol_* and ref are the current tolerances and references
        for this (test,unit) pair
        """

        unit_info = UnitTestInfo.objects.get(unit=unit,test=self)
        tol = unit_info.tolerance
        ref = unit_info.reference

        if tol:
            tols = [tol.act_low, tol.tol_low, tol.tol_high, tol.act_high]
        else:
            tols = [None]*4

        if ref:
            val = ref.value
        else:
            val = None

        return tols[:2]+[val]+tols[-2:]
    #---------------------------------------------------------------------------
    def check_test_type(self,field, test_type,display):
        """check that correct test type is set"""
        errors = []
        if field is not None and self.type != test_type:
            errors.append(_("%s value provided, but Test Type is not %s" % (display,display)))

        if field is None and self.type == test_type:
            errors.append(_("Test Type is %s but no %s value provided" % (display, display)))
        return errors
    #----------------------------------------------------------------------
    def clean_calculation_procedure(self):
        """make sure a valid calculation procedure"""

        if not self.calculation_procedure and self.type != COMPOSITE:
            return

        errors = self.check_test_type(self.calculation_procedure,COMPOSITE,"Composite")

        if not self.RESULT_RE.findall(self.calculation_procedure):
            errors.append(_('Snippet must contain a result line (e.g. result = my_var/another_var*2)'))

        if self.calculation_procedure.find("__") >= 0:
            errors.append(_('No double underscore methods allowed in calculations'))

        if errors:
            raise ValidationError({"calculation_procedure":errors})
    #----------------------------------------------------------------------
    def clean_constant_value(self):
        """make sure a constant value is provided if TestType is Constant"""
        errors = self.check_test_type(self.constant_value,CONSTANT, "Constant")
        if errors:
            raise ValidationError({"constant_value":errors})
    #---------------------------------------------------------------------------
    def clean_choices(self):
        """make sure choices provided if TestType is MultipleChoice"""
        errors = self.check_test_type(self.choices,MULTIPLE_CHOICE,"Multiple Choice")
        if self.type is not MULTIPLE_CHOICE:
            return
        choices = self.choices.split(",")
        if len(choices) <= 1:
            errors.append("You must give more than 1 choice for a multiple choice test")
        else:
            self.choices = ",".join([x.strip() for x in choices])
        if errors:
            raise ValidationError({"choices":errors})

    #----------------------------------------------------------------------
    def clean_short_name(self):
        """make sure short_name is valid"""
        errors = []
        if not self.VARIABLE_RE.match(self.short_name):
            errors.append(_("Short names must contain only letters, numbers and underscores and start with a letter or underscore"))

        if errors:
            raise ValidationError({"short_name":errors})

    #----------------------------------------------------------------------
    def clean_fields(self,exclude=None):
        """extra validation for Tests"""
        super(Test,self).clean_fields(exclude)
        self.clean_calculation_procedure()
        self.clean_constant_value()
        self.clean_short_name()
        self.clean_choices()
    #---------------------------------------------------------------------------
    def get_choices(self):
        """return choices for multiple choice tests"""
        if self.type == MULTIPLE_CHOICE:
            cs = self.choices.split(",")
            return zip(range(len(cs)),cs)
    #----------------------------------------------------------------------
    def history_for_unit(self,unit,number=5):
        """return last 'number' of instances for this test performed on input unit
        list is ordered in ascending dates
        """
        if isinstance(unit,Unit):
            unit_number = unit.number
        else:
            unit_number = unit
        hist = self.testinstance_set.filter(unit__number=unit_number).order_by("-work_completed","-pk")
        return [(x.work_completed,x.value, x.pass_fail, x.status) for x in reversed(hist[:number])]

    #----------------------------------------------------------------------
    def __unicode__(self):
        """return display representation of object"""
        return "%s" % (self.name)

#============================================================================
@receiver(pre_save,sender=Test)
def on_test_save(*args, **kwargs):
    """Ensure that model validates on save"""

    test = kwargs["instance"]
    if test.type is not BOOLEAN:
        return

    unit_assignments = UnitTestInfo.objects.filter(test = test)

    for ua in unit_assignments:
        if ua.reference and ua.reference.value not in (0.,1.,):
            raise ValidationError("Can't change test type to %s while this test is still assigned to %s with a non-boolean reference"%(test.type, ua.unit.name))



#============================================================================
class UnitTestInfo(models.Model):
    unit = models.ForeignKey(Unit)
    test = models.ForeignKey(Test)

    frequency = models.ForeignKey(Frequency, help_text=_("Frequency with which this test is to be performed"))

    reference = models.ForeignKey(Reference,verbose_name=_("Current Reference"),null=True, blank=True)
    tolerance = models.ForeignKey(Tolerance,null=True, blank=True)

    active = models.BooleanField(help_text=_("Uncheck to disable this test on this unit"), default=True)

    assigned_to = models.ForeignKey(GroupProfile,help_text = _("QA group that this test list should nominally be performed by"),null=True, blank=True)

    #============================================================================
    class Meta:
        verbose_name_plural = "Set References & Tolerances"
        unique_together = ["test","unit", "frequency"]
    #----------------------------------------------------------------------
    def clean(self):
        """extra validation for Tests"""

        super(UnitTestInfo,self).clean()
        if None not in (self.reference, self.tolerance):
            if self.tolerance.type == PERCENT and abs(self.reference.value) < EPSILON:
                msg = _("Percentage based tolerances can not be used with reference value of zero (0)")
                raise ValidationError(msg)

        if self.reference is not None and self.test.type == BOOLEAN:
            if self.reference.value not in (0., 1.):
                msg = _("Test type is BOOLEAN but reference value is not 0 or 1")
                raise ValidationError(msg)

        if self.tolerance is not None and self.test.type == BOOLEAN:
            msg = _("Please leave tolerance blank for boolean tests")
            raise ValidationError(msg)
    #----------------------------------------------------------------------
    def due_date(self):
        """return the due date for this unit test list assignment"""

        last_instance = TestInstance.valid_objects.filter(
            unit = self.unit,
            test = self.test,
        ).order_by("-work_completed","-pk")

        if last_instance:
            return (last_instance[0].work_completed + self.frequency.nominal_delta())


#============================================================================
class TestListMembership(models.Model):
    """Keep track of ordering for tests within a test list"""
    test_list = models.ForeignKey("TestList")
    test = models.ForeignKey(Test)
    order = models.IntegerField()

    class Meta:
        ordering = ("order",)

    #----------------------------------------------------------------------
    def __unicode__(self):
        return self.test.name


#============================================================================
class TestCollectionInterface(models.Model):
    """abstract base class for Tests collection (i.e. TestList's and TestListCycles"""

    name = models.CharField(max_length=256)
    slug = models.SlugField(unique=True, help_text=_("A short unique name for use in the URL of this list"))
    description = models.TextField(help_text=_("A concise description of this test checklist"))

    assigned_to = generic.GenericRelation(
        "UnitTestCollection",
        content_type_field="content_type",
        object_id_field="object_id",
    )

    #for keeping a very basic history
    created = models.DateTimeField(auto_now_add=True)
    created_by = models.ForeignKey(User, related_name="%(app_label)s_%(class)s_created", editable=False)
    modified = models.DateTimeField(auto_now=True)
    modified_by = models.ForeignKey(User, related_name="%(app_label)s_%(class)s_modified", editable=False)

    class Meta:
        abstract = True

    #----------------------------------------------------------------------
    def get_list(self,day=0):
        return self
    #----------------------------------------------------------------------
    def next_list(self,test_list):
        """Return the list following the input list"""
        return self
    #----------------------------------------------------------------------
    def first(self):
        return self
    #----------------------------------------------------------------------
    def all_tests(self):
        """returns all tests from this list and sublists"""
        return Test.objects.filter(
            testlistmembership__test_list__in = self.all_lists()
        ).distinct()
    #----------------------------------------------------------------------
    def content_type(self):
        """return content type of this object"""
        return ContentType.objects.get_for_model(self)



#============================================================================
class TestList(TestCollectionInterface):
    """Container for a collection of QA :model:`Test`s"""

    tests = models.ManyToManyField("Test", help_text=_("Which tests does this list contain"),through=TestListMembership)

    sublists = models.ManyToManyField("self",
        symmetrical=False,null=True, blank=True,
        help_text=_("Choose any sublists that should be performed as part of this list.")
    )

    #----------------------------------------------------------------------
    def all_lists(self):
        """return query for self and all sublists"""
        return TestList.objects.filter(pk=self.pk) | self.sublists.all()
    #----------------------------------------------------------------------
    def ordered_tests(self):
        """return list of all tests/sublist tests in order"""
        tests = [m.test for m in self.testlistmembership_set.all()]
        for sublist in self.sublists.all():
            tests.extend(sublist.all_tests())
        return tests
    #----------------------------------------------------------------------
    def set_references(self):
        """allow user to go to references in admin interface"""

        url = "%s?"%urlresolvers.reverse("admin:qa_unittestinfo_changelist")
        test_filter = "test__id__in=%s" % (','.join(["%d" % test.pk for test in self.all_tests()]))

        unit_filter = "unit__id__exact=%d"

        unit_assignments = UnitTestCollection.objects.test_lists().filter(object_id=self.pk)

        urls = [(info.unit.name, url+test_filter+"&"+ unit_filter%info.unit.pk) for info in unit_assignments]
        link = '<a href="%s">%s</a>'
        links = [link % (url,name) for name,url in urls]

        if links:
            return ", ".join(links)
        else:
            return "<em>Currently not assigned to any units</em>"
    set_references.allow_tags = True
    set_references.short_description = "Set references and tolerances for this list"

    #----------------------------------------------------------------------
    def __len__(self):
        return 1

    #----------------------------------------------------------------------
    def __unicode__(self):
        """return display representation of object"""
        return "TestList(%s)" % self.name


#============================================================================
class UnitTestListManager(models.Manager):
    #----------------------------------------------------------------------
    def by_unit(self,unit):
        return self.get_query_set().filter(unit=unit)
    #----------------------------------------------------------------------
    def by_frequency(self,frequency):
        return self.get_query_set().filter(frequency=frequency)
    #----------------------------------------------------------------------
    def by_unit_frequency(self,unit,frequency):
        return self.by_frequency(frequency).filter(unit=unit)
    #----------------------------------------------------------------------
    def test_lists(self):
        return self.get_query_set().filter(
            content_type=ContentType.objects.get(app_label="qa",model="testlist")
        )


#============================================================================
class UnitTestCollection(models.Model):
    """keeps track of which units should perform which test lists at a given frequency"""

    unit = models.ForeignKey(Unit)

    frequency = models.ForeignKey(Frequency, help_text=_("Frequency with which this test list is to be performed"))

    assigned_to = models.ForeignKey(GroupProfile,help_text = _("QA group that this test list should nominally be performed by"),null=True)
    active = models.BooleanField(help_text=_("Uncheck to disable this test on this unit"), default=True)

    limit = Q(app_label = 'qa', model = 'testlist') | Q(app_label = 'qa', model = 'testlistcycle')
    content_type = models.ForeignKey(ContentType, limit_choices_to = limit)
    object_id = models.PositiveIntegerField()
    tests_object = generic.GenericForeignKey("content_type","object_id")
    objects = UnitTestListManager()

    class Meta:
        unique_together = ("unit", "frequency", "content_type","object_id",)
        verbose_name_plural = _("Assign Test Lists to Units")

    #----------------------------------------------------------------------
    def due_date(self):
        """return the next due date of this Unit/TestList pair

        due date for a TestList is calculated as minimum due date of all tests
        making up this list.

        due date for a TestCycle is calculated as the maximum of the due
        dates for its member TestLists
        """

        if not hasattr(self.tests_object, "test_lists",):
            all_lists = [self.tests_object]
        else:
            all_lists = self.tests_object.test_lists.all()

        list_due_dates = []

        for test_list in all_lists:

            unit_test_assignments = UnitTestInfo.objects.filter(
                unit=self.unit,
                test__in = test_list.all_tests()
            )

            due_dates = [uta.due_date() for uta in unit_test_assignments]
            due_dates = [dd for dd in due_dates if dd is not None]

            if due_dates:
                list_due_dates.append(min(due_dates))

        if list_due_dates:
            return max(list_due_dates)

    #----------------------------------------------------------------------
    def due_status(self):
        last_done = self.last_done_date()
        if last_done is None:
            return NOT_DUE

        day_delta = (timezone.now().date()-last_done.date()).days

        if day_delta >= self.frequency.overdue_interval:
            return OVERDUE
        elif day_delta >= self.frequency.due_interval:
            return DUE

        return NOT_DUE

    #----------------------------------------------------------------------
    def last_done_date(self):
        """return date this test list was last performed"""
        last = self.last_completed_instance()
        if last:
            return last.work_completed
    #----------------------------------------------------------------------
    def last_completed_instance(self):
        """return the last instance of this test list that was performed"""

        try:
            all_lists = self.tests_object.test_lists.all()
        except AttributeError:
            all_lists = [self.tests_object]

        try:
            q = TestListInstance.objects.filter(
                test_list__in = all_lists,
                unit = self.unit,
            ).latest("work_completed")

            return q
        except TestListInstance.DoesNotExist:
            return None

    #----------------------------------------------------------------------
    def unreviewed_instances(self):
        """return a query set of all TestListInstances for this object that have not been fully reviewed"""
        return TestListInstance.objects.awaiting_review().filter(
            unit = self.unit,
            test_list__in = self.tests_object.all_lists()
        )
    #----------------------------------------------------------------------
    def unreviewed_test_instances(self):
        """return query set of all TestInstances for this object"""
        return TestInstance.objects.filter(
            unit = self.unit,
            test__in = self.tests_object.all_tests()
        )

    #----------------------------------------------------------------------
    def history(self,num_instances=10):
        """returns the last num_instances performed for this object"""
        return reversed(TestListInstance.objects.filter(
            unit=self.unit,
            test_list__in = self.tests_object.all_lists()
        ).order_by("-work_completed","-pk")[:num_instances])

    #----------------------------------------------------------------------
    def next_list(self):
        """return next list to be completed from tests_object"""

        last_instance = self.last_completed_instance()
        if not last_instance:
            return self.tests_object.first()

        return self.tests_object.next_list(last_instance.test_list)
    #----------------------------------------------------------------------
    def name(self):
        return self.__unicode__()

    #----------------------------------------------------------------------
    def __unicode__(self):
        return ("%s %s (%s)" %(self.unit.name, self.tests_object.name, self.frequency)).title()



#There are three cases when we might reguire a new UnitTestCollection
#to be created:
#  1)  When a TestList is assigned to a Unit through a UnitTestCollection
#      all Tests from the TestList and all its sub-TestLists must have a
#      UnitTestAssignmnent created
#  2a) When a Test is added to a TestList we must find all Units
#      that TestList is performed on and create a UnitTestCollection
#  2b) When a Test is added to a TestList.sublist we e must find all Units
#      that TestList is performed on and create a UnitTestCollection
#  3)  When a TestList added to a TestList.sublist we must find all Units
#      that TestList is performed on and create UnitTestCollections for
#      all Tests in the sub-TestList
#
#  Case 1) can be handled by the post_save signal of UnitTestCollection
#  Case 2a & 2b) can be handled by the post_save signal of TestListMembership
#  Case 3) can be handled by the m2m_changed signal of TestList.sublists.through
#----------------------------------------------------------------------
def create_unit_test_assignment(unit_test_list_assignment, test):
    """create UnitTestCollection for the input UnitTestCollection and Test"""

    utla = unit_test_list_assignment

    uta, created = UnitTestInfo.objects.get_or_create(
        unit = utla.unit,
        test = test,
        frequency = utla.frequency
    )

    if created:
        uta.assigned_to = utla.assigned_to
        uta.active = utla.active
        uta.save()

#----------------------------------------------------------------------
def update_unit_test_assignments(test_list):
    """find out which units this test_list is assigned to and make
    sure there are UnitTestCollections for each Unit, Test pair"""

    parent_pks =[test_list.pk]
    if hasattr(test_list, "testlist_set"):
        parents = test_list.testlist_set.all()
        if parents.count() > 0:
            parent_pks = parents.values_list("pk",flat=True)

    utlas = UnitTestCollection.objects.filter(
        object_id__in= parent_pks,
        content_type = ContentType.objects.get(app_label="qa",model="testlist"),
    )

    all_tests = test_list.all_tests()

    for utla in utlas:
        need_utas = all_tests.exclude(unittestinfo__unit = utla.unit)
        for test in need_utas:
            create_unit_test_assignment(utla, test)

#----------------------------------------------------------------------
@receiver(post_save, sender=UnitTestCollection)
def list_assigned_to_unit(*args,**kwargs):
    """UnitTestCollection was saved.  Create UnitTestCollections
    for all Tests. (Case 1 from above)"""

    update_unit_test_assignments(kwargs["instance"].tests_object)

#----------------------------------------------------------------------
@receiver(post_save, sender=TestListMembership)
def test_added_to_list(*args,**kwargs):
    """Test was added to a list (or sublist). Find all units this list
    is performed on and create UnitTestCollection for the Unit, Test pair.
    Covers case 2a & 2b.
    """
    update_unit_test_assignments(kwargs["instance"].test_list)

#----------------------------------------------------------------------
@receiver(m2m_changed, sender=TestList.sublists.through)
def sublist_changed(*args,**kwargs):
    """when a sublist changes"""
    update_unit_test_assignments(kwargs["instance"])

#============================================================================
class ValidTestInstanceManager(models.Manager):
    """manager for TestInstances with valid status"""
    #----------------------------------------------------------------------
    def get_query_set(self):
        return super(ValidTestInstanceManager,self).get_query_set().filter(status__valid=True)


#============================================================================
class TestInstance(models.Model):
    """Measured instance of a :model:`Test`"""

    #review status
<<<<<<< HEAD
    status = models.CharField(max_length=20, choices=STATUS_CHOICES, editable=False)
    review_date = models.DateTimeField(null=True, blank=True)
=======
    status = models.ForeignKey(TestInstanceStatus)
    review_date = models.DateTimeField(null=True, blank=True, help_text = settings.DEBUG)
>>>>>>> 13681a7a
    reviewed_by = models.ForeignKey(User,null=True, blank=True)

    #did test pass or fail (or was skipped etc)
    pass_fail = models.CharField(max_length=20, choices=PASS_FAIL_CHOICES,editable=False)

    #values set by user
    value = models.FloatField(help_text=_("For boolean Tests a value of 0 equals False and any non zero equals True"), null=True)
    skipped = models.BooleanField(help_text=_("Was this test skipped for some reason (add comment)"))
    comment = models.TextField(help_text=_("Add a comment to this test"), null=True, blank=True)


    #reference used
    reference = models.ForeignKey(Reference,null=True, blank=True)
    tolerance = models.ForeignKey(Tolerance, null=True, blank=True)

    unit = models.ForeignKey(Unit,editable=False)

    #keep track if this test was performed as part of a test list
    test_list_instance = models.ForeignKey("TestListInstance",editable=False, null=True, blank=True)

    #which test is being performed
    test = models.ForeignKey(Test)

    #when was the work actually performed
    work_completed = models.DateTimeField(default=timezone.now,
        help_text=settings.DATETIME_HELP,
    )


    #for keeping a very basic history
    created = models.DateTimeField(auto_now_add=True)
    created_by = models.ForeignKey(User, editable=False, related_name="test_instance_creator")
    modified = models.DateTimeField(auto_now=True)
    modified_by = models.ForeignKey(User, editable=False, related_name="test_instance_modifier")

    objects = models.Manager()
    valid_objects = ValidTestInstanceManager()

    class Meta:
        ordering = ("work_completed",)
        get_latest_by = "work_completed"

    #----------------------------------------------------------------------
    def save(self, *args, **kwargs):
        """set pass fail status on save"""

        self.calculate_pass_fail()
        super(TestInstance,self).save(*args,**kwargs)

    #----------------------------------------------------------------------
    def difference(self):
        """return difference between instance and reference"""
        return self.value - self.reference.value
    #----------------------------------------------------------------------
    def percent_difference(self):
        """return percent difference between instance and reference"""
        if (self.reference.value < EPSILON):
            raise ValueError("Tried to calculate percent diff with a zero reference value")
        return 100.*(self.value-self.reference.value)/float(self.reference.value)

    #----------------------------------------------------------------------
    def calculate_pass_fail(self):
        """set pass/fail status of the current value"""

        if self.skipped:

            self.pass_fail = NOT_DONE

        elif self.test.type in  (BOOLEAN, MULTIPLE_CHOICE) and self.reference:

            diff = abs(self.reference.value - self.value)

            if diff > EPSILON:
                self.pass_fail = ACTION
            else:
                self.pass_fail = OK

        elif self.reference and self.tolerance:

            if self.tolerance.type == ABSOLUTE:
                diff = self.difference()
            else:
                diff = self.percent_difference()

            if self.tolerance.tol_low <= diff <= self.tolerance.tol_high:
                self.pass_fail = OK
            elif self.tolerance.act_low <= diff <= self.tolerance.tol_low or self.tolerance.tol_high <= diff <= self.tolerance.act_high:
                self.pass_fail = TOLERANCE
            else:
                self.pass_fail = ACTION

        else:
            #no tolerance and/or reference set
            self.pass_fail = NO_TOL
    #----------------------------------------------------------------------
    def __unicode__(self):
        """return display representation of object"""
        try :
            return "TestInstance(test=%s)" % self.test.name
        except :
            return "TestInstance(Empty)"


#============================================================================
class TestListInstanceManager(models.Manager):
    #----------------------------------------------------------------------
    def awaiting_review(self):
        return self.get_query_set().filter(testinstance__status__requires_review=True).distinct().order_by("work_completed")

#============================================================================
class TestListInstance(models.Model):
    """Container for a collection of QA :model:`TestInstance`s

    When a user completes a test list, a collection of :model:`TestInstance`s
    are created.  TestListInstance acts as a containter for the collection
    of values so that they are grouped together and can be queried easily.

    """

    test_list = models.ForeignKey(TestList, editable=False)
    unit = models.ForeignKey(Unit,editable=False)

    work_completed = models.DateTimeField(default=timezone.now)

    #for keeping a very basic history
    created = models.DateTimeField(auto_now_add=True)
    created_by = models.ForeignKey(User, editable=False, related_name="test_list_instance_creator")
    modified = models.DateTimeField(auto_now=True)
    modified_by = models.ForeignKey(User, editable=False, related_name="test_list_instance_modifier")

    objects = TestListInstanceManager()
    class Meta:
        ordering = ("work_completed",)
        get_latest_by = "work_completed"

    #----------------------------------------------------------------------
    def pass_fail_status(self,formatted=False):
        """return string with pass fail status of this qa instance"""
        status = [(status,display,self.testinstance_set.filter(pass_fail=status)) for status,display in PASS_FAIL_CHOICES]
        if not formatted:
            return status
        return ", ".join(["%d %s" %(s.count(),d) for _,d,s in status])
    #----------------------------------------------------------------------
    def status(self,formatted=False):
        """return string with review status of this qa instance"""
        status = [(status,self.testinstance_set.filter(status=status)) for status in TestInstanceStatus.objects.all()]
        if not formatted:
            return status
        return ", ".join(["%d %s" %(s.count(),test_status.name) for test_status,s in status])
    #----------------------------------------------------------------------
    def unreviewed_instances(self):
<<<<<<< HEAD
        return self.testinstance_set.filter(status=UNREVIEWED)
    #----------------------------------------------------------------------
    def tolerance_tests(self):
        return self.testinstance_set.filter(pass_fail=TOLERANCE)
    #----------------------------------------------------------------------
    def failing_tests(self):
        return self.testinstance_set.filter(pass_fail=ACTION)
=======
        return self.testinstance_set.filter(status__requires_review=True)
>>>>>>> 13681a7a
    #---------------------------------------------------------------------------
    def __unicode__(self):
        """more helpful interactive display name"""
        try:
            return "TestListInstance(test_list=%s)"%self.test_list.name
        except:
            return "TestListInstance(Empty)"



#============================================================================
class TestListCycle(TestCollectionInterface):
    """A basic model for creating a collection of test lists that cycle
    based on the list that was last completed

    NOTE: Currently only supports daily rotation. Support for rotation
    at different frequencies may be added sometime in the future.
    """

    #name = models.CharField(max_length=256,help_text=_("The name for this test list cycle"))
    test_lists = models.ManyToManyField(TestList,through="TestListCycleMembership")

    #----------------------------------------------------------------------
    def __len__(self):
        """return the number of test_lists"""
        if self.pk:
            return self.test_lists.count()
        else:
            return 0

    #----------------------------------------------------------------------
    def first(self):
        """return first in order membership object for this cycle"""
        try:
            return TestListCycleMembership.objects.get(cycle=self, order=0).test_list
        except TestListCycleMembership.DoesNotExist:
            return None

    #----------------------------------------------------------------------
    def membership_by_order(self,order):
        """return membership for unit with given order"""
        try:
            return TestListCycleMembership.objects.get(cycle=self, order=order)
        except TestListCycleMembership.DoesNotExist:
            return None
    #----------------------------------------------------------------------
    def all_lists(self):
        """return queryset for all children lists of this cycle"""
        query = None
        for test_list in self.test_lists.all():
            if not query:
                query = test_list.all_lists()
            else:
                query |= test_list.all_lists()
        if query:
            return query.distinct()
    #----------------------------------------------------------------------
    def all_tests(self):
        """return all test members of cycle members"""
        query = None
        for test_list in self.test_lists.all():
            if not query:
                query = test_list.all_tests()
            else:
                query |= test_list.all_tests()
        if query:
            return query.distinct()
    #----------------------------------------------------------------------
    def get_list(self,day=0):
        """get test list for given day"""
        try:
            membership = self.testlistcyclemembership_set.get(order=day)
            return membership.test_list
        except TestListCycleMembership.DoesNotExist:
            return None
    #----------------------------------------------------------------------
    def next_list(self, test_list):
        """return list folling input list in cycle order"""
        if not test_list:
            return self.first()

        inp_membership = self.testlistcyclemembership_set.get(test_list=test_list)

        if inp_membership.order >= (len(self) - 1):
            return self.first()

        return self.testlistcyclemembership_set.get(order=inp_membership.order+1).test_list

    #----------------------------------------------------------------------
    def __unicode__(self):
        return _(self.name)


#============================================================================
class TestListCycleMembership(models.Model):
    """M2M model for ordering of test lists within cycle"""

    test_list = models.ForeignKey(TestList)
    cycle = models.ForeignKey(TestListCycle)
    order = models.IntegerField()

    class Meta:
        ordering = ("order",)

        #note the following won't actually work because when saving multiple
        #memberships they can have the same order temporarily when orders are changed
        #unique_together = (("order", "cycle"),)
<|MERGE_RESOLUTION|>--- conflicted
+++ resolved
@@ -850,13 +850,8 @@
     """Measured instance of a :model:`Test`"""
 
     #review status
-<<<<<<< HEAD
-    status = models.CharField(max_length=20, choices=STATUS_CHOICES, editable=False)
+    status = models.ForeignKey(TestInstanceStatus)
     review_date = models.DateTimeField(null=True, blank=True)
-=======
-    status = models.ForeignKey(TestInstanceStatus)
-    review_date = models.DateTimeField(null=True, blank=True, help_text = settings.DEBUG)
->>>>>>> 13681a7a
     reviewed_by = models.ForeignKey(User,null=True, blank=True)
 
     #did test pass or fail (or was skipped etc)
@@ -1008,17 +1003,13 @@
         return ", ".join(["%d %s" %(s.count(),test_status.name) for test_status,s in status])
     #----------------------------------------------------------------------
     def unreviewed_instances(self):
-<<<<<<< HEAD
-        return self.testinstance_set.filter(status=UNREVIEWED)
+        return self.testinstance_set.filter(status__requires_review=True)
     #----------------------------------------------------------------------
     def tolerance_tests(self):
         return self.testinstance_set.filter(pass_fail=TOLERANCE)
     #----------------------------------------------------------------------
     def failing_tests(self):
         return self.testinstance_set.filter(pass_fail=ACTION)
-=======
-        return self.testinstance_set.filter(status__requires_review=True)
->>>>>>> 13681a7a
     #---------------------------------------------------------------------------
     def __unicode__(self):
         """more helpful interactive display name"""
