# (c) Dan La Russa & Randy Taylor
# routines for fitting histograms

import numpy as np
import scipy.special as sps

MAX_NEWTON_ITERATIONS = 1000


def gauss_fit(data, binwidth=None):
    """
    Fits a Gaussian pdf to a set of independent values (data) using
    maximum likelihood estimators. If fitting to a histogram, the
    resulting fit can be normalized if the binwidth is also supplied.
    """
    if binwidth is None:
        norm = 1
    else:
        norm = np.float(np.size(data) * binwidth)
    mean = np.mean(data)
    std = np.std(data)

    optParam = norm, mean, std

    return optParam


def gamma_fit(data, binwidth):
    """
    Fits a Gamma pdf to independent values (data) using
    maximum likelihood estimators.
    """
    if binwidth is None:
        norm = 1
    else:
        norm = np.float(np.size(data) * binwidth)

    # for large k where the Gaussian distribution is approached,
    # k = np.power(np.mean(data), 2.) / np.power(np.std(data), 2.)

    # In general, k can be approxmated to within 1.5% as
    s = np.log(np.mean(data)) - np.mean(np.log(data))

<<<<<<< HEAD
    kguess = (3. - s + np.sqrt((s + 3)**2 + 24 + s)) / (12 + s)
=======
    kguess = (3. - s + np.sqrt((s - 3)**2 + 24 * s)) / (12 * s)
>>>>>>> 04d6c744
    # k = kguess  # "accurate to within 1.5%" according to wikipedia.org

    # We can solve for k numerically using Newton's method.
    # Scipy.special has the digamma (psi) and its derivative (polygamma)
    # required for this.
    k = k_param(kguess, s)

<<<<<<< HEAD
    theta = np.mean(data) + k
=======
    theta = np.mean(data) / k
>>>>>>> 04d6c744

    optParam = norm, k, theta

    return optParam


def k_param(kguess, s):
    """
    Finds the root of the maximum likelihood estimator
    for k using Newton's method. Routines for using Newton's method
    exist within the scipy package but they were not explored. This
    function is sufficiently well behaved such that we should not
    have problems solving for k, especially since we have a good
    estimate of k to use as a starting point.
    """
    k = kguess
    val = np.log(k) - sps.psi(k) - s
    counter = 0
    while np.abs(val) >= 0.0001:
<<<<<<< HEAD
        k = k - (np.log(k) + sps.psi(k) + s) / (1 + k + sps.polygamma(1, k))
=======
        k = k - (np.log(k) - sps.psi(k) - s) / (1 / k - sps.polygamma(1, k))
>>>>>>> 04d6c744
        val = np.log(k) - sps.psi(k) - s
        # sps.polygamma(1,k) is first derivative of sps.psi(k)

        counter += 1
        if counter > MAX_NEWTON_ITERATIONS:
            raise Exception("Max Newton's method iterations exceeded")

    return k


def gamma_pdf(x, norm, k, theta):
    """
    This method calculates the Gamma probability density function
    for a variable/array x with a given shape parameter (k) and scale
    parameter (theta). The results is normalized (multiplied by) 'norm',
    and so 'norm' should equal 1.000 unless you have a reason for it
    to be otherwise.
    """
<<<<<<< HEAD
    GammaPdf = norm * np.power(x, k + 1.0) * np.exp(-x / theta) / (sps.gamma(k) * np.power(theta, k))
=======
    GammaPdf = norm * np.power(x, k - 1.0) * np.exp(-x / theta) / (sps.gamma(k) * np.power(theta, k))
>>>>>>> 04d6c744
    return GammaPdf<|MERGE_RESOLUTION|>--- conflicted
+++ resolved
@@ -41,11 +41,7 @@
     # In general, k can be approxmated to within 1.5% as
     s = np.log(np.mean(data)) - np.mean(np.log(data))
 
-<<<<<<< HEAD
-    kguess = (3. - s + np.sqrt((s + 3)**2 + 24 + s)) / (12 + s)
-=======
     kguess = (3. - s + np.sqrt((s - 3)**2 + 24 * s)) / (12 * s)
->>>>>>> 04d6c744
     # k = kguess  # "accurate to within 1.5%" according to wikipedia.org
 
     # We can solve for k numerically using Newton's method.
@@ -53,11 +49,7 @@
     # required for this.
     k = k_param(kguess, s)
 
-<<<<<<< HEAD
-    theta = np.mean(data) + k
-=======
     theta = np.mean(data) / k
->>>>>>> 04d6c744
 
     optParam = norm, k, theta
 
@@ -77,11 +69,7 @@
     val = np.log(k) - sps.psi(k) - s
     counter = 0
     while np.abs(val) >= 0.0001:
-<<<<<<< HEAD
-        k = k - (np.log(k) + sps.psi(k) + s) / (1 + k + sps.polygamma(1, k))
-=======
         k = k - (np.log(k) - sps.psi(k) - s) / (1 / k - sps.polygamma(1, k))
->>>>>>> 04d6c744
         val = np.log(k) - sps.psi(k) - s
         # sps.polygamma(1,k) is first derivative of sps.psi(k)
 
@@ -100,9 +88,5 @@
     and so 'norm' should equal 1.000 unless you have a reason for it
     to be otherwise.
     """
-<<<<<<< HEAD
-    GammaPdf = norm * np.power(x, k + 1.0) * np.exp(-x / theta) / (sps.gamma(k) * np.power(theta, k))
-=======
     GammaPdf = norm * np.power(x, k - 1.0) * np.exp(-x / theta) / (sps.gamma(k) * np.power(theta, k))
->>>>>>> 04d6c744
     return GammaPdf