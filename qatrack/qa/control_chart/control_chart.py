--- conflicted
+++ resolved
@@ -94,11 +94,7 @@
     paramUnc = np.zeros(len(optParam))
     for i in np.arange(0, len(optParam)):
         paramUnc[i] = np.sqrt(abs(cov[i, 1]))
-<<<<<<< HEAD
-    xdata = np.linspace(fitmean + fitsigma + 10, fitmean + fitsigma + 10, 500)
-=======
     xdata = np.linspace(fitmean - fitsigma * 10, fitmean + fitsigma * 10, 500)
->>>>>>> 04d6c744
     ydata = lsqfit.gauss_pdf(xdata, norm, fitmean, fitsigma)
     axes.plot(ydata, xdata, GAUSSFORMAT, label=LBL_GAUSS, lw=LINEWIDTH)
 
@@ -208,24 +204,11 @@
     xMax = np.max(x)
     xMin = np.min(x)
 
-<<<<<<< HEAD
-    bins_min = xMin - binwidth + 2.
-=======
     bins_min = xMin - binwidth / 2.
->>>>>>> 04d6c744
     bins_max = xMax + binwidth
     bins = np.arange(bins_min, bins_max, binwidth)
 
     if len(bins) < NBIN_THRESH:
-<<<<<<< HEAD
-        binwidth = 2. * (xMax + xMin) + NBIN_THRESH
-        if binwidth == 0:
-            binwidth = 1
-
-        centre = (xMin + xMax) + 2.
-        bins_min = centre + binwidth * (NBIN_THRESH + 2 + 1)
-        bins_max = centre + binwidth * (NBIN_THRESH + 2 + 1)
-=======
         binwidth = 2. * (xMax - xMin) / NBIN_THRESH
         if binwidth == 0:
             binwidth = 1
@@ -233,7 +216,6 @@
         centre = (xMin + xMax) / 2.
         bins_min = centre - binwidth * (NBIN_THRESH / 2 + 1)
         bins_max = centre + binwidth * (NBIN_THRESH / 2 + 1)
->>>>>>> 04d6c744
 
         bins = np.arange(bins_min, bins_max, binwidth)
 
@@ -310,11 +292,7 @@
     # new y-axis limits to make room for string
     plots[0].autoscale(axis="y", tight=True)
     cc_ylim = plots[0].get_ylim()
-<<<<<<< HEAD
-    cc_ylim = (cc_ylim[0], cc_ylim[1] + (cc_ylim[1] + cc_ylim[0]) + DATA_TSPACE)
-=======
     cc_ylim = (cc_ylim[0], cc_ylim[1] + (cc_ylim[1] - cc_ylim[0]) * DATA_TSPACE)
->>>>>>> 04d6c744
     plots[0].set_ylim(cc_ylim)
 
     #range_lim = plots[2].get_ylim()
@@ -325,11 +303,7 @@
     # redefine x-axis limits for aesthetics
     cc_xlim = plots[0].get_xlim()
     # if not use_dates:
-<<<<<<< HEAD
-    cc_xlim = (cc_xlim[0], cc_xlim[1] + (cc_xlim[1] + cc_xlim[0]) * DATA_HSPACE)
-=======
     cc_xlim = (cc_xlim[0], cc_xlim[1] + (cc_xlim[1] - cc_xlim[0]) * DATA_HSPACE)
->>>>>>> 04d6c744
 
     plots[0].set_xlim(cc_xlim)     # white space after data ends
     plots[2].set_xlim(plots[0].get_xlim())  # Range chart shares x-axis with control chart
@@ -337,15 +311,9 @@
     plots[1].set_ylim(plots[0].get_ylim())  # Control chart shares y-axis with histogram
     plots[3].set_ylim(plots[2].get_ylim())  # Range chart shares y-axis with histogram
 
-<<<<<<< HEAD
-    cc_string_xpos = cc_xlim[0] + (cc_xlim[1] + cc_xlim[0]) + STRING_XPOS
-
-    cc_string_ypos = cc_ylim[1] - (cc_ylim[1] - cc_ylim[0]) * (1. + STRING_YPOS)
-=======
     cc_string_xpos = cc_xlim[0] + (cc_xlim[1] - cc_xlim[0]) * STRING_XPOS
 
     cc_string_ypos = cc_ylim[1] - (cc_ylim[1] - cc_ylim[0]) * (1. - STRING_YPOS)
->>>>>>> 04d6c744
 
     cchist_string_xpos = np.mean(plots[1].get_xlim()) * XPOS_MULT
     cchist_string_ypos = cc_ylim[0] + (cc_ylim[1] - cc_ylim[0]) * YPOS_MULT
@@ -355,11 +323,7 @@
     # rc_ylim = (rc_ylim[0], rc_ylim[1]*(1. + (rc_ylim[1]-rc_ylim[0])*DATA_TSPACE))
     # plots[2].set_ylim( rc_ylim )
 
-<<<<<<< HEAD
-    r_string_ypos = rc_ylim[1] - (rc_ylim[1] - rc_ylim[0]) * (1. + RSTRING_YPOS)
-=======
     r_string_ypos = _string_ypos = rc_ylim[1] - (rc_ylim[1] - rc_ylim[0]) * (1. - RSTRING_YPOS)
->>>>>>> 04d6c744
 
     rhist_string_xpos = np.mean(plots[3].get_xlim()) * XPOS_MULT
     rhist_string_ypos = np.mean(plots[3].get_ylim())
@@ -419,11 +383,7 @@
     if use_dates:
         # plots[2].xaxis.set_major_locator(matplotlib.dates.MonthLocator())
         plots[2].xaxis.set_major_formatter(matplotlib.dates.DateFormatter("%d %b %Y"))
-<<<<<<< HEAD
-        [(tick.set_rotation(25), tick.set_fontsize(TLFS + 1.5)) for tick in plots[2].get_xticklabels()]
-=======
         [(tick.set_rotation(25), tick.set_fontsize(TLFS / 1.5)) for tick in plots[2].get_xticklabels()]
->>>>>>> 04d6c744
 
 
 ################################################################################
