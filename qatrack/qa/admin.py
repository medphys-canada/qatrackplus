--- conflicted
+++ resolved
@@ -119,23 +119,22 @@
 test_type.admin_order_field = "test__type"
 
 
-<<<<<<< HEAD
+class SetMultipleReferencesAndTolerancesForm(forms.Form):
+    _selected_action = forms.CharField(widget=forms.MultipleHiddenInput)
+    contenttype = forms.CharField(widget=forms.HiddenInput, required=False)
+    tolerance = forms.ModelChoiceField(queryset=models.Tolerance.objects.all())
+    reference = forms.CharField(max_length=255)
+
+
+
 class UnitTestInfoAdmin(AdminViews, admin.ModelAdmin):
+
     admin_views = (
-            ('Copy References & Tolerances', 'redirect_to'),
+        ('Copy References & Tolerances', 'redirect_to'),
     )
 
     def redirect_to(self, *args, **kwargs):
         return redirect(reverse_lazy("qa_copy_refs_and_tols"))
-=======
-#============================================================================
-class UnitTestInfoAdmin(admin.ModelAdmin):
-    class SetMultipleReferencesAndTolerancesForm(forms.Form):
-        _selected_action = forms.CharField(widget=forms.MultipleHiddenInput)
-        contenttype = forms.CharField(widget=forms.HiddenInput, required=False)
-        tolerance = forms.ModelChoiceField(queryset=models.Tolerance.objects.all())
-        reference = forms.CharField(max_length=255)
->>>>>>> b3fecbba
 
     actions = ['set_multiple_references_and_tolerances']
     form = TestInfoForm
@@ -221,9 +220,9 @@
 
 
         if 'apply' in request.POST:
-            form = self.SetMultipleReferencesAndTolerancesForm(request.POST)
+            form = SetMultipleReferencesAndTolerancesForm(request.POST)
         else:
-            form = self.SetMultipleReferencesAndTolerancesForm(initial={'contenttype': None})
+            form = SetMultipleReferencesAndTolerancesForm(initial={'contenttype': None})
 
 
         # if selected tests are NOT multiple choice or boolean, select all the tolerances which are NOT multiple choice or boolean
@@ -257,7 +256,6 @@
             return render(request, 'admin/qa/unittestinfo/set_multiple_refs_and_tols.html', context)
 
     set_multiple_references_and_tolerances.short_description = "Set multiple references and tolerances"
-
 
     #--------------------------------------------------------len(testtypes)--------------
     def save_model(self, request, test_info, form, change):
