import re

from admin_views.admin import AdminViews
from django import VERSION
from django.apps import apps
from django.conf import settings
from django.contrib import admin, messages
from django.contrib.admin import options, widgets
from django.contrib.admin.models import CHANGE, LogEntry
from django.contrib.contenttypes.models import ContentType
from django.core.urlresolvers import reverse
from django.db.models import Count, Q
import django.forms as forms
from django.shortcuts import HttpResponseRedirect, redirect, render
from django.template import loader
from django.utils import timezone
from django.utils.html import escape
from django.utils.text import Truncator
from django.utils.translation import ugettext as _
from dynamic_raw_id.admin import DynamicRawIDMixin
from dynamic_raw_id.widgets import DynamicRawIDWidget

from qatrack.attachments.admin import (
    SaveInlineAttachmentUserMixin,
    get_attachment_inline,
)
import qatrack.qa.models as models
from qatrack.units.models import Unit

admin.site.disable_action("delete_selected")


class SaveUserMixin(object):
    """A Mixin to save creating user and modifiying user

    Set editable=False on the created_by and modified_by model you
    want to use this for.
    """

    def save_model(self, request, obj, form, change):
        """set user and modified date time"""
        if not obj.pk:
            obj.created_by = request.user
            obj.created = timezone.now()
        obj.modified_by = request.user

        super(SaveUserMixin, self).save_model(request, obj, form, change)


class BasicSaveUserAdmin(SaveUserMixin, admin.ModelAdmin):
    """manage reference values for tests"""


class CategoryAdmin(admin.ModelAdmin):
    """QA categories admin"""
    prepopulated_fields = {'slug': ('name',)}
    list_display = (
        "name",
        "description",
    )


class TestInfoForm(forms.ModelForm):

    reference_value = forms.FloatField(label=_("New reference value"), required=False,)
    reference_set_by = forms.CharField(label=_("Set by"), required=False)
    reference_set = forms.CharField(label=_("Date"), required=False)
    test_type = forms.CharField(required=False)
    comment = forms.CharField(widget=forms.Textarea, required=False)

    class Meta:
        model = models.UnitTestInfo
        fields = '__all__'

    def __init__(self, *args, **kwargs):
        super(TestInfoForm, self).__init__(*args, **kwargs)
        readonly = ("test_type", "reference_set_by", "reference_set",)

        for f in readonly:
            self.fields[f].widget.attrs['readonly'] = "readonly"
            self.fields[f].widget.attrs['disabled'] = "disabled"

        if self.instance:
            tt = self.instance.test.type
            i = [x[0] for x in models.TEST_TYPE_CHOICES].index(tt)
            self.fields["test_type"].initial = models.TEST_TYPE_CHOICES[i][1]

            if tt == models.BOOLEAN:
                self.fields["reference_value"].widget = forms.Select(choices=[("", "---"), (0, "No"), (1, "Yes")])
                tolf = self.fields['tolerance']
                tolf.queryset = tolf.queryset.filter(type=models.BOOLEAN)
                for p in ['add', 'change', 'delete']:
                    setattr(tolf.widget, 'can_%s_related' % p, False)
                if not self.instance.tolerance:
                    self.initial["tolerance"] = models.Tolerance.objects.get(
                        type=models.BOOLEAN,
                        bool_warning_only=False,
                    )
            elif tt == models.MULTIPLE_CHOICE or self.instance.test.is_string_type():
                self.fields["reference_value"].widget = forms.HiddenInput()
                qs = self.fields['tolerance'].queryset.filter(type=models.MULTIPLE_CHOICE)
                self.fields['tolerance'].queryset = qs
            else:
                qs = self.fields['tolerance'].queryset.exclude(type=models.MULTIPLE_CHOICE)
                self.fields['tolerance'].queryset = qs

            if tt != models.MULTIPLE_CHOICE and self.instance.reference:
                if tt == models.BOOLEAN:
                    val = int(self.instance.reference.value)
                else:
                    val = self.instance.reference.value
                self.initial["reference_value"] = val

            if self.instance.reference:
                les = LogEntry.objects.filter(
                    Q(change_message__contains="reference_value") | Q(change_message__contains="tolerance"),
                    content_type_id=ContentType.objects.get_for_model(self.instance).pk,
                    object_id=self.instance.pk,
                    action_flag=CHANGE,
                ).order_by("-action_time")
                if les:
                    self.initial["reference_set_by"] = "%s" % (les[0].user)
                    self.initial["reference_set"] = "%s" % (timezone.localtime(les[0].action_time))

    def clean(self):
        """make sure valid numbers are entered for boolean data"""

        if (self.instance.test.type == models.MULTIPLE_CHOICE or
                self.instance.test.is_string_type()) and self.cleaned_data.get("tolerance"):
            if self.cleaned_data["tolerance"].type != models.MULTIPLE_CHOICE:
                raise forms.ValidationError(
                    _("You can't use a non-multiple choice tolerance with a multiple choice or string test")
                )
        else:
            if "reference_value" not in self.cleaned_data:
                return self.cleaned_data

            ref_value = self.cleaned_data["reference_value"]

            tol = self.cleaned_data.get("tolerance")
            if tol is not None:
                if ref_value == 0 and tol.type == models.PERCENT:
                    raise forms.ValidationError(
                        _("Percentage based tolerances can not be used with reference value of zero (0)")
                    )

        return self.cleaned_data


def test_name(obj):
    return obj.test.name
<<<<<<< HEAD
test_name.admin_order_field = "test__name"
=======
test_name.admin_order_field = "test__name"  # noqa: E305
>>>>>>> fd67b7c0


def test_type(obj):
    for tt, display in models.TEST_TYPE_CHOICES:
        if obj.test.type == tt:
            return display
test_type.admin_order_field = "test__type"  # noqa: E305


class SetMultipleReferencesAndTolerancesForm(forms.Form):
    _selected_action = forms.CharField(widget=forms.MultipleHiddenInput)
    contenttype = forms.CharField(widget=forms.HiddenInput, required=False)
    tolerance = forms.ModelChoiceField(queryset=models.Tolerance.objects.all())
    reference = forms.CharField(max_length=255)


# see http://stackoverflow.com/questions/851636/default-filter-in-django-admin
class ActiveUnitTestInfoFilter(admin.SimpleListFilter):

    NOTACTIVE = 'notactive'
    ACTIVE = 'active'

    title = _('Active Unit Assignments')

    # Parameter for the filter that will be used in the URL query.
    parameter_name = 'activeassignment'

    def lookups(self, request, model_admin):
        return (
            (None, _('At Least One Active Unit Assignment')),
            (self.NOTACTIVE, _('No Active Unit Assignments')),
            ('all', _('All')),
        )

    def choices(self, cl):
        for lookup, title in self.lookup_choices:
            yield {
                'selected': self.value() == lookup,
                'query_string': cl.get_query_string({
                    self.parameter_name: lookup,
                }, []),
                'display': title,
            }

    # TODO fix this
    def queryset(self, request, qs):
        if self.value() in (self.NOTACTIVE,):
            return models.UnitTestInfo.objects.inactive(qs)
        elif self.value() is None:
            return models.UnitTestInfo.objects.active(qs)
        return qs


class UnitTestInfoAdmin(AdminViews, admin.ModelAdmin):

    admin_views = (
        ('Copy References & Tolerances', 'redirect_to'),
    )

    actions = ['set_multiple_references_and_tolerances']
    form = TestInfoForm
    # model = models.UnitTestInfo
    fields = (
        "unit",
        "test",
        "test_type",
        "reference",
        "reference_set_by",
        "reference_set",
        "tolerance",
        "reference_value",
        "comment",
        "history",
    )

    list_display = [test_name, "unit", test_type, "reference", "tolerance"]
    list_filter = [ActiveUnitTestInfoFilter, "unit", "test__category", "test__testlistmembership__test_list"]
    readonly_fields = ("reference", "test", "unit", "history")
    search_fields = ("test__name", "test__slug", "unit__name")
    # list_select_related = ['reference', 'tolerance', 'test', 'unit']

    def redirect_to(self, *args, **kwargs):
        return redirect(reverse("qa_copy_refs_and_tols"))

    def get_queryset(self, *args, **kwargs):
        """just display active ref/tols"""
        qs = models.UnitTestInfo.objects.select_related(
            "reference",
            "tolerance",
            "unit",
            "test",
        )

        return qs

    def has_add_permission(self, request):
        """unittestinfo's are created automatically"""
        return False

    def form_valid(self, request, queryset, form):

        if form.is_valid():
            reference = form.cleaned_data['reference']
            tolerance = form.cleaned_data['tolerance']

            # Save the uti with the new references and tolerance
            # TODO: Combine with save method: save_model ?
            for uti in queryset:
                if uti.test.type != models.MULTIPLE_CHOICE:
                    if uti.test.type == models.BOOLEAN:
                        ref_type = models.BOOLEAN
                        if reference == 'True' or reference == 1:
                            reference = 1
                        else:
                            reference = 0
                    else:
                        ref_type = models.NUMERICAL
                    if reference not in ("", None):
                        if not(uti.reference and uti.reference.value == float(reference)):
                            try:
                                ref = models.Reference.objects.get(value=reference, type=ref_type)
                            except models.Reference.DoesNotExist:
                                ref = models.Reference(
                                    value=reference,
                                    type=ref_type,
                                    created_by=request.user,
                                    modified_by=request.user,
                                    name="%s %s" % (uti.unit.name, uti.test.name)[:255]
                                )
                                ref.save()
                            uti.reference = ref
                    else:
                        uti.reference = None
                uti.tolerance = tolerance
                uti.save()

            messages.success(request, "%s tolerances and references have been saved successfully." % queryset.count())
            return HttpResponseRedirect(request.get_full_path())

    def set_multiple_references_and_tolerances(self, request, queryset):

        testtypes = set(queryset.values_list('test__type', flat=True).distinct())

        has_upload = models.UPLOAD in testtypes
        has_bool = models.BOOLEAN in testtypes
        has_num = len(set(models.NUMERICAL_TYPES) & testtypes) > 0
        has_str = len(set(models.STRING_TYPES) & testtypes) > 0

        # check if tests have the same type of tolerance, else return with error message
        if [has_bool, has_num, has_str].count(True) > 1 or has_upload:
            messages.error(
                request,
                (
                    "Invalid combination of tests selected.  Tests must be either all "
                    "Numerical types, all String types, or all Boolean"
                )
            )
            return HttpResponseRedirect(request.get_full_path())

        if 'apply' in request.POST:
            form = SetMultipleReferencesAndTolerancesForm(request.POST)
        else:
            form = SetMultipleReferencesAndTolerancesForm(initial={'contenttype': None})

        # if selected tests are NOT multiple choice or boolean,
        # select all the tolerances which are NOT multiple choice or boolean
        if has_num:
            tolerances = models.Tolerance.objects.exclude(type="multchoice")
            form.fields["tolerance"].queryset = tolerances

        # if selected tests are multiple choice select all the tolerances which are multiple choice
        elif has_str:
            tolerances = models.Tolerance.objects.filter(type="multchoice")
            form.fields["contenttype"].initial = 'multchoice'
            form.fields["tolerance"].queryset = tolerances
            form.fields["reference"].required = False
            form.fields["reference"].widget = forms.HiddenInput()

        # if selected tests are boolean select all the tolerances which are boolean
        elif has_bool:
            tolerances = models.Tolerance.objects.filter(type="boolean")
            form.fields["contenttype"].initial = 'boolean'
            form.fields["reference"].widget = forms.NullBooleanSelect()
            form.fields["tolerance"].required = False
            form.fields["tolerance"].queryset = tolerances

        if 'apply' in request.POST and form.is_valid():
            return self.form_valid(request, queryset, form)
        else:
            context = {
                'queryset': queryset,
                'form': form,
                'action_checkbox_name': admin.ACTION_CHECKBOX_NAME,
            }
            return render(request, 'admin/qa/unittestinfo/set_multiple_refs_and_tols.html', context)

    set_multiple_references_and_tolerances.short_description = "Set multiple references and tolerances"

    def save_model(self, request, test_info, form, change):
        """create new reference when user updates value"""

        if any(k in form.changed_data for k in ['comment', 'reference_value', 'tolerance']):
            if form.instance and form.instance.pk:
                old = models.UnitTestInfo.objects.get(pk=form.instance.pk)
                models.UnitTestInfoChange.objects.create(
                    unit_test_info=old,
                    comment=form.cleaned_data["comment"],
                    reference=old.reference,
                    reference_changed=old.reference != form.instance.reference,
                    tolerance=old.tolerance,
                    tolerance_changed=old.tolerance != form.instance.tolerance,
                    changed_by=request.user,
                )

        if form.instance.test.type != models.MULTIPLE_CHOICE:

            if form.instance.test.type == models.BOOLEAN:
                ref_type = models.BOOLEAN
            else:
                ref_type = models.NUMERICAL
            val = form["reference_value"].value()
            if val not in ("", None):
                if not(test_info.reference and test_info.reference.value == float(val)):
                    try:
                        ref = models.Reference.objects.filter(value=val, type=ref_type)[0]
                    except IndexError:
                        ref = models.Reference(
                            value=val,
                            type=ref_type,
                            created_by=request.user,
                            modified_by=request.user,
                            name="%s %s" % (test_info.unit.name, test_info.test.name)[:255]
                        )
                        ref.save()
                    test_info.reference = ref
            else:
                test_info.reference = None

        super(UnitTestInfoAdmin, self).save_model(request, test_info, form, change)

    def lookup_allowed(self, lookup, value):
        if lookup in ['test__testlistmembership__test_list__id__exact']:
            return True
        return super(UnitTestInfoAdmin, self).lookup_allowed(lookup, value)

    def history(self, obj):
        hist = list(obj.unittestinfochange_set.select_related(
            "reference",
            "tolerance",
            "changed_by",
        ).order_by("-changed"))
        old_news = zip([obj] + hist[1:], hist)
        return loader.render_to_string('admin/unittestinfo_history.html', {'history': old_news})
    history.allow_tags = True


class TestListAdminForm(forms.ModelForm):
    """Form for handling validation of TestList creation/editing"""

    def clean_slug(self):
        slug = self.cleaned_data.get("slug")
        dup = models.TestList.objects.exclude(pk=self.instance.pk).filter(slug=slug)
        if dup:
            raise forms.ValidationError("A test list with the slug '%s' already exists in the database" % slug)
        return slug

    def clean(self):
        retest = re.compile("testlistmembership_set-\d+-test")
        test_ids = [x[1] for x in self.data.items() if retest.findall(x[0]) and x[1]]
        slugs = list(models.Test.objects.filter(id__in=test_ids).values_list("slug", flat=True))

        rechild = re.compile("children-\d+-child")
        child_ids = [x[1] for x in self.data.items() if rechild.findall(x[0]) and x[1]]
        for tl in models.TestList.objects.filter(id__in=child_ids):
            slugs.extend(tl.all_tests().values_list("slug", flat=True))

        duplicates = list(set([sn for sn in slugs if slugs.count(sn) > 1]))
        if duplicates:
            msg = (
                "The following test macro names are duplicated (either in this test list or one of its sublists) :: " +
                ",".join(duplicates)
            )
            raise forms.ValidationError(msg)

        return self.cleaned_data


class TestListMembershipInlineFormSet(forms.models.BaseInlineFormSet):

    def __init__(self, *args, **kwargs):
        qs = kwargs["queryset"].filter(test_list=kwargs["instance"]).select_related("test")
        kwargs["queryset"] = qs
        super(TestListMembershipInlineFormSet, self).__init__(*args, **kwargs)


class SublistInlineFormSet(forms.models.BaseInlineFormSet):

    def __init__(self, *args, **kwargs):
        qs = kwargs["queryset"].filter(parent=kwargs["instance"])
        kwargs["queryset"] = qs
        super(SublistInlineFormSet, self).__init__(*args, **kwargs)

    def clean(self):
        """Make sure there are no duplicated slugs in a TestList"""
        super(SublistInlineFormSet, self).clean()

        if not hasattr(self, "cleaned_data"):
            # something else went wrong already
            return {}

        children = [f.instance.child for f in self.forms if hasattr(f.instance, 'child') and not f.cleaned_data["DELETE"]]  # noqa: E501
        if self.instance and self.instance in children:
            raise forms.ValidationError(
                "A test list can not be its own child. Please remove Sublist ID %d and try again" % (self.instance.pk)
            )

        return self.cleaned_data


def macro_name(obj):
    return obj.test.slug


class TestListMembershipForm(forms.ModelForm):

    model = models.TestListMembership

    def validate_unique(self):
        """skip unique validation.

        The uniqueness of ('test_list','test',) is already independently checked
        by the formset (looks for duplicate macro names).

        By making validate_unique here a null function, we eliminate a DB call
        per test list membership when saving test lists in the admin.
        """


class SublistForm(forms.ModelForm):

    model = models.Sublist

    def validate_unique(self):
        """skip unique validation.

        The uniqueness of ('test_list','test',) is already independently checked
        by the formset (looks for duplicate macro names).

        By making validate_unique here a null function, we eliminate a DB call
        per test list membership when saving test lists in the admin.
        """


class TestListMembershipInline(DynamicRawIDMixin, admin.TabularInline):

    model = models.TestListMembership
    formset = TestListMembershipInlineFormSet
    form = TestListMembershipForm
    extra = 5
    template = "admin/qa/testlistmembership/edit_inline/tabular.html"
    readonly_fields = (macro_name,)
    dynamic_raw_id_fields = ("test",)

    def label_for_value(self, value):  # TODO: is this called ever?
        try:
            name = self.test_names[value]
            return '&nbsp;<strong>%s</strong>' % escape(Truncator(name).words(14, truncate='...'))
        except (ValueError, KeyError):
            return ''

    def formfield_for_foreignkey(self, db_field, request=None, **kwargs):
        # copied from django.contrib.admin.wigets (and dynamic_raw_id admin.py)
        # so we can override the label_for_value function for the test raw id widget
        db = kwargs.get('using')
        if db_field.name == "test":
            rel = db_field.remote_field if VERSION[0] == 2 else db_field.rel
            widget = DynamicRawIDWidget(rel, self.admin_site)
            widget.label_for_value = self.label_for_value
            kwargs['widget'] = widget
            return db_field.formfield(**kwargs)
        elif db_field.name in self.dynamic_raw_id_fields:
            rel = db_field.remote_field if VERSION[0] == 2 else db_field.rel
            kwargs['widget'] = DynamicRawIDWidget(rel, self.admin_site)
            return db_field.formfield(**kwargs)
        elif db_field.name in self.raw_id_fields:
            kwargs['widget'] = widgets.ForeignKeyRawIdWidget(db_field.rel,
                                                             self.admin_site, using=db)
        elif db_field.name in self.radio_fields:
            kwargs['widget'] = widgets.AdminRadioSelect(attrs={
                'class': options.get_ul_class(self.radio_fields[db_field.name]),
            })
            kwargs['empty_label'] = db_field.blank and _('None') or None
        return db_field.formfield(**kwargs)

    def get_formset(self, request, obj=None, **kwargs):
        # hacky method for getting test names so they don't need to be looked up again
        # in the label_for_value in contrib/admin/widgets.py
        if obj:
            self.test_names = dict(obj.tests.values_list("pk", "name"))
        else:
            self.test_names = {}
        return super(TestListMembershipInline, self).get_formset(request, obj, **kwargs)


class SublistInline(DynamicRawIDMixin, admin.TabularInline):

    model = models.Sublist
    fk_name = "parent"
    formset = SublistInlineFormSet
    form = SublistForm
    extra = 1
    template = "admin/qa/testlistmembership/edit_inline/tabular.html"
    dynamic_raw_id_fields = ("child",)

    def label_for_value(self, value):  # TODO: Is this called ever?
        try:
            name = self.test_list_names[value]
            return '&nbsp;<strong>%s</strong>' % escape(Truncator(name).words(14, truncate='...'))
        except (ValueError, KeyError):
            return ''

    def formfield_for_foreignkey(self, db_field, request=None, **kwargs):
        # copied from django.contrib.admin.wigets so we can override the label_for_value function
        # for the test raw id widget
        db = kwargs.get('using')
        if db_field.name == "child":
            rel = db_field.remote_field if VERSION[0] == 2 else db_field.rel
            widget = DynamicRawIDWidget(rel, self.admin_site)
            widget.label_for_value = self.label_for_value
            kwargs['widget'] = widget
            return db_field.formfield(**kwargs)

        elif db_field.name in self.dynamic_raw_id_fields:
            rel = db_field.remote_field if VERSION[0] == 2 else db_field.rel
            kwargs['widget'] = DynamicRawIDWidget(rel, self.admin_site)
            return db_field.formfield(**kwargs)

        elif db_field.name in self.raw_id_fields:
            kwargs['widget'] = widgets.ForeignKeyRawIdWidget(db_field.rel,
                                                             self.admin_site, using=db)
        elif db_field.name in self.radio_fields:
            kwargs['widget'] = widgets.AdminRadioSelect(attrs={
                'class': options.get_ul_class(self.radio_fields[db_field.name]),
            })
            kwargs['empty_label'] = db_field.blank and _('None') or None
        return db_field.formfield(**kwargs)

    def get_formset(self, request, obj=None, **kwargs):
        # hacky method for getting test names so they don't need to be looked up again
        # in the label_for_value in contrib/admin/widgets.py
        if obj:
            self.test_list_names = dict(obj.sublist_set.values_list("pk", "child__name"))
        else:
            self.test_list_names = {}
        return super(SublistInline, self).get_formset(request, obj, **kwargs)


class ActiveTestListFilter(admin.SimpleListFilter):

    NOACTIVEUTCS = 'noactiveutcs'
    HASACTIVEUTCS = 'hasactiveutcs'

    title = _('Active Unit Assignments')

    # Parameter for the filter that will be used in the URL query.
    parameter_name = 'activeutcs'

    def lookups(self, request, model_admin):
        return (
            (self.NOACTIVEUTCS, _('No Active Unit Assignments')),
            (self.HASACTIVEUTCS, _('At Least One Active Unit Assignment')),
        )

    def queryset(self, request, qs):
        active_tl_ids = models.get_utc_tl_ids(active=True)
        active_sub_tl_ids = list(models.TestList.objects.filter(
            id__in=active_tl_ids, children__isnull=False
        ).values_list('children__child__id', flat=True).distinct())

        if self.value() == self.NOACTIVEUTCS:
            return qs.exclude(
                Q(id__in=active_tl_ids) |
                Q(id__in=active_sub_tl_ids)
            )
        elif self.value() == self.HASACTIVEUTCS:
            return qs.filter(
                Q(id__in=active_tl_ids) |
                Q(id__in=active_sub_tl_ids)
            )
        return qs


class UnitTestListFilter(admin.SimpleListFilter):

    title = _('Assigned to Unit')

    # Parameter for the filter that will be used in the URL query.
    parameter_name = 'assignedtounit'

    def lookups(self, request, model_admin):
        return Unit.objects.values_list("pk", "name")

    def queryset(self, request, qs):

        if self.value():
            unit = Unit.objects.get(pk=self.value())
            unit_tl_ids = models.get_utc_tl_ids(units=[unit])
            return qs.filter(id__in=unit_tl_ids)

        return qs


class FrequencyTestListFilter(admin.SimpleListFilter):

    title = _('Assigned To Units by Frequency')

    # Parameter for the filter that will be used in the URL query.
    parameter_name = 'assignedbyfreq'

    def lookups(self, request, model_admin):
        return models.Frequency.objects.values_list("pk", "name")

    def queryset(self, request, qs):

        if self.value():
            freq = models.Frequency.objects.get(pk=self.value())
            freq_tl_ids = models.get_utc_tl_ids(frequencies=[freq])
            return qs.filter(id__in=freq_tl_ids)

        return qs


class TestListAdmin(AdminViews, SaveUserMixin, SaveInlineAttachmentUserMixin, admin.ModelAdmin):

    admin_views = (
        ('Export Test Pack', 'export_testpack'),
        ('Import Test Pack', 'import_testpack'),
    )

    prepopulated_fields = {'slug': ('name',)}
    search_fields = ("name", "description", "slug",)
    filter_horizontal = ("tests", )

    actions = ['export_test_lists']
    list_display = ("name", "slug", "modified", "modified_by",)
    list_filter = [ActiveTestListFilter, UnitTestListFilter, FrequencyTestListFilter]

    form = TestListAdminForm
    inlines = [TestListMembershipInline, SublistInline, get_attachment_inline("testlist")]
    save_as = True

    class Media:
        js = (
            settings.STATIC_URL + "js/jquery-1.7.1.min.js",
            settings.STATIC_URL + "js/jquery-ui.min.js",
            settings.STATIC_URL + "js/m2m_drag_admin_testlist.js",
            settings.STATIC_URL + "js/admin_description_editor.js",
            settings.STATIC_URL + "ace/ace.js",
        )

    def export_testpack(self, *args, **kwargs):
        return redirect(reverse("qa_export_testpack"))

    def import_testpack(self, *args, **kwargs):
        return redirect(reverse("qa_import_testpack"))


class TestForm(forms.ModelForm):

    class Meta:
        model = models.Test
        fields = '__all__'

    def clean(self):
        """if test already has some history don't allow for the test type to be changed"""

        cleaned_data = super().clean()

        user_changing_type = self.instance.type != cleaned_data.get("type")
        has_history = models.TestInstance.objects.filter(unit_test_info__test=self.instance).exists()
        if user_changing_type and has_history:
            msg = (
                "You can't change the test type of a test that has already been performed. "
                "Revert to '%s' before saving."
            )
            ttype_index = [ttype for ttype, label in models.TEST_TYPE_CHOICES].index(self.instance.type)
            ttype_label = models.TEST_TYPE_CHOICES[ttype_index][1]
            self.add_error('type', forms.ValidationError(msg % ttype_label))

        return cleaned_data


class TestListMembershipFilter(admin.SimpleListFilter):
    NOMEMBERSHIPS = 'nomemberships'
    HASMEMBERSHIPS = 'hasmemberships'

    title = _('Test List Membership')

    # Parameter for the filter that will be used in the URL query.
    parameter_name = 'tlmembership'

    def lookups(self, request, model_admin):
        return (
            (self.NOMEMBERSHIPS, _('No TestList Membership')),
            (self.HASMEMBERSHIPS, _('At Least One TestList Membership')),
        )

    def queryset(self, request, queryset):
        qs = queryset.annotate(tlcount=Count("testlistmembership"))
        if self.value() == self.NOMEMBERSHIPS:
            return qs.filter(tlcount=0)
        elif self.value() == self.HASMEMBERSHIPS:
            return qs.filter(tlcount__gt=0)
        return qs


class TestAdmin(SaveUserMixin, SaveInlineAttachmentUserMixin, admin.ModelAdmin):

    inlines = [get_attachment_inline("test")]
    list_display = ["name", "slug", "category", "type", 'obj_created', 'obj_modified']
    list_filter = ["category", "type", TestListMembershipFilter, "testlistmembership__test_list"]
    search_fields = ["name", "slug", "category__name"]
    save_as = True

    form = TestForm

    class Media:
        js = (
            settings.STATIC_URL + "js/jquery-1.7.1.min.js",
            settings.STATIC_URL + "js/test_admin.js",
            settings.STATIC_URL + "js/admin_description_editor.js",
            settings.STATIC_URL + "ace/ace.js",
        )

    def save_model(self, request, obj, form, change):
        if 'calculation_procedure' in form.changed_data:
            cp = obj.calculation_procedure or ""
            if "pyplot" in cp or "pylab" in cp:
                warning = (
                    "Warning: Instead of using pyplot or pylab, it is recommended that you use "
                    "the object oriented interface to matplotlib."
                )
                messages.add_message(request, messages.WARNING, warning)

        if obj.procedure:
            if not obj.procedure.startswith("http"):
                warning = "Warning: test procedure links should usually begin with http:// or https://"
                messages.add_message(request, messages.WARNING, warning)

        super(TestAdmin, self).save_model(request, obj, form, change)

    def obj_created(self, obj):
        fmt = '<abbr title="Created by %s">%s</abbr>'
        return fmt % (obj.created_by, obj.created.strftime(settings.INPUT_DATE_FORMATS[0]))
    obj_created.admin_order_field = "created"
    obj_created.allow_tags = True
    obj_created.short_description = "Created"

    def obj_modified(self, obj):
        fmt = '<abbr title="Modified by %s">%s</abbr>'
        return fmt % (obj.modified_by, obj.modified.strftime(settings.INPUT_DATE_FORMATS[0]))
    obj_modified.admin_order_field = "modified"
    obj_modified.allow_tags = True
    obj_modified.short_description = "Modified"


def unit_name(obj):
    return obj.unit.name
unit_name.admin_order_field = "unit__name"  # noqa: E305
unit_name.short_description = "Unit"


def freq_name(obj):
    return obj.frequency.name if obj.frequency else "Ad Hoc"
freq_name.admin_order_field = "frequency__name"  # noqa: E305
freq_name.short_description = "Frequency"


def assigned_to_name(obj):
    return obj.assigned_to.name
assigned_to_name.admin_order_field = "assigned_to__name"  # noqa: E305
assigned_to_name.short_description = "Assigned To"


class UnitFilter(admin.SimpleListFilter):

    title = _('Unit')
    parameter_name = "unitfilter"

    def lookups(self, request, model_admin):
        return models.Unit.objects.values_list('pk', 'name')

    def queryset(self, request, queryset):

        if self.value():
            return queryset.filter(unit=self.value())

        return queryset


class FrequencyFilter(admin.SimpleListFilter):

    title = _('Frequency')
    parameter_name = "freqfilter"

    def lookups(self, request, model_admin):
        return models.Frequency.objects.values_list('pk', 'name')

    def queryset(self, request, queryset):

        if self.value():
            return queryset.filter(frequency=self.value())

        return queryset


class AssignedToFilter(admin.SimpleListFilter):

    title = _('Assigned To')
    parameter_name = "assignedtoname"

    def lookups(self, request, model_admin):
        return models.Group.objects.values_list('pk', 'name')

    def queryset(self, request, queryset):

        if self.value():
            return queryset.filter(assigned_to=self.value())

        return queryset


class ActiveFilter(admin.SimpleListFilter):

    title = _('Active')
    parameter_name = "activefilter"

    def lookups(self, request, model_admin):
        return (
            (1, _('Active')),
            (0, _('Not active'))
        )

    def queryset(self, request, queryset):
        if self.value():
            return queryset.filter(active=self.value())

        return queryset


class UnitTestCollectionForm(forms.ModelForm):

    def _clean_readonly(self, f):
        data = self.cleaned_data.get(f, None)

        if self.instance.pk and f in self.changed_data:
            if f == "object_id":
                orig = str(self.instance.tests_object)
            else:
                orig = getattr(self.instance, f)
            err_msg = (
                "To prevent data loss, you can not change the Unit, TestList or TestListCycle "
                "of a UnitTestCollection after it has been created. The original value was: %s"
            ) % orig
            self.add_error(f, err_msg)

        return data

    def clean_content_type(self):
        return self._clean_readonly("content_type")

    def clean_object_id(self):
        return self._clean_readonly("object_id")

    def clean_unit(self):
        return self._clean_readonly("unit")


class UnitTestCollectionAdmin(admin.ModelAdmin):
    # readonly_fields = ("unit","frequency",)
    filter_horizontal = ("visible_to",)
    list_display = ['name', unit_name, freq_name, assigned_to_name, "active"]
    list_filter = [UnitFilter, FrequencyFilter, AssignedToFilter, ActiveFilter]
    search_fields = ['name', "unit__name", "frequency__name"]
    change_form_template = "admin/treenav/menuitem/change_form.html"
    list_editable = ["active"]
    save_as = True
    form = UnitTestCollectionForm

    class Media:
        js = (
            settings.STATIC_URL + "js/jquery-1.7.1.min.js",
            settings.STATIC_URL + "js/jquery-ui.min.js",
            settings.STATIC_URL + "js/select2.min.js",
        )

    def get_queryset(self, *args, **kwargs):
        qs = super(UnitTestCollectionAdmin, self).get_queryset(*args, **kwargs)
        return qs.select_related(
            "unit",
            "frequency",
            "assigned_to"
        )


class TestListCycleMembershipInline(DynamicRawIDMixin, admin.TabularInline):

    model = models.TestListCycleMembership
    dynamic_raw_id_fields = ("test_list",)


class TestListCycleAdmin(SaveUserMixin, SaveInlineAttachmentUserMixin, admin.ModelAdmin):
    """Admin for daily test list cycles"""
    inlines = [TestListCycleMembershipInline, get_attachment_inline("testlistcycle")]
    prepopulated_fields = {'slug': ('name',)}
    search_fields = ("name", "slug",)
    list_display = ["name", "all_lists"]

    class Media:
        js = (
            settings.STATIC_URL + "js/jquery-1.7.1.min.js",
            settings.STATIC_URL + "js/jquery-ui.min.js",
            settings.STATIC_URL + "js/collapsed_stacked_inlines.js",
            settings.STATIC_URL + "js/m2m_drag_admin.js",
            settings.STATIC_URL + "js/admin_description_editor.js",
            settings.STATIC_URL + "ace/ace.js",
        )

    def all_lists(self, obj):
        return ', '.join("%s: %s" % x for x in enumerate(obj.all_lists().values_list("name", flat=True)))

    def get_queryset(self, request):
        qs = super(TestListCycleAdmin, self).get_queryset(request)
        return qs.prefetch_related("test_lists")


class FrequencyAdmin(admin.ModelAdmin):
    prepopulated_fields = {'slug': ('name',)}
    model = models.Frequency

    list_display = (
        "name",
        "get_recurrences",
        "overdue_interval",
    )

    def save_model(self, request, obj, form, change):
        """set user and modified date time"""
        if not obj.pk:
            from_ = timezone.datetime(2012, 1, 1, tzinfo=timezone.get_current_timezone())
            obj.recurrences.dtstart = from_
        super().save_model(request, obj, form, change)

    def get_recurrences(self, obj):
        rules = str(obj.recurrences).replace("RRULE:", "").split("\n")[1:]
        processed = []
        for rule in rules:
            if rule.startswith("EXDATE") or rule.startswith("RDATE"):
                date = rule.split(":")[-1]
                date = "%s-%s-%s" % (date[:4], date[4:6], date[6:8])
                inc = "Exclude" if rule.startswith("EXDATE") else "Include"
                rule = "%s: %s" % (inc, date)

            processed.append(rule)

        return "<br/>".join(processed)
    get_recurrences.short_description = "Recurrences"
    get_recurrences.allow_tags = True


class StatusAdmin(admin.ModelAdmin):
    prepopulated_fields = {'slug': ('name',)}
    model = models.TestInstanceStatus

    list_display = (
        'name',
        'is_default',
        'requires_review',
        'valid',
        'get_colour',
    )

    class Media:
        js = (
            settings.STATIC_URL + "jquery/js/jquery.min.js",
            settings.STATIC_URL + "colorpicker/js/bootstrap-colorpicker.min.js",
            settings.STATIC_URL + "qatrack_core/js/admin_colourpicker.js",

        )
        css = {
            'all': (
                settings.STATIC_URL + "bootstrap/css/bootstrap.min.css",
                settings.STATIC_URL + "colorpicker/css/bootstrap-colorpicker.min.css",
                settings.STATIC_URL + "qatrack_core/css/admin.css",
            ),
        }

    def get_colour(self, obj):
        return '<div style="display: inline-block; width: 20px; height:20px; background-color: %s;"></div>' % obj.colour
    get_colour.short_description = "Color"
    get_colour.allow_tags = True


def utc_unit_name(obj):
    return obj.unit_test_collection.unit.name
utc_unit_name.admin_order_field = "unit_test_collection__unit__name"  # noqa: E305
utc_unit_name.short_description = "Unit"


class TestListInstanceAdmin(SaveInlineAttachmentUserMixin, admin.ModelAdmin):
    list_display = ["__str__", utc_unit_name, "test_list", "work_completed", "created_by"]
    list_filter = ["unit_test_collection__unit", "test_list", ]
    inlines = [get_attachment_inline("testlistinstance")]

    def render_delete_form(self, request, context):
        instance = context['object']

        # Find related Service events with rtsqa and with initiated by
        ServiceEvent = apps.get_model('service_log', 'ServiceEvent')
        ServiceEventStatus = apps.get_model('service_log', 'ServiceEventStatus')
        se_rtsqa_qs = ServiceEvent.objects.filter(
            returntoserviceqa__test_list_instance=context['object']
        )
        se_ib_qs = instance.serviceevents_initiated.all()
        default_ses = ServiceEventStatus.get_default()
        context.update({
            'se_rtsqa_qs': se_rtsqa_qs,
            'se_ib_qs': se_ib_qs,
            'default_ses': default_ses
        })
        return super().render_delete_form(request, context)


class TestInstanceAdmin(SaveInlineAttachmentUserMixin, admin.ModelAdmin):

    list_display = [
        "__str__",
        "test_list_instance",
        "test_name",
        "unit_name",
        "test_list_name",
        "work_completed",
        "created_by",
    ]
    inlines = [get_attachment_inline("testinstance")]

    def get_queryset(self, request):
        qs = super(TestInstanceAdmin, self).get_queryset(request)
        return qs.select_related(
            "test_list_instance",
            "test_list_instance__test_list",
            "unit_test_info",
            "unit_test_info__test",
            "created_by"
        )

    def test_list_name(self, obj):
        return obj.test_list_instance.test_list.name
    test_list_name.short_description = _("Test List Name")
    test_list_name.admin_order_field = "test_list_instance__test_list__name"

    def test_name(self, obj):
        return obj.unit_test_info.test.name
    test_name.short_description = _("Test Name")
    test_name.admin_order_field = "unit_test_info__test__name"

    def unit_name(self, obj):
        return obj.unit_test_info.unit
    unit_name.short_description = _("Unit Name")
    unit_name.admin_order_field = "unit_test_info__unit__number"

    def has_add_permission(self, request):
        """testlistinstancess are created via front end only"""
        return False


class ToleranceForm(forms.ModelForm):

    model = models.Tolerance

    def validate_unique(self):
        super(ToleranceForm, self).validate_unique()
        if not self.instance.pk:
            params = forms.model_to_dict(self.instance)
            params.pop("id")
            if models.Tolerance.objects.filter(**params).count() > 0:
                errs = ["Duplicate Tolerance. A Tolerance with these values already exists"]
                self._update_errors({forms.models.NON_FIELD_ERRORS: errs})


class ToleranceAdmin(BasicSaveUserAdmin):
    form = ToleranceForm
    list_filter = ["type"]

    class Media:
        js = (
            settings.STATIC_URL + "jquery/js/jquery.min.js",
            settings.STATIC_URL + "js/tolerance_admin.js",
        )

    def get_queryset(self, *args, **kwargs):
        qs = super(ToleranceAdmin, self).get_queryset(*args, **kwargs)
        return qs.exclude(type=models.BOOLEAN)

    def has_change_permission(self, request, obj=None):

        if obj and obj.type == models.BOOLEAN:
            return False
        return super(ToleranceAdmin, self).has_change_permission(request, obj)


class AutoReviewAdmin(admin.ModelAdmin):
    list_display = (str, "pass_fail", "status")
    list_editable = ["pass_fail", "status"]


admin.site.register([models.Tolerance], ToleranceAdmin)
admin.site.register([models.AutoReviewRule], AutoReviewAdmin)
admin.site.register([models.Category], CategoryAdmin)
admin.site.register([models.TestList], TestListAdmin)
admin.site.register([models.Test], TestAdmin)
admin.site.register([models.UnitTestInfo], UnitTestInfoAdmin)
admin.site.register([models.UnitTestCollection], UnitTestCollectionAdmin)

admin.site.register([models.TestListCycle], TestListCycleAdmin)
admin.site.register([models.Frequency], FrequencyAdmin)
admin.site.register([models.TestInstanceStatus], StatusAdmin)
admin.site.register([models.TestInstance], TestInstanceAdmin)
admin.site.register([models.TestListInstance], TestListInstanceAdmin)<|MERGE_RESOLUTION|>--- conflicted
+++ resolved
@@ -149,11 +149,7 @@
 
 def test_name(obj):
     return obj.test.name
-<<<<<<< HEAD
-test_name.admin_order_field = "test__name"
-=======
 test_name.admin_order_field = "test__name"  # noqa: E305
->>>>>>> fd67b7c0
 
 
 def test_type(obj):
