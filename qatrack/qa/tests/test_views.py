from urllib import urlencode

from django.conf import settings
from django.contrib.auth.models import User, Group
from django.core.urlresolvers import reverse
from django.test import TestCase
from django.test.client import RequestFactory
from django.test.utils import setup_test_environment
from django.utils import unittest, timezone
from qatrack.qa import models, views
from qatrack.qa.views import forms

import calendar
import qatrack.qa.views.perform
import qatrack.qa.views.charts
import qatrack.qa.views.review
import qatrack.qa.views.base
import qatrack.qa.views.backup
import django.forms
import json
import os
import glob
import random
import StringIO
import utils


logger = qatrack.qa.views.base.logger


#====================================================================================
class MockUser(object):
    def has_perm(self, *args):
        return True
superuser = MockUser()


#====================================================================================
class TestURLS(TestCase):
    """just test urls to make sure at the very least they are valid and return 200"""

    #---------------------------------------------------------------------------
    def setUp(self):
        u = utils.create_user()
        self.client.login(username="user", password="password")
        g = utils.create_group()
        u.groups.add(g)
        u.save()

    #---------------------------------------------------------------------------
    def returns_200(self, url, method="get"):
        return getattr(self.client, method)(url).status_code == 200

    #---------------------------------------------------------------------------
    def test_qa_urls(self):

        utils.create_status()
        u1 = utils.create_unit(number=1, name="u1")
        utils.create_unit(number=2, name="u2", )
        utc = utils.create_unit_test_collection(unit=u1)
        tli = utils.create_test_list_instance(unit_test_collection=utc)

        url_names = (
            ("home", {}),

            ("all_lists", {}),

            ("charts", {}),
            ("chart_data", {}),
            ("control_chart", {}),
            ("overview", {}),
            ("overview_due_dates", {}),
            ("review_all", {}),
            ("review_utc", {"pk": "%d" % utc.pk}),
            ("choose_review_frequency", {}),
            ("review_by_frequency", {"frequency": "daily/monthly/ad-hoc"}),
            ("choose_review_unit", {}),
            ("review_by_unit", {"unit_number": "1"}),
            ("review_by_unit", {"unit_number": "1/2"}),

            ("complete_instances", {}),

            ("review_test_list_instance", {"pk": "%d" % tli.pk}),

            ("unreviewed", {}),

            ("in_progress", {}),

            ("edit_tli", {"pk": "%d" % (tli.pk)}),
            ("choose_unit", {}),
            ("perform_qa", {"pk": "%d" % utc.pk}),
            ("qa_by_unit", {"unit_number": "1"}),
            ("qa_by_frequency", {"frequency": "daily/ad-hoc"}),
            ("qa_by_unit_frequency", {"unit_number": "1", "frequency": "daily/ad-hoc"}),
        )

        for url, kwargs in url_names:
            logger.info("\t > testing: " + url)

            self.assertTrue(self.returns_200(reverse(url, kwargs=kwargs)))

    #---------------------------------------------------------------------------
    def test_login(self):
        self.assertTrue(self.returns_200(settings.LOGIN_URL))

    #---------------------------------------------------------------------------
    def test_login_redirect(self):
        self.assertTrue(self.returns_200(settings.LOGIN_REDIRECT_URL))

    #----------------------------------------------------------------------
    def test_composite(self):
        url = reverse("composite")

        self.assertTrue(self.returns_200(url, method="post"))

    #--------------------------------------------------------------------------
    def test_perform(self):
        utils.create_status()
        utc = utils.create_unit_test_collection()
        url = reverse("perform_qa", kwargs={"pk": "%d" % utc.pk})
        self.assertTrue(self.returns_200(url))
        url = reverse("perform_qa", kwargs={"pk": "2"})

        self.assertTrue(404 == self.client.get(url).status_code)

    #----------------------------------------------------------------------
    def test_utc_fail(self):
        utils.create_status()
        url = reverse("review_utc", kwargs={"pk": 9999})
        self.assertEqual(self.client.get(url).status_code, 404)


#============================================================================
class TestControlImage(TestCase):

    #----------------------------------------------------------------------
    def setUp(self):
        self.factory = RequestFactory()
        self.view = views.charts.ControlChartImage.as_view()
        self.url = reverse("control_chart")

    #---------------------------------------------------------------
    def tearDown(self):
        models.Test.objects.all().delete()
        models.TestList.objects.all().delete()
        models.Unit.objects.all().delete()

    #----------------------------------------------------------------------
    def test_not_enough_data(self):
        request = self.factory.get(self.url)
        request.user = superuser
        response = self.view(request)

        self.assertTrue(response.get("content-type"), "image/png")

    #----------------------------------------------------------------------
    def test_baseline_subgroups(self):

        tl = utils.create_test_list()
        test = utils.create_test()
        unit = utils.create_unit()
        utils.create_unit_test_info(test=test, unit=unit)

        utils.create_status()
        yesterday = timezone.now().date() - timezone.timedelta(days=1)
        tomorrow = yesterday + timezone.timedelta(days=2)

        for n in [-1, 0, 1, 2, "nonnumber"]:
            url = self.make_url(test.pk, tl.pk, unit.pk, yesterday, tomorrow, n_base=n)
            request = self.factory.get(url)
            request.user = superuser
            response = self.view(request)
            self.assertTrue(response.get("content-type"), "image/png")

    #----------------------------------------------------------------------
    def test_invalid_subgroup_size(self):
        tl = utils.create_test_list()
        test = utils.create_test()
        unit = utils.create_unit()
        utils.create_unit_test_info(test=test, unit=unit)

        utils.create_status()
        yesterday = timezone.now().date() - timezone.timedelta(days=1)
        tomorrow = yesterday + timezone.timedelta(days=2)

        for n in [-1, 0, 101, "nonnumber"]:
            url = self.make_url(test.pk, tl.pk, unit.pk, yesterday, tomorrow, sg_size=n)
            request = self.factory.get(url)
            request.user = superuser
            response = self.view(request)
            self.assertTrue(response.get("content-type"), "image/png")

    #----------------------------------------------------------------------
    def test_include_fit(self):
        for f in ["true", "false"]:
            request = self.factory.get(self.url + "?fit_data=%s" % f)
            request.user = superuser
            response = self.view(request)
            self.assertTrue(response.get("content-type"), "image/png")

    #----------------------------------------------------------------------
    def make_url(self, pk, tl_pk, upk, from_date, to_date, sg_size=2, n_base=2, fit="true"):
        url = self.url + "?subgroup_size=%s&n_baseline_subgroups=%s&fit_data=%s" % (sg_size, n_base, fit)
        url += "&tests[]=%s" % pk
        url += "&test_lists[]=%s" % tl_pk
        url += "&units[]=%s" % upk
        url += "&statuses[]=%s" % models.TestInstanceStatus.objects.all()[0].pk
        url += "&from_date=%s" % from_date.strftime(settings.SIMPLE_DATE_FORMAT)
        url += "&to_date=%s" % to_date.strftime(settings.SIMPLE_DATE_FORMAT)
        return url

    #----------------------------------------------------------------------
    def test_valid(self):
        tl = utils.create_test_list()
        test = utils.create_test()
        utils.create_test_list_membership(tl, test)
        unit = utils.create_unit()
        utc = utils.create_unit_test_collection(test_collection=tl, unit=unit)
        uti = models.UnitTestInfo.objects.get(test=test, unit=unit)

        status = utils.create_status()

        yesterday = timezone.now().date() - timezone.timedelta(days=1)
        tomorrow = yesterday + timezone.timedelta(days=2)
        url = self.make_url(test.pk, tl.pk, unit.pk, yesterday, tomorrow)

        for n in (1, 1, 8, 90):
            for x in range(n):
                tli = utils.create_test_list_instance(unit_test_collection=utc)
                utils.create_test_instance(
                    tli,
                    unit_test_info=uti,
                    value=random.gauss(1, 0.5),
                    status=status,
                )

            request = self.factory.get(url)
            request.user = superuser
            response = self.view(request)
            self.assertTrue(response.get("content-type"), "image/png")

    #----------------------------------------------------------------------
    def test_invalid(self):
        tl = utils.create_test_list()
        test = utils.create_test()
        unit = utils.create_unit()
        uti = utils.create_unit_test_info(test=test, unit=unit)
        utc = utils.create_unit_test_collection(test_collection=tl, unit=unit)
        tli = utils.create_test_list_instance(unit_test_collection=utc)

        status = utils.create_status()

        yesterday = timezone.now().date() - timezone.timedelta(days=1)
        tomorrow = yesterday + timezone.timedelta(days=2)

        url = self.make_url(test.pk, tl.pk, unit.pk, yesterday, yesterday)
        request = self.factory.get(url)
        request.user = superuser
        response = self.view(request)
        self.assertTrue(response.get("content-type"), "image/png")

        url = self.make_url(test.pk, tl.pk, unit.pk, yesterday, tomorrow, fit="true")

        # generate some data that the control chart fit function won't be able to fit
        for x in range(10):
            utils.create_test_instance(
                tli,
                value=x,
                status=status,
                unit_test_info=uti
            )

        request = self.factory.get(url)
        request.user = superuser
        response = self.view(request)
        self.assertTrue(response.get("content-type"), "image/png")

    #----------------------------------------------------------------------
    def test_fails(self):
        tl = utils.create_test_list()
        test = utils.create_test()
        unit = utils.create_unit()
        uti = utils.create_unit_test_info(test=test, unit=unit)
        utc = utils.create_unit_test_collection(test_collection=tl, unit=unit)
        tli = utils.create_test_list_instance(unit_test_collection=utc)

        status = utils.create_status()

        yesterday = timezone.now().date() - timezone.timedelta(days=1)
        tomorrow = yesterday + timezone.timedelta(days=2)

        url = self.make_url(test.pk, tl.pk, unit.pk, yesterday, yesterday)
        request = self.factory.get(url)
        request.user = superuser
        response = self.view(request)
        self.assertTrue(response.get("content-type"), "image/png")

        url = self.make_url(test.pk, tl.pk, unit.pk, yesterday, tomorrow, fit="true")
        import qatrack.qa.control_chart
        old_display = qatrack.qa.control_chart.control_chart.display

        def mock_display(*args, **kwargs):
            raise RuntimeError("test")

        qatrack.qa.control_chart.control_chart.display = mock_display
        # generate some data that the control chart fit function won't be able to fit
        for x in range(10):
            utils.create_test_instance(
                tli,
                value=x,
                status=status,
                unit_test_info=uti
            )

        request = self.factory.get(url)
        request.user = superuser
        response = self.view(request)
        self.assertTrue(response.get("content-type"), "image/png")
        qatrack.qa.control_chart.control_chart.display = old_display


#====================================================================================
class TestChartView(TestCase):

    #----------------------------------------------------------------------
    def setUp(self):
        self.factory = RequestFactory()
        freq = utils.create_frequency()

        self.tls = []
        self.units = []
        self.tests = []
        for i in range(1, 3):
            unit = utils.create_unit(number=i)
            self.units.append(unit)
            tl = utils.create_test_list(name="tl%s" % i)
            self.tls.append(tl)
            test = utils.create_test(name="test%s" % i)
            self.tests.append(test)
            utils.create_test_list_membership(tl, test)
            utils.create_unit_test_collection(unit=unit, test_collection=tl, frequency=freq)

    #----------------------------------------------------------------------
    def test_get_test_lists_for_unit_frequencies_all(self):

        url = reverse("charts_testlists")
        request = self.factory.get(url)
        response = qatrack.qa.views.charts.get_test_lists_for_unit_frequencies(request)
        values = json.loads(response.content)
        expected = {"test_lists": [tl.pk for tl in self.tls]}
        self.assertDictEqual(values, expected)

    #----------------------------------------------------------------------
    def test_get_test_lists_for_unit_frequencies_filtered(self):

        url = reverse("charts_testlists")+"?units[]=%d" % (self.units[0].pk)
        request = self.factory.get(url)
        response = qatrack.qa.views.charts.get_test_lists_for_unit_frequencies(request)
        values = json.loads(response.content)
        expected = {"test_lists": [self.tls[0].pk]}
        self.assertDictEqual(values, expected)

    #----------------------------------------------------------------------
    def test_get_tests_for_test_lists_all(self):

        url = reverse("charts_tests")
        request = self.factory.get(url)
        response = qatrack.qa.views.charts.get_tests_for_test_lists(request)
        values = json.loads(response.content)
        expected = {"tests": [t.pk for t in self.tests]}
        self.assertDictEqual(values, expected)

    #----------------------------------------------------------------------
    def test_get_tests_for_test_lists_filtered(self):

        url = reverse("charts_tests")+"?test_lists[]=%d" % (self.tls[0].pk)
        request = self.factory.get(url)
        response = qatrack.qa.views.charts.get_tests_for_test_lists(request)
        values = json.loads(response.content)
        expected = {"tests": [self.tests[0].pk]}
        self.assertDictEqual(values, expected)

    def test_instance_to_point_relative_with_none_tol(self):

        ref = qatrack.qa.models.Reference(value=100)
        tol = utils.create_tolerance(
            tol_type=models.PERCENT,
            tol_low=None,
            tol_high=None
        )
        ti = qatrack.qa.models.TestInstance(
            reference=ref,
            tolerance=tol,
            value=100
        )
        ti.value_display = lambda: str(ti.value)
        view = views.charts.BaseChartView()
        point = view.test_instance_to_point(ti, relative=True)
        self.assertIsNone(point['tol_low'])


#============================================================================
class TestChartData(TestCase):

    #----------------------------------------------------------------------
    def setUp(self):
        self.url = reverse("chart_data")
        self.view = views.charts.BasicChartData.as_view()

        self.status = utils.create_status()
        ref = utils.create_reference(value=1.)
        tol = utils.create_tolerance(tol_type=models.ABSOLUTE)
        per_tol = utils.create_tolerance(tol_type=models.PERCENT)
        self.test1 = utils.create_test(name="test1")
        self.test2 = utils.create_test(name="test2")
        self.tl1 = utils.create_test_list(name="tl1")
        self.tl2 = utils.create_test_list(name="tl2")

        utils.create_test_list_membership(self.tl1, self.test1)
        utils.create_test_list_membership(self.tl2, self.test2)
        utils.create_test_list_membership(self.tl2, self.test1)

        self.utc1 = utils.create_unit_test_collection(test_collection=self.tl1)
        self.utc2 = utils.create_unit_test_collection(unit=self.utc1.unit, test_collection=self.tl2, frequency=self.utc1.frequency)

        self.uti1 = models.UnitTestInfo.objects.get(test=self.test1)
        self.uti1.reference = ref
        self.uti1.tolerance = tol
        self.uti1.save()

        self.uti2 = models.UnitTestInfo.objects.get(test=self.test2)
        self.uti2.references = ref
        self.uti2.tolerance = per_tol
        self.uti2.save()

        self.NPOINTS = 10
        for x in range(self.NPOINTS):
            tli = utils.create_test_list_instance(unit_test_collection=self.utc1)
            ti = utils.create_test_instance(value=1., status=self.status, unit_test_info=self.uti1, test_list_instance=tli)
            ti.reference = ref
            ti.tolerance = tol
            ti.save()

            tli2 = utils.create_test_list_instance(unit_test_collection=self.utc2)
            ti2 = utils.create_test_instance(value=1., status=self.status, unit_test_info=self.uti1, test_list_instance=tli2)
            ti2.reference = ref
            ti2.tolerance = per_tol
            ti2.save()

            if x < self.NPOINTS/2:
                # create less points for one tests to ensure tabulation routines
                # can handle data sets of different lengths
                tli2 = utils.create_test_list_instance(unit_test_collection=self.utc2)
                ti2 = utils.create_test_instance(value=1.5, status=self.status, unit_test_info=self.uti2, test_list_instance=tli2)
                ti2.reference = ref
                ti2.tolerance = per_tol
                ti2.save()

        self.client.login(username="user", password="password")

    #----------------------------------------------------------------------
    def test_basic_data(self):
        data = {
            "tests[]": [self.test1.pk, self.test2.pk],
            "test_lists[]": [self.tl1.pk, self.tl2.pk],
            "units[]": [self.utc1.unit.pk],
            "statuses[]": [self.status.pk],
        }
        resp = self.client.get(self.url, data=data)
        data = json.loads(resp.content)
        expected = [1.]*self.NPOINTS
        actual = [x['value'] for x in data['data']['unit - tl1 :: test1']]
        self.assertListEqual(actual, expected)

    #----------------------------------------------------------------------
    def test_basic_data_relative(self):
        data = {
            "tests[]": [self.test1.pk, self.test2.pk],
            "test_lists[]": [self.tl1.pk, self.tl2.pk],
            "units[]": [self.utc1.unit.pk],
            "statuses[]": [self.status.pk],
            "relative": "true",
        }
        resp = self.client.get(self.url, data=data)
        data = json.loads(resp.content)
        expected = [50.]*(self.NPOINTS/2)
        actual = [x['value'] for x in data['data']['unit - tl2 :: test2 (relative to ref)']]
        self.assertListEqual(actual, expected)

    #----------------------------------------------------------------------
    def test_basic_data_combined(self):
        data = {
            "tests[]": [self.test1.pk, self.test2.pk],
            "test_lists[]": [self.tl1.pk, self.tl2.pk],
            "units[]": [self.utc1.unit.pk],
            "statuses[]": [self.status.pk],
            "combine_data": "true"
        }
        resp = self.client.get(self.url, data=data)
        data = json.loads(resp.content)
        expected = [1.]*(2*self.NPOINTS)
        actual = [x['value'] for x in data['data']['unit :: test1']]
        self.assertListEqual(actual, expected)

    #----------------------------------------------------------------------
    def test_export_csv_view(self):
        url = reverse("charts_export_csv")
        data = {
            "tests[]": [self.test1.pk, self.test2.pk],
            "test_lists[]": [self.tl1.pk, self.tl2.pk],
            "units[]": [self.utc1.unit.pk],
            "statuses[]": [self.status.pk],
            "relative": "true",
        }
        resp = self.client.get(url, data=data)
        expected_nlines = 2 + 10 + 1  # 2 header  + 10 rows data + 1 blank
        self.assertTrue(len(resp.content.split('\n')), expected_nlines)

        self.assertEqual(resp.get('Content-Disposition'), 'attachment; filename="qatrackexport.csv"')


#============================================================================
class TestComposite(TestCase):
    #----------------------------------------------------------------------
    def setUp(self):
        self.factory = RequestFactory()
        self.view = views.perform.CompositeCalculation.as_view()
        self.url = reverse("composite")

        self.t1 = utils.create_test(name="test1")
        self.t2 = utils.create_test(name="test2")
        self.tc = utils.create_test(name="testc", test_type=models.COMPOSITE)
        self.tc.calculation_procedure = "result = test1 + test2"
        self.tc.save()

    #----------------------------------------------------------------------
    def test_composite(self):

        data = {
            u'qavalues': {"testc": "", "test1": 1, "test2": 2} ,
            u'composite_ids': [u'%d' % self.tc.pk],
            u'meta': {},
        }
        request = self.factory.post(
            self.url,
            content_type='application/json',
            data=json.dumps(data)
        )
        response = self.view(request)
        values = json.loads(response.content)

        expected = {
            "errors": [],
            "results": {
                "testc": {
                    "value": 3.0,
                    "error": None
                }
            },
            "success": True
        }
        self.assertDictEqual(values, expected)
    #----------------------------------------------------------------------

    def test_invalid_values(self):

        data = {
            u'composite_ids': [u'%d' % self.tc.pk],
            u'meta': {},
        }

        request = self.factory.post(self.url, content_type="application/json", data=json.dumps(data))
        response = self.view(request)
        values = json.loads(response.content)

        expected = {
            "errors": ['Invalid QA Values'],
            "success": False
        }
        self.assertDictEqual(values, expected)
    #----------------------------------------------------------------------

    def test_invalid_number(self):

        data = {
            u'qavalues':
                {"testc": {"name": "testc", "current_value": ""}, "test1": {"name": "test1", "current_value": 1}, "test2": {"name": "test2", "current_value": "abc"}}
            ,
            u'composite_ids': [u'%d' % self.tc.pk],
            u'meta': {},
        }

        request = self.factory.post(self.url, content_type="application/json", data=json.dumps(data))
        response = self.view(request)

        values = json.loads(response.content)

        expected = {
            "errors": [],
            "success": True,
            'results': {
                'testc': {
                    'error': u'Invalid Test', u'value': None
                }
            },
        }
        self.assertDictEqual(values, expected)
    #----------------------------------------------------------------------

    def test_invalid_composite(self):

        data = {
            u'qavalues': {"testc": "", "test1": 1, "test2": "abc"},
            u'composite_ids': [],
            u'meta': '{}',
        }

        request = self.factory.post(self.url, content_type="application/json", data=json.dumps(data))
        response = self.view(request)
        values = json.loads(response.content)

        expected = {
            "errors": ["No Valid Composite ID's"],
            "success": False
        }
        self.assertDictEqual(values, expected)

    #----------------------------------------------------------------------
    def test_no_composite(self):

        data = {
            u'qavalues': {"testc": "", "test1": 1, "test2": 2} ,
            u'meta': '{}',
        }

        request = self.factory.post(self.url, content_type="application/json", data=json.dumps(data))
        response = self.view(request)
        values = json.loads(response.content)

        expected = {
            "errors": ["No Valid Composite ID's"],
            "success": False
        }
        self.assertDictEqual(values, expected)

    #----------------------------------------------------------------------
    def test_invalid_json(self):

        data = '{"qavalues": {"testc"}, u"meta": {}, }'

        request = self.factory.post(self.url, content_type="application/json", data=data)
        response = self.view(request)
        values = json.loads(response.content)

        self.assertEqual(values["success"], False)
    #----------------------------------------------------------------------

    def test_invalid_test(self):

        self.tc.calculation_procedure = "foo"
        self.tc.save()

        data = {
            u'qavalues': {"testc": "", "test1": 1, "test2": 2},
            u'composite_ids': [u'%d' % self.tc.pk],
            u'meta': {},
        }

        request = self.factory.post(self.url, content_type="application/json", data=json.dumps(data))
        response = self.view(request)
        values = json.loads(response.content)
        expected = {
            "errors": [],
            "results": {
                "testc": {
                    "value": None,
                    "error": "Invalid Test",
                }
            },
            "success": True
        }
        self.assertDictEqual(values, expected)
    #----------------------------------------------------------------------

    def test_cyclic(self):

        self.cyclic1 = utils.create_test(name="cyclic1", test_type=models.COMPOSITE)
        self.cyclic1.calculation_procedure = "result = cyclic2 + test2"
        self.cyclic1.save()

        self.cyclic2 = utils.create_test(name="cyclic2", test_type=models.COMPOSITE)
        self.cyclic2.calculation_procedure = "result = cyclic1 + test1"
        self.cyclic2.save()

        data = {
            u'qavalues': {"testc": "", "cyclic1": "", "cyclic2": "", "test1": 1, "test2": 2},
            u'composite_ids': [u'%d' % t for t in (self.tc.pk, self.cyclic1.pk, self.cyclic2.pk)],
            u'meta': {},
        }

        request = self.factory.post(self.url, content_type="application/json", data=json.dumps(data))
        response = self.view(request)
        values = json.loads(response.content)

        expected = {
            'errors': [],
            u'results': {
                'cyclic1': {
                    'error': u'Cyclic test dependency',
                    'value': None
                },
                'cyclic2': {
                    'error': u'Cyclic test dependency',
            u'value': None
                },
                'testc': {
                    'error': None,
                    'value': 3.0
                }
            },


            'success': True,
        }
        self.assertDictEqual(values, expected)


#============================================================================
class TestPerformQA(TestCase):

    #----------------------------------------------------------------------
    def setUp(self):
        self.factory = RequestFactory()
        self.view = views.perform.PerformQA.as_view()
        self.status = utils.create_status()

        self.test_list = utils.create_test_list()

        self.t_simple = utils.create_test(name="test_simple")

        self.t_const = utils.create_test(name="test_const", test_type=models.CONSTANT)
        self.t_const.constant_value = 1
        self.t_const.save()

        self.t_comp = utils.create_test(name="test_comp", test_type=models.COMPOSITE)
        self.t_comp.calculation_procedure = "result = test_simple + test_const"
        self.t_comp.save()

        self.t_mult = utils.create_test(name="test_mult", test_type=models.MULTIPLE_CHOICE)
        self.t_mult.choices = "c1,c2,c3"
        self.t_mult.save()

        self.t_bool = utils.create_test(name="test_bool", test_type=models.BOOLEAN)
        self.t_bool.save()

        self.t_string = utils.create_test(name="test string", test_type=models.STRING)
        self.t_string.save()

        self.t_string_comp = utils.create_test(name="test string comp", test_type=models.STRING_COMPOSITE)
        self.t_string_comp.calculation_procedure = "result = 'test'"
        self.t_string_comp.save()

        self.t_upload = utils.create_test(name="test upload", test_type=models.UPLOAD)
        self.t_upload.save()
        self.filename = "TESTRUNNER.tmp"
        self.filepath = os.path.join(settings.TMP_UPLOAD_ROOT, self.filename)

        with open(self.filepath, "w") as f:
            f.write("")

        self.tests = [self.t_simple, self.t_const, self.t_comp, self.t_mult, self.t_bool, self.t_string, self.t_upload, self.t_string_comp]

        for idx, test in enumerate(self.tests):
            utils.create_test_list_membership(self.test_list, test, idx)

        group = Group(name="foo")
        group.save()

        self.unit_test_list = utils.create_unit_test_collection(
            test_collection=self.test_list
        )

        self.unit_test_infos = []
        for test in self.tests:
            self.unit_test_infos.append(models.UnitTestInfo.objects.get(test=test, unit=self.unit_test_list.unit))
        self.url = reverse("perform_qa", kwargs={"pk": self.unit_test_list.pk})
        self.client.login(username="user", password="password")
        self.user = User.objects.get(username="user")
        self.user.is_superuser = False
        self.user.save()
        self.user.groups.add(group)
        self.user.save()

    #---------------------------------------------------------------
    def tearDown(self):
        for f in glob.glob(os.path.join(settings.MEDIA_ROOT, "*", "TESTRUNNER*")):
            os.remove(f)
    #----------------------------------------------------------------------

    def test_test_forms_present(self):
        response = self.client.get(self.url)
        self.assertEqual(len(response.context["formset"].forms), len(self.tests))
    #----------------------------------------------------------------------

    def test_test_initial_constant(self):
        response = self.client.get(self.url)

        self.assertEqual(
            float(response.context["formset"].forms[self.tests.index(self.t_const)].initial["value"]),
            self.t_const.constant_value
        )
    #----------------------------------------------------------------------

    def test_readonly(self):
        response = self.client.get(self.url)
        readonly = [self.t_comp, self.t_const, self.t_string_comp]

        idxs = [self.tests.index(t) for t in readonly]
        for idx in idxs:
            if not self.tests[idx].type == models.STRING_COMPOSITE:
                self.assertEqual(
                    response.context["formset"].forms[idx].fields["value"].widget.attrs["readonly"],
                    "readonly"
                )
            else:
                self.assertEqual(
                    response.context["formset"].forms[idx].fields["string_value"].widget.attrs["readonly"],
                    "readonly"
                )
    #----------------------------------------------------------------------

    def test_bool_widget(self):
        response = self.client.get(self.url)
        idx = self.tests.index(self.t_bool)
        widget = response.context["formset"].forms[idx].fields["value"].widget

        self.assertIsInstance(widget, django.forms.RadioSelect)
        self.assertEqual(widget.choices, forms.BOOL_CHOICES)
    #----------------------------------------------------------------------

    def test_mult_choice_widget(self):
        response = self.client.get(self.url)
        idx = self.tests.index(self.t_mult)
        widget = response.context["formset"].forms[idx].fields["string_value"].widget

        self.assertTrue(isinstance(widget, django.forms.Select))
        self.assertEqual(widget.choices, [('', ''), ('c1', 'c1'), ('c2', 'c2'), ('c3', 'c3')])

    #---------------------------------------------------------------------------
    def test_perform_in_progress(self):
        data = {
            "work_started": "11-07-2012 00:09",
            "status": self.status.pk,
            "form-TOTAL_FORMS": len(self.tests),
            "form-INITIAL_FORMS": len(self.tests),
            "form-MAX_NUM_FORMS": "",
            "in_progress": True,
        }
        self.set_form_data(data)

        response = self.client.post(self.url, data=data)

        self.assertTrue(1, models.TestListInstance.objects.in_progress().count())
        self.assertTrue(len(self.tests), models.TestInstance.objects.in_progress().count())
        # user is redirected if form submitted successfully
        self.assertEqual(response.status_code, 302)

    #---------------------------------------------------------------
    def set_form_data(self, data):
        for test_idx, uti in enumerate(self.unit_test_infos):
            if uti.test.type == models.UPLOAD:
                data["form-%d-string_value" % test_idx] = self.filename
            if uti.test.type in (models.STRING, ):
                data["form-%d-string_value" % test_idx] = "test"
            else:
                data["form-%d-value" % test_idx] = 1
            data["form-%d-comment" % test_idx] = ""

    #---------------------------------------------------------------------------
    def test_perform_valid(self):
        data = {
            "work_started": "11-07-2012 00:09",
            "status": self.status.pk,
            "form-TOTAL_FORMS": len(self.tests),
            "form-INITIAL_FORMS": len(self.tests),
            "form-MAX_NUM_FORMS": "",
        }

        self.set_form_data(data)

        # make sure tli directory doesn't already exist
        #d = os.path.join(settings.MEDIA_ROOT, "1")
        #import shutil
        #shutil.rmtree(d)

        response = self.client.post(self.url, data=data)
        #print response
        self.assertTrue(1, models.TestListInstance.objects.count())
        self.assertTrue(len(self.tests), models.TestInstance.objects.count())

        # user is redirected if form submitted successfully
        self.assertEqual(response.status_code, 302)

    #---------------------------------------------------------------------------
    def test_perform_valid_invalid_status(self):
        data = {
            "work_started": "11-07-2012 00:09",
            #"status": None,
            "form-TOTAL_FORMS": len(self.tests),
            "form-INITIAL_FORMS": len(self.tests),
            "form-MAX_NUM_FORMS": "",
        }

        self.set_form_data(data)

        self.client.post(self.url, data=data)
        #print response
        self.assertTrue(1, models.TestListInstance.objects.count())

    #---------------------------------------------------------------------------
    def test_perform_invalid_work_started(self):
        data = {

            "work_completed": "11-07-2050 00:10",
            "work_started": "11-07-2050 00:09",
            "status": self.status.pk,
            "form-TOTAL_FORMS": len(self.tests),
            "form-INITIAL_FORMS": len(self.tests),
            "form-MAX_NUM_FORMS": "",
        }

        self.set_form_data(data)

        response = self.client.post(self.url, data=data)

        self.assertEqual(response.status_code, 200)

    #---------------------------------------------------------------------------
    def test_perform_valid_redirect(self):
        data = {
            "work_started": "11-07-2012 00:09",
            "status": self.status.pk,
            "form-TOTAL_FORMS": len(self.tests),
            "form-INITIAL_FORMS": len(self.tests),
            "form-MAX_NUM_FORMS": "",
        }

        self.set_form_data(data)

        response = self.client.post(self.url + "?next=%s" % reverse("home"), data=data)

        # user is redirected if form submitted successfully
        self.assertEqual(response.status_code, 302)
        self.assertEqual("http://testserver/", response._headers['location'][1])

    #---------------------------------------------------------------------------
    def test_perform_valid_redirect_non_statff(self):
        data = {
            "work_started": "11-07-2012 00:09",
            "status": self.status.pk,
            "form-TOTAL_FORMS": len(self.tests),
            "form-INITIAL_FORMS": len(self.tests),
            "form-MAX_NUM_FORMS": "",
        }

        self.set_form_data(data)

        u2 = utils.create_user(is_staff=False, is_superuser=False, uname="u2")
        u2.groups.add(Group.objects.latest("pk"))
        u2.save()
        self.client.logout()
        self.client.login(username="u2", password="password")

        response = self.client.post(self.url, data=data)

        # user is redirected if form submitted successfully
        self.assertEqual(response.status_code, 302)
        self.assertIn("qa/unit/%d" % self.unit_test_list.unit.number, response._headers['location'][1])

    #---------------------------------------------------------------------------
    def test_perform_invalid(self):
        data = {
            "work_completed": "11-07-2012 00:10",
            "work_started": "11-07-2012 00:09",
            "status": self.status.pk,
            "form-TOTAL_FORMS": len(self.tests),
            "form-INITIAL_FORMS": len(self.tests),
            "form-MAX_NUM_FORMS": "",
        }

        for test_idx, test in enumerate(self.tests):
            data["form-%d-test" % test_idx] = test.pk
            data["form-%d-comment" % test_idx] = ""

        response = self.client.post(self.url, data=data)

        # no values sent so there should be form errors and a 200 status
        self.assertEqual(response.status_code, 200)

        for f in response.context["formset"].forms:
            if f.unit_test_info.test.skip_required():
                self.assertTrue(len(f.errors) > 0)

    #---------------------------------------------------------------------------
    def test_skipped(self):
        data = {
            "work_started": "11-07-2012 00:00",
            "work_completed": "11-07-2012 00:10",
            "status": self.status.pk,
            "form-TOTAL_FORMS": len(self.tests),
            "form-INITIAL_FORMS": "0",
            "form-MAX_NUM_FORMS": "",
        }

        for test_idx, test in enumerate(self.tests):
            data["form-%d-test" % test_idx] = test.pk
            data["form-%d-skipped" % test_idx] = "true"
            data["form-%d-comment" % test_idx] = ""

        response = self.client.post(self.url, data=data)

        # skipped but no comment so there should be form errors and a 200 status
        self.assertEqual(response.status_code, 200)

        for f in response.context["formset"].forms:
            if f.unit_test_info.test.skip_required():
                self.assertTrue(len(f.errors) > 0)

    def test_skipped_no_comment_ok(self):
        data = {
            "work_started": "11-07-2012 00:00",
            "work_completed": "11-07-2012 00:10",
            "status": self.status.pk,
            "form-TOTAL_FORMS": len(self.tests),
            "form-INITIAL_FORMS": "0",
            "form-MAX_NUM_FORMS": "",
        }

        for test_idx, test in enumerate(self.tests):
            test.skip_without_comment = True
            test.save()

            data["form-%d-test" % test_idx] = test.pk
            data["form-%d-skipped" % test_idx] = "true"
            data["form-%d-comment" % test_idx] = ""

        response = self.client.post(self.url, data=data)

        # skipped, no comment, but comment not required so should be 302
        self.assertEqual(response.status_code, 302)

    #---------------------------------------------------------------------------
    def test_skipped_with_val(self):
        data = {
            "work_started": "11-07-2012 00:09",
            "work_completed": "11-07-2012 00:10",
            "status": self.status.pk,
            "form-TOTAL_FORMS": len(self.tests),
            "form-INITIAL_FORMS": "0",
            "form-MAX_NUM_FORMS": "",
        }

        for test_idx, test in enumerate(self.tests):
            data["form-%d-value" % test_idx] = 1
            data["form-%d-test" % test_idx] = test.pk
            data["form-%d-skipped" % test_idx] = "true"
            data["form-%d-comment" % test_idx] = ""

        response = self.client.post(self.url, data=data)

        # skipped but value entered so there should be form errors and a 200 status
        self.assertEqual(response.status_code, 200)

        for f in response.context["formset"].forms:
            if f.unit_test_info.test.skip_required():
                self.assertTrue(len(f.errors) > 0)

    #---------------------------------------------------------------------------
    def test_skipped_with_invalid_val(self):
        data = {
            "work_started": "11-07-2012 00:09",
            "work_completed": "11-07-2012 00:10",
            "status": self.status.pk,
            "form-TOTAL_FORMS": len(self.tests),
            "form-INITIAL_FORMS": "0",
            "form-MAX_NUM_FORMS": "",
        }

        for test_idx, test in enumerate(self.tests):
            data["form-%d-value" % test_idx] = None
            data["form-%d-test" % test_idx] = test.pk
            data["form-%d-skipped" % test_idx] = "true"
            data["form-%d-comment" % test_idx] = ""

        response = self.client.post(self.url, data=data)

        # skipped but value entered so there should be form errors and a 200 status
        self.assertEqual(response.status_code, 200)

        for f in response.context["formset"].forms:
            if f.unit_test_info.test.skip_required():
                self.assertTrue(len(f.errors) > 0)

    #---------------------------------------------------------------------------
    def test_skipped_not_required(self):

        not_required = [self.t_const, self.t_comp, self.t_string_comp]

        data = {
            "work_started": "11-07-2012 00:09",
            "status": self.status.pk,
            "form-TOTAL_FORMS": len(self.tests),
            "form-INITIAL_FORMS": "0",
            "form-MAX_NUM_FORMS": "",
        }

        for test_idx, test in enumerate(self.tests):
            data["form-%d-skipped" % test_idx] = "false"
            data["form-%d-test" % test_idx] = test.pk
            data["form-%d-comment" % test_idx] = ""
            if test.type == models.CONSTANT or test not in not_required:
                data["form-%d-value" % test_idx] = 1
            else:
                data["form-%d-value" % test_idx] = None

        response = self.client.post(self.url, data=data)

        # not skipped but composite, or constant so there should be no form errors and a 302 status
        self.assertEqual(response.status_code, 302)

    #----------------------------------------------------------------------
    def test_cycle(self):
        tl1 = utils.create_test_list(name="tl1")
        tl2 = utils.create_test_list(name="tl2")
        cycle = utils.create_cycle(test_lists=[tl1, tl2])
        utc = utils.create_unit_test_collection(
            test_collection=cycle,
            unit=self.unit_test_list.unit,
            frequency=self.unit_test_list.frequency,
        )
        url = reverse("perform_qa", kwargs={"pk": utc.pk})

        response = self.client.get(url)
<<<<<<< HEAD
        self.assertListEqual(response.context["days"], [(1, 'Day 1'), (2, 'Day 2')])
=======
        self.assertListEqual(response.context["days"], [(1, "Day 1"), (2, "Day 2")])
>>>>>>> 13908736
        self.assertEqual(response.context["current_day"], 1)
        self.assertEqual(response.context["last_day"], None)

        utils.create_test_list_instance(unit_test_collection=utc, test_list=tl1, day=0)
        response = self.client.get(url)
        self.assertEqual(response.context["current_day"], 2)
        self.assertEqual(response.context["last_day"], 1)

        utils.create_test_list_instance(unit_test_collection=utc, test_list=tl2, day=1)
        response = self.client.get(url)
        self.assertEqual(response.context["current_day"], 1)
        self.assertEqual(response.context["last_day"], 2)

    #----------------------------------------------------------------------
    def test_no_status(self):
        models.TestInstanceStatus.objects.all().delete()
        response = self.client.get(self.url)
        self.assertTrue(len(list(response.context['messages'])) == 1)

    #----------------------------------------------------------------------
    def test_missing_unit_test_info(self):
        self.unit_test_infos[0].delete()
        response = self.client.get(self.url)
        self.assertIn("do not treat", str(list(response.context['messages'])[0]).lower())

    #----------------------------------------------------------------------
    def test_invalid_day(self):

        tl1 = utils.create_test_list(name="tl1")
        tl2 = utils.create_test_list(name="tl2")
        cycle = utils.create_cycle(test_lists=[tl1, tl2])
        utc = utils.create_unit_test_collection(
            test_collection=cycle,
            unit=self.unit_test_list.unit,
            frequency=self.unit_test_list.frequency,
        )

        url = reverse("perform_qa", kwargs={"pk": utc.pk}) + "?day=22"

        response = self.client.get(url)

        self.assertEqual(response.status_code, 404)


#============================================================================
class TestAJAXUpload(TestCase):

    #---------------------------------------------------------------
    def setUp(self):
        self.view = qatrack.qa.views.perform.Upload
        self.url = reverse("upload")
        self.test = utils.create_test('test upload')
        self.test.type = models.UPLOAD
        self.test.calculation_procedure = """
import json
result = json.load(FILE)
"""
        self.test.save()

        self.test_file = StringIO.StringIO("""
{
    "foo": 1.2,
    "bar": [1, 2, 3, 4],
    "baz": {
        "baz1": "test"
    }
}
""")

        self.test_file.name = "TESTRUNNER_test_file"
        self.unit_test_info = utils.create_unit_test_info(test=self.test)
        self.client.login(username="user", password="password")

    #---------------------------------------------------------------
    def tearDown(self):
        import glob
        for f in glob.glob(os.path.join(settings.TMP_UPLOAD_ROOT, "TESTRUNNER*")):
            os.remove(f)

    #---------------------------------------------------------------
    def test_upload_fname_exists(self):
        response = self.client.post(self.url, {"test_id": self.test.pk, "upload": self.test_file, "meta": "{}"})
        data = json.loads(response.content)
        self.assertTrue(os.path.exists(os.path.join(settings.TMP_UPLOAD_ROOT)), data["temp_file_name"])

    #---------------------------------------------------------------
    def test_invalid_test_id(self):
        response = self.client.post(self.url, {"test_id": 200, "upload": self.test_file, "meta": "{}"})
        data = json.loads(response.content)
        self.assertEqual(data["errors"][0], "Test with that ID does not exist")

    #---------------------------------------------------------------
    def test_invalid_test(self):
        self.test.calculation_procedure = "result = 1/0"
        self.test.save()
        response = self.client.post(self.url, {"test_id": self.test.pk, "upload": self.test_file, "meta": "{}"})
        data = json.loads(response.content)
        self.assertIn("Invalid Test", data["errors"][0])

    #---------------------------------------------------------------
    def test_upload_results(self):
        response = self.client.post(self.url, {"test_id": self.test.pk, "upload": self.test_file, "meta": "{}"})
        data = json.loads(response.content)
        self.assertEqual(data["result"]["baz"]["baz1"], "test")


#============================================================================
class TestBaseEditTestListInstance(TestCase):

    #----------------------------------------------------------------------
    def setUp(self):
        self.view = views.perform.BaseEditTestListInstance()
    #----------------------------------------------------------------------

    def test_form_valid_not_implemented(self):
        self.assertRaises(NotImplementedError, self.view.form_valid, None)

#============================================================================


class TestEditTestListInstance(TestCase):

    #----------------------------------------------------------------------
    def setUp(self):

        self.view = views.perform.EditTestListInstance.as_view()
        self.factory = RequestFactory()

        self.status = utils.create_status()

        self.test_list = utils.create_test_list()
        self.test = utils.create_test(name="test_simple")
        self.test_bool = utils.create_test(name="test_bool", test_type=models.BOOLEAN)
        utils.create_test_list_membership(self.test_list, self.test)
        utils.create_test_list_membership(self.test_list, self.test_bool)

        self.utc = utils.create_unit_test_collection(test_collection=self.test_list)
        self.tli = utils.create_test_list_instance(unit_test_collection=self.utc)

        uti = models.UnitTestInfo.objects.get(test=self.test)

        self.ti = utils.create_test_instance(self.tli, unit_test_info=uti, value=1, status=self.status)

        utib = models.UnitTestInfo.objects.get(test=self.test_bool)
        self.tib = utils.create_test_instance(self.tli, unit_test_info=utib, value=1, status=self.status)

        self.url = reverse("edit_tli", kwargs={"pk": self.tli.pk})
        self.client.login(username="user", password="password")
        self.user = User.objects.get(username="user")
        self.user.save()

        self.base_data = {
            "work_completed": "11-07-2012 00:10",
            "work_started": "11-07-2012 00:09",
            "status": self.status.pk,
            "testinstance_set-TOTAL_FORMS": "2",
            "testinstance_set-INITIAL_FORMS": "2",
            "testinstance_set-MAX_NUM_FORMS": "",
            "testinstance_set-0-id": self.ti.pk,
            "testinstance_set-0-value": 1,
            "testinstance_set-1-id": self.tib.pk,
            "testinstance_set-1-value": 1,
        }

    #----------------------------------------------------------------------
    def test_get(self):

        response = self.client.get(self.url)
        self.assertEqual(200, response.status_code)

    #----------------------------------------------------------------------
    def test_edit(self):

        self.base_data.update({
            "testinstance_set-0-value": 88,
        })

        response = self.client.post(self.url, data=self.base_data)

        self.assertEqual(302, response.status_code)
        self.assertEqual(88, models.TestInstance.objects.get(pk=self.ti.pk).value)

    #----------------------------------------------------------------------
    def test_blank_status_edit(self):

        self.base_data.update({
            "testinstance_set-0-value": 88,
            "status": "",
        })

        response = self.client.post(self.url, data=self.base_data)

        self.assertEqual(302, response.status_code)
        self.assertEqual(88, models.TestInstance.objects.get(pk=self.ti.pk).value)

    #----------------------------------------------------------------------
    def test_no_review_status_edit(self):

        self.status.requires_review = False
        self.status.save()
        self.base_data.update({
            "status": self.status.pk
        })

        self.client.post(self.url, data=self.base_data)

        self.assertEqual(True, models.TestListInstance.objects.get(pk=self.tli.pk).all_reviewed)

    #----------------------------------------------------------------------
    def test_blank_work_completed(self):
        self.tli.work_completed = None
        self.tli.save()
        self.base_data.pop("work_completed")

        response = self.client.post(self.url, data=self.base_data)

        self.assertEqual(302, response.status_code)

    #----------------------------------------------------------------------
    def test_in_progress(self):

        self.base_data.update({
            "in_progress": True
        })

        self.client.post(self.url, data=self.base_data)
        ntests = models.Test.objects.count()
        self.assertEqual(models.TestInstance.objects.in_progress().count(), ntests)
        del self.base_data["in_progress"]
        self.client.post(self.url, data=self.base_data)
        self.assertEqual(models.TestInstance.objects.in_progress().count(), 0)

    #----------------------------------------------------------------------
    def test_no_work_completed(self):

        self.base_data.update({
            "testinstance_set-0-value": 88,
            "work_completed": ""
        })

        response = self.client.post(self.url, data=self.base_data)

        self.assertEqual(302, response.status_code)

    #----------------------------------------------------------------------
    def test_no_value(self):

        self.base_data.update({
            "testinstance_set-0-value": None,
        })

        response = self.client.post(self.url, data=self.base_data)

        self.assertEqual(200, response.status_code)

    #----------------------------------------------------------------------
    def test_no_work_started(self):

        del self.base_data["work_started"]

        response = self.client.post(self.url, data=self.base_data)
        self.assertEqual(200, response.status_code)

    #----------------------------------------------------------------------
    def test_start_after_complete(self):

        self.base_data["work_completed"] = "10-07-2012 00:10",

        response = self.client.post(self.url, data=self.base_data)
        self.assertEqual(200, response.status_code)

    #----------------------------------------------------------------------
    def test_start_future(self):
        del self.base_data["work_completed"]
        self.base_data["work_started"] = "10-07-2050 00:10",

        response = self.client.post(self.url, data=self.base_data)
        self.assertEqual(200, response.status_code)

    #----------------------------------------------------------------------
    def test_next_redirect(self):
        """"""
        response = self.client.post(self.url + "?next=%s" % reverse("home"), data=self.base_data)
        self.assertEqual(302, response.status_code)

    #----------------------------------------------------------------------
    def test_invalid_ref_on_edit(self):

        ref = utils.create_reference()
        tol = utils.create_tolerance()
        tol.type = models.PERCENT
        tol.save()

        self.ti.reference = ref
        self.ti.tolerance = tol
        self.ti.save()

        ref.value = 0
        ref.save()

        self.base_data.update({
            "testinstance_set-0-reference": ref.pk,
            "testinstance_set-0-tolerance": tol.pk,
        })

        response = self.client.post(self.url, data=self.base_data)
        ti = models.TestInstance.objects.get(pk=self.ti.pk)

        # if saved with inavlid ref, test list instance should be saved
        # and test instance should be saved with value of None and comment
        self.assertEqual(response.status_code, 302)
        self.assertIsNone(ti.value)
        self.assertNotIn(ti.comment, ("", None))


#============================================================================
class TestReviewTestListInstance(TestCase):

    #----------------------------------------------------------------------
    def setUp(self):

        self.view = views.review.ReviewTestListInstance.as_view()
        self.factory = RequestFactory()

        self.status = utils.create_status()
        self.review_status = utils.create_status(name="reviewed", slug="reviewed", is_default=False)
        self.review_status.requires_review = False
        self.review_status.save()

        self.test_list = utils.create_test_list()
        self.test = utils.create_test(name="test_simple")
        utils.create_test_list_membership(self.test_list, self.test)

        self.utc = utils.create_unit_test_collection(test_collection=self.test_list)
        self.tli = utils.create_test_list_instance(unit_test_collection=self.utc)

        uti = models.UnitTestInfo.objects.get(unit=self.utc.unit, test=self.test)

        self.ti = utils.create_test_instance(self.tli, unit_test_info=uti, value=1, status=self.status)

        self.url = reverse("review_test_list_instance", kwargs={"pk": self.tli.pk})
        self.client.login(username="user", password="password")
        self.user = User.objects.get(username="user")
        self.user.save()

        self.base_data = {
            "testinstance_set-TOTAL_FORMS": "1",
            "testinstance_set-INITIAL_FORMS": "1",
            "testinstance_set-MAX_NUM_FORMS": "",
            "testinstance_set-0-id": self.ti.pk,
            "testinstance_set-0-value": 1,
        }

    #----------------------------------------------------------------------
    def test_update(self):

        response = self.client.get(self.url)

        self.base_data.update({
            "testinstance_set-0-status": self.review_status.pk,
        })

        self.assertEqual(1, models.TestListInstance.objects.unreviewed().count())
        response = self.client.post(self.url, data=self.base_data)

        self.assertEqual(302, response.status_code)
        ti = models.TestInstance.objects.get(pk=self.ti.pk)
        self.assertEqual(ti.status, self.review_status)
        self.assertEqual(0, models.TestListInstance.objects.unreviewed().count())

    #----------------------------------------------------------------------
    def test_update_still_requires_review(self):

        response = self.client.get(self.url)

        self.review_status.requires_review = True
        self.review_status.save()

        self.base_data.update({
            "testinstance_set-0-status": self.review_status.pk,
        })

        self.assertEqual(1, models.TestListInstance.objects.unreviewed().count())
        response = self.client.post(self.url, data=self.base_data)

        self.assertEqual(302, response.status_code)
        tli = models.TestListInstance.objects.get(pk=self.tli.pk)
        self.assertFalse(tli.all_reviewed)


#============================================================================
class TestDueDateOverView(TestCase):

    #----------------------------------------------------------------------
    def setUp(self):

        self.view = views.review.DueDateOverview.as_view()
        self.factory = RequestFactory()

        self.status = utils.create_status()
        self.review_status = utils.create_status(name="reviewed", slug="reviewed", is_default=False)
        self.review_status.requires_review = False
        self.review_status.save()

        self.test_list = utils.create_test_list()
        self.test = utils.create_test(name="test_simple")
        utils.create_test_list_membership(self.test_list, self.test)

        intervals = (
            ("Daily", "daily", 1, 1, 1),
            ("Weekly", "weekly", 7, 7, 9),
            ("Monthly", "monthly", 28, 28, 35),
        )
        self.frequencies = {}
        for t, s, nom, due, overdue in intervals:
            f = utils.create_frequency(name=t, slug=s, nom=nom, due=due, overdue=overdue)
            self.frequencies[s] = f

        self.utc = utils.create_unit_test_collection(test_collection=self.test_list)
        self.tli = utils.create_test_list_instance(unit_test_collection=self.utc)

        self.url = reverse("overview_due_dates")
        self.client.login(username="user", password="password")
        self.user = User.objects.get(username="user")
        self.user.save()

        self.user.groups.add(Group.objects.latest("pk"))
        self.user.save()

        self.utc.assigned_to = Group.objects.latest("pk")
        self.utc.save()

        now = timezone.now()
        self.today = now
        self.friday = self.today + timezone.timedelta(days=(4 - self.today.weekday()) % 7)
        self.next_friday = self.friday + timezone.timedelta(days=7)
        self.month_end = timezone.make_aware(timezone.datetime(now.year, now.month, calendar.mdays[now.month]), timezone.get_current_timezone())
        self.next_month_start = self.month_end + timezone.timedelta(days=1)

    #----------------------------------------------------------------------
    def test_overdue(self):

        self.utc.due_date = self.today - timezone.timedelta(days=1)
        self.utc.save()
        response = self.client.get(self.url)
        self.assertListEqual(response.context_data["due"][0][1], [self.utc])

    #----------------------------------------------------------------------
    def test_due_this_week(self):
        self.utc.due_date = self.friday
        self.utc.save()
        response = self.client.get(self.url)
        if self.today == self.friday:
            self.assertListEqual(response.context_data["due"][0][1], [self.utc])
        else:
            self.assertListEqual(response.context_data["due"][1][1], [self.utc])

    #----------------------------------------------------------------------
    def test_due_next_week(self):

        self.utc.due_date = self.friday + timezone.timedelta(days=3)
        self.utc.save()
        response = self.client.get(self.url)
        self.assertListEqual(response.context_data["due"][2][1], [self.utc])

    #----------------------------------------------------------------------
    def test_due_this_month(self):

        self.utc.due_date = self.next_friday + timezone.timedelta(days=3)
        if self.utc.due_date < self.next_month_start:
            #test only makes sense if not near end of month
            self.utc.save()
            response = self.client.get(self.url)
            self.assertListEqual(response.context_data["due"][3][1], [self.utc])

    #----------------------------------------------------------------------
    def test_due_next_month(self):

        self.utc.due_date = self.next_month_start + timezone.timedelta(days=15)
        self.utc.save()

        response = self.client.get(self.url)
        self.assertListEqual(response.context_data["due"][4][1], [self.utc])


#============================================================================
class TestPaperFormRequest(TestCase):

    #----------------------------------------------------------------------
    def setUp(self):

        self.view = views.backup.PaperFormRequest.as_view()
        self.factory = RequestFactory()

        self.status = utils.create_status()

        self.test_list = utils.create_test_list()
        self.test = utils.create_test(name="test_simple")
        utils.create_test_list_membership(self.test_list, self.test)

        intervals = (
            ("Daily", "daily", 1, 1, 1),
            ("Weekly", "weekly", 7, 7, 9),
            ("Monthly", "monthly", 28, 28, 35),
        )
        self.frequencies = {}
        for t, s, nom, due, overdue in intervals:
            f = utils.create_frequency(name=t, slug=s, nom=nom, due=due, overdue=overdue)
            self.frequencies[s] = f

        self.utc = utils.create_unit_test_collection(test_collection=self.test_list)
        self.tli = utils.create_test_list_instance(unit_test_collection=self.utc)

        self.url = reverse("qa_paper_forms_request")
        self.client.login(username="user", password="password")
        self.user = User.objects.get(username="user")
        self.user.save()

        self.user.groups.add(Group.objects.latest("pk"))
        self.user.save()

        self.utc.assigned_to = Group.objects.latest("pk")
        self.utc.save()

    #----------------------------------------------------------------------
    def test_get(self):
        response = self.client.get(self.url)
        self.assertEqual(response.status_code, 200)

    #----------------------------------------------------------------------
    def test_post(self):
        data = {
            "units": models.Unit.objects.values_list("pk", flat=True),
            "frequencies": models.Frequency.objects.filter(due_interval__lte=7).values_list("pk", flat=True),
            "test_categories": models.Category.objects.values_list("pk", flat=True),
            "assigned_to": Group.objects.values_list("pk", flat=True),
            "include_refs": True,
            "include_inactive": False,
        }

        response = self.client.post(self.url, data=data)
        self.assertEqual(response.status_code, 302)


#============================================================================
class TestPaperForms(TestCase):

    #----------------------------------------------------------------------
    def setUp(self):

        self.view = views.backup.PaperForms.as_view()
        self.factory = RequestFactory()

        self.status = utils.create_status()

        self.test_list = utils.create_test_list()
        self.test = utils.create_test(name="test_simple")
        utils.create_test_list_membership(self.test_list, self.test)

        intervals = (
            ("Daily", "daily", 1, 1, 1),
            ("Weekly", "weekly", 7, 7, 9),
            ("Monthly", "monthly", 28, 28, 35),
        )
        self.frequencies = {}
        for t, s, nom, due, overdue in intervals:
            f = utils.create_frequency(name=t, slug=s, nom=nom, due=due, overdue=overdue)
            self.frequencies[s] = f

        self.utc = utils.create_unit_test_collection(test_collection=self.test_list)
        self.tli = utils.create_test_list_instance(unit_test_collection=self.utc)

        self.url = reverse("qa_paper_forms")
        self.client.login(username="user", password="password")
        self.user = User.objects.get(username="user")
        self.user.save()

        self.user.groups.add(Group.objects.latest("pk"))
        self.user.save()

        self.utc.assigned_to = Group.objects.latest("pk")
        self.utc.save()

    #----------------------------------------------------------------------
    def test_get(self):

        q = urlencode({

            "unit": models.Unit.objects.values_list("pk", flat=True),
            "frequency": models.Frequency.objects.filter(due_interval__lte=7).values_list("pk", flat=True),
            "category": models.Category.objects.values_list("pk", flat=True),
            "assigned_to": Group.objects.values_list("pk", flat=True),
            "include_refs": True,
            "include_inactive": False,
        }, doseq=True)

        response = self.client.get(self.url + "?" + q)
        self.assertEqual(response.status_code, 200)

    #----------------------------------------------------------------------
    def test_multiple_units_same_list(self):

        ref1 = utils.create_reference(value=1)
        tol1 = utils.create_tolerance()
        uti1 = models.UnitTestInfo.objects.get(test=self.test, unit=self.utc.unit)
        uti1.reference = ref1
        uti1.tolerance = tol1
        uti1.save()

        unit = utils.create_unit(number=2)
        utc2 = utils.create_unit_test_collection(unit=unit, test_collection=self.test_list, frequency=self.frequencies['daily'])
        ref2 = utils.create_reference(value=2)
        tol2 = utils.create_tolerance()
        uti2 = models.UnitTestInfo.objects.get(test=self.test, unit=unit)
        uti2.reference = ref2
        uti2.tolerance = tol2
        uti2.save()

        utcs = [self.utc, utc2]
        pf = qatrack.qa.views.backup.PaperForms()
        pf.categories = models.Category.objects.values_list("pk", flat=True)
        pf.set_utc_all_lists(utcs)
        self.assertEqual(utcs[0].all_lists[0].utis[0].reference, ref1)
        self.assertEqual(utcs[1].all_lists[0].utis[0].reference, ref2)



if __name__ == "__main__":
    setup_test_environment()
    unittest.main()<|MERGE_RESOLUTION|>--- conflicted
+++ resolved
@@ -1141,11 +1141,8 @@
         url = reverse("perform_qa", kwargs={"pk": utc.pk})
 
         response = self.client.get(url)
-<<<<<<< HEAD
-        self.assertListEqual(response.context["days"], [(1, 'Day 1'), (2, 'Day 2')])
-=======
+        
         self.assertListEqual(response.context["days"], [(1, "Day 1"), (2, "Day 2")])
->>>>>>> 13908736
         self.assertEqual(response.context["current_day"], 1)
         self.assertEqual(response.context["last_day"], None)
 
