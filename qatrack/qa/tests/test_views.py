--- conflicted
+++ resolved
@@ -22,13 +22,10 @@
 import qatrack.qa.views.perform
 import qatrack.qa.views.review
 
-<<<<<<< HEAD
 from qatrack.units import views as u_views
 from qatrack.units import models as u_models
 
-=======
 from . import utils
->>>>>>> 4a785abf
 
 logger = qatrack.qa.views.base.logger
 
