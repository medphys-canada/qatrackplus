
import time
from . import utils

from django.conf import settings
from django.contrib.staticfiles.testing import StaticLiveServerTestCase
from django.test import TestCase, override_settings
from django.test.testcases import LiveServerTestCase
import pytest
from selenium.common.exceptions import NoSuchElementException
from selenium import webdriver
from selenium.webdriver.common.by import By
from selenium.webdriver.common.keys import Keys
from selenium.webdriver.support import expected_conditions as e_c
from selenium.webdriver.support.select import Select
from selenium.webdriver.support.wait import WebDriverWait
from selenium.webdriver.firefox.firefox_profile import FirefoxProfile

from qatrack.qa import models

objects = {
    'Group': {
        'name': 'testGroup',
    },
    'Category': {
        'name': 'testCategory',
        'slug': 'testCategory',
        'description': 'test test test test'
    },
    'Tests': [
        {
            'test_type': models.SIMPLE,
            'name': 'simple',
            'choices': None,
            'constant_value': None,
            'procedure': None
        },
        {
            'test_type': models.BOOLEAN,
            'name': 'boolean',
            'choices': None,
            'constant_value': None,
            'procedure': None
        },
        {
            'test_type': models.MULTIPLE_CHOICE,
            'name': 'multchoice',
            'choices': '1,2,3,4,5',
            'constant_value': None,
            'procedure': None
        },
        {
            'test_type': models.CONSTANT,
            'name': 'constant',
            'choices': None,
            'constant_value': '23.23',
            'procedure': None
        },
        {
            'test_type': models.COMPOSITE,
            'name': 'composite',
            'choices': None,
            'constant_value': None,
            'procedure': 'result = constant * simpleNumeric'
        },
        {
            'test_type': models.STRING,
            'name': 'string',
            'choices': None,
            'constant_value': None,
            'procedure': None
        },
        {
            'test_type': models.STRING_COMPOSITE,
            'name': 'scomposite',
            'choices': None,
            'constant_value': None,
            'procedure': 'result = string + " composite"'
        },
        {
            'test_type': models.UPLOAD,
            'name': 'upload',
            'choices': None,
            'constant_value': None,
            'procedure': 'result = FILE[0]'
        }
    ],
    'TestList': {
        'name': 'TestTestList'
    },
    'Modality': {
        'name': 'TestModality'
    },
    'UnitType': {
        'name': 'TestModality',
        'vendor': 'TestVendor'
    },
    'Unit': {
        'name': 'TestUnit',
        'number': '1'
    },
    'Frequency': {
        'name': 'TestFrequency',
        'nominal_interval': '2',
        'due_interval': '3',
        'overdue_interval': '4'
    },
    'UnitTestCollection': {

    },
    'absoluteTolerance': {
        'act_low': '-2',
        'tol_low': '-1',
        'tol_high': '1',
        'act_high': '2'
    },
    'percentTolerance': {
        'act_low': '-5',
        'tol_low': '-1',
        'tol_high': '1',
        'act_high': '5'
    },
    'multiChoiceTolerance': {
        'mc_pass_choices': '3',
        'mc_tol_choices': '2,4'
    },
    'refTols': {
        'multipleChoice': {},
        'simpleNumeric': {
            'reference_value': '0'
        },
        'composite': {
            'reference_value': '23.23'
        }
    },
    'statuses': {
        'testStatus': {
            'default': True,
            'requiresApproval': True
        },
        'testApprovalStatus': {
            'dfault': False,
            'requiresApproval': False
        }
    },

}

@pytest.mark.selenium
@override_settings(DEBUG=True)
class SeleniumTests(TestCase, StaticLiveServerTestCase):

    @classmethod
    def setUpClass(cls):
        use_virtual_display = getattr(settings, 'SELENIUM_VIRTUAL_DISPLAY', False)
        use_chrome = getattr(settings, 'SELENIUM_USE_CHROME', False)

        if use_virtual_display:
            # Make sure xvfb is installed
            from pyvirtualdisplay import Display
            cls.display = Display(visible=0, size=(1920, 1080))
            cls.display.start()
        else:
            cls.display = None

        if use_chrome:
            chrome_driver_path = getattr(settings, 'SELENIUM_CHROME_PATH', '')
            cls.driver = webdriver.Chrome(executable_path=chrome_driver_path)
        else:
            ff_profile = FirefoxProfile()
            cls.driver = webdriver.Firefox(ff_profile)

        cls.driver.maximize_window()
        cls.driver.implicitly_wait(5)

        super(SeleniumTests, cls).setUpClass()

        cls.wait = WebDriverWait(cls.driver, 5)

    @classmethod
    def tearDownClass(cls):
        cls.driver.quit()
        if cls.display:
            cls.display.stop()
        super(SeleniumTests, cls).tearDownClass()

    def load_main(self):
        self.driver.get(self.live_server_url)
        self.wait.until(e_c.presence_of_element_located((By.CSS_SELECTOR, "head > title")))

    def load_admin(self):
        self.driver.get(self.live_server_url + '/admin/')
        try:
            self.driver.find_element_by_id('id_username').send_keys(self.user.username)
            self.driver.find_element_by_id('id_password').send_keys(self.password)
            self.driver.find_element_by_css_selector('button').click()
        except NoSuchElementException:
            pass

        self.wait.until(e_c.presence_of_element_located((By.CSS_SELECTOR, "head > title")))

    def setUp(self):

        self.password = 'password'
        self.user = utils.create_user(pwd=self.password)

    def wait_for_success(self):
        self.wait.until(e_c.presence_of_element_located((By.XPATH, '//ul[@class = "messagelist"]/li[@class = "success"]')))

    def test_admin_category(self):

        self.load_admin()
        self.driver.find_element_by_link_text('Categories').click()
        self.wait.until(e_c.presence_of_element_located((By.LINK_TEXT, 'ADD CATEGORY')))
        self.driver.find_element_by_link_text('ADD CATEGORY').click()
        self.wait.until(e_c.presence_of_element_located((By.ID, 'id_name')))
        self.driver.find_element_by_id('id_name').send_keys(objects['Category']['name'])
        self.driver.find_element_by_id('id_slug').send_keys(objects['Category']['slug'])
        self.driver.find_element_by_id('id_description').send_keys(objects['Category']['description'])
        self.driver.find_element_by_name('_save').click()
        self.wait_for_success()

    def test_admin_tests(self):

        self.load_admin()

        if not utils.exists('qa', 'Category', 'name', objects['Category']['name']):
            utils.create_category(name=objects['Category']['name'], slug=objects['Category']['slug'], description=objects['Category']['description'])

        self.driver.find_element_by_link_text('Tests').click()
        self.wait.until(e_c.presence_of_element_located((By.LINK_TEXT, 'ADD TEST')))
        self.driver.find_element_by_link_text('ADD TEST').click()
        self.wait.until(e_c.presence_of_element_located((By.ID, 'id_name')))
        # for i in range(len(objects['Tests'])):

        for i in range(len(objects['Tests'])):
            # the_test = objects['Tests'][i]
            the_test = objects['Tests'][i]
            self.driver.find_element_by_id('id_name').send_keys(the_test['name'])
            self.driver.find_element_by_id('id_slug').send_keys(the_test['name'])
            Select(self.driver.find_element_by_id('id_category')).select_by_index(1)
            Select(self.driver.find_element_by_id('id_type')).select_by_value(the_test['name'])

            if the_test['choices']:
                self.driver.find_element_by_id('id_choices').send_keys('1,2,3,4,5')
            if the_test['constant_value']:
                self.driver.find_element_by_id('id_constant_value').send_keys('23.23')
            if the_test['procedure']:
                time.sleep(1)
                self.driver.find_element_by_css_selector('#calc-procedure-editor > textarea').send_keys(the_test['procedure'])
                self.driver.find_element_by_css_selector('.submit-row').click()

            # Firefox webdriver being weird with clicks. Had to use javascript here:
            if i + 1 == len(objects['Tests']):
                self.driver.execute_script("$('input[name=_save]').click();")
            else:
                self.driver.execute_script("$('input[name=_addanother]').click();")

            self.wait_for_success()

    def test_admin_testlist(self):

        self.load_admin()

        for i in range(len(objects['Tests'])):
            the_test = objects['Tests'][i]
            if not utils.exists('qa', 'Test', 'name', the_test['name']):
                utils.create_test(name=the_test['name'], test_type=the_test['test_type'], choices=the_test['choices'], procedure=the_test['procedure'], constant_value=the_test['constant_value'])

        self.wait.until(e_c.presence_of_element_located((By.LINK_TEXT, 'Test lists')))
        self.driver.find_element_by_link_text('Test lists').click()
        self.wait.until(e_c.presence_of_element_located((By.LINK_TEXT, 'ADD TEST LIST')))
        self.driver.find_element_by_link_text('ADD TEST LIST').click()
        self.wait.until(e_c.presence_of_element_located((By.ID, 'id_name')))
        self.driver.find_element_by_id('id_name').send_keys(objects['TestList']['name'])
        self.driver.find_element_by_link_text('Add another Test List Membership').click()
        self.driver.find_element_by_link_text('Add another Test List Membership').click()
        self.driver.find_element_by_link_text('Add another Test List Membership').click()
        for i in range(0, 8):
            self.driver.find_element_by_id('id_testlistmembership_set-' + str(i) + '-test').send_keys(str(i + 1))
        self.driver.find_element_by_name('_save').click()
        self.wait_for_success()

    def test_admin_modality(self):

        self.load_admin()
        self.wait.until(e_c.presence_of_element_located((By.LINK_TEXT, 'Modalities')))
        self.driver.find_element_by_link_text('Modalities').click()
        self.wait.until(e_c.presence_of_element_located((By.LINK_TEXT, 'ADD MODALITY')))
        self.driver.find_element_by_link_text('ADD MODALITY').click()
        self.wait.until(e_c.presence_of_element_located((By.ID, 'id_name')))
        self.driver.find_element_by_id('id_name').send_keys(objects['Modality']['name'])
        self.driver.find_element_by_name('_save').click()
        self.wait_for_success()

    def test_admin_unittype(self):

        self.load_admin()
        self.wait.until(e_c.presence_of_element_located((By.LINK_TEXT, 'Unit types')))
        self.driver.find_element_by_link_text('Unit types').click()
        self.wait.until(e_c.presence_of_element_located((By.LINK_TEXT, 'ADD UNIT TYPE')))
        self.driver.find_element_by_link_text('ADD UNIT TYPE').click()
        self.wait.until(e_c.presence_of_element_located((By.ID, 'id_name')))
        self.driver.find_element_by_id('id_name').send_keys(objects['UnitType']['name'])
        self.driver.find_element_by_id('id_vendor').send_keys(objects['UnitType']['vendor'])
        self.driver.find_element_by_name('_save').click()
        self.wait_for_success()

    def test_admin_unit(self):

        if not utils.exists('units', 'UnitType', 'name', objects['UnitType']['name']):
            utils.create_unit_type(name=objects['UnitType']['name'], vendor=objects['UnitType']['vendor'])

        if not utils.exists('units', 'Modality', 'name', objects['Modality']['name']):
            utils.create_modality(name=objects['Modality']['name'])

        self.load_admin()
        self.wait.until(e_c.presence_of_element_located((By.LINK_TEXT, 'Units')))
        self.driver.find_elements_by_link_text('Units')[0].click()
        self.wait.until(e_c.presence_of_element_located((By.LINK_TEXT, 'ADD UNIT')))
        self.driver.find_element_by_link_text('ADD UNIT').click()
        self.wait.until(e_c.presence_of_element_located((By.ID, 'id_name')))
        self.driver.find_element_by_id('id_name').send_keys(objects['Unit']['name'])
        self.driver.find_element_by_id('id_number').send_keys(objects['Unit']['number'])
        Select(self.driver.find_element_by_id("id_type")).select_by_index(1)
        self.driver.find_element_by_id('id_modalities_add_all_link').click()
        self.driver.find_element_by_name('_save').click()
        self.wait_for_success()

    def test_admin_frequency(self):

        self.load_admin()
        self.wait.until(e_c.presence_of_element_located((By.LINK_TEXT, 'Frequencies')))
        self.driver.find_element_by_link_text('Frequencies').click()
        self.wait.until(e_c.presence_of_element_located((By.LINK_TEXT, 'ADD FREQUENCY')))
        self.driver.find_element_by_link_text('ADD FREQUENCY').click()
        self.wait.until(e_c.presence_of_element_located((By.ID, 'id_name')))
        self.driver.find_element_by_id('id_name').send_keys(objects['Frequency']['name'])
        self.driver.find_element_by_id('id_nominal_interval').send_keys(objects['Frequency']['nominal_interval'])
        self.driver.find_element_by_id('id_due_interval').send_keys(objects['Frequency']['due_interval'])
        self.driver.find_element_by_id('id_overdue_interval').send_keys(objects['Frequency']['overdue_interval'])
        self.driver.find_element_by_name('_save').click()
        self.wait_for_success()

    def test_admin_unittestcollection(self):

        if not utils.exists('auth', 'Group', 'name', objects['Group']['name']):
            utils.create_group(name=objects['Group']['name'])

        if not utils.exists('units', 'Unit', 'name', objects['Modality']['name']):
            utils.create_unit(name=objects['Modality']['name'], number=objects['Unit']['number'])

        if not utils.exists('qa', 'Frequency', 'name', objects['Frequency']['name']):
            utils.create_frequency(name=objects['Frequency']['name'])

        if not utils.exists('qa', 'TestList', 'name', objects['TestList']['name']):
            utils.create_test_list(name=objects['TestList']['name'])

        self.load_admin()
        self.wait.until(e_c.presence_of_element_located((By.LINK_TEXT, 'Assign Test Lists to Units')))
        self.driver.find_element_by_link_text('Assign Test Lists to Units').click()
        self.wait.until(e_c.presence_of_element_located((By.LINK_TEXT, 'ADD UNIT TEST COLLECTION')))
        self.driver.find_element_by_link_text('ADD UNIT TEST COLLECTION').click()
        self.wait.until(e_c.presence_of_element_located((By.ID, 'id_unit')))
<<<<<<< HEAD
=======

>>>>>>> 2c5089e0
        Select(self.driver.find_element_by_id("id_unit")).select_by_index(1)
        Select(self.driver.find_element_by_id("id_frequency")).select_by_index(1)
        Select(self.driver.find_element_by_id("id_assigned_to")).select_by_index(1)
        Select(self.driver.find_element_by_id("id_content_type")).select_by_index(1)
<<<<<<< HEAD
=======
        self.driver.find_element_by_css_selector('#id_visible_to_from > option:nth-child(1)').click()
        self.driver.find_element_by_css_selector('#id_visible_to_add_link').click()

>>>>>>> 2c5089e0
        time.sleep(2)

        self.driver.find_element_by_id('select2-generic_object_id-container').click()
        self.driver.find_element_by_id('select2-generic_object_id-container').click()
        self.driver.find_element_by_name('_save').click()
        self.wait_for_success()

    def test_admin_tolerances(self):

        # Add absolute tolerance
        self.load_admin()
        self.wait.until(e_c.presence_of_element_located((By.LINK_TEXT, 'Tolerances')))
        self.driver.find_element_by_link_text('Tolerances').click()
        self.wait.until(e_c.presence_of_element_located((By.LINK_TEXT, 'ADD TOLERANCE')))
        self.driver.find_element_by_link_text('ADD TOLERANCE').click()
        self.wait.until(e_c.presence_of_element_located((By.ID, 'id_type')))
        Select(self.driver.find_element_by_id("id_type")).select_by_index(1)
        self.driver.find_element_by_id('id_act_low').send_keys(objects['absoluteTolerance']['act_low'])
        self.driver.find_element_by_id('id_tol_low').send_keys(objects['absoluteTolerance']['tol_low'])
        self.driver.find_element_by_id('id_tol_high').send_keys(objects['absoluteTolerance']['tol_high'])
        self.driver.find_element_by_id('id_act_high').send_keys(objects['absoluteTolerance']['act_high'])
        self.driver.find_element_by_name('_addanother').click()
        self.wait_for_success()

        # Add percentage tolerance
        self.wait.until(e_c.presence_of_element_located((By.ID, 'id_type')))
        Select(self.driver.find_element_by_id("id_type")).select_by_index(1)
        self.driver.find_element_by_id('id_act_low').send_keys(objects['percentTolerance']['act_low'])
        self.driver.find_element_by_id('id_tol_low').send_keys(objects['percentTolerance']['tol_low'])
        self.driver.find_element_by_id('id_tol_high').send_keys(objects['percentTolerance']['tol_high'])
        self.driver.find_element_by_id('id_act_high').send_keys(objects['percentTolerance']['act_high'])
        self.driver.find_element_by_name('_addanother').click()
        self.wait_for_success()

        # Add multi tolerance
        self.wait.until(e_c.presence_of_element_located((By.ID, 'id_type')))
        Select(self.driver.find_element_by_id("id_type")).select_by_index(3)
        self.driver.find_element_by_id('id_mc_pass_choices').send_keys(objects['multiChoiceTolerance']['mc_pass_choices'])
        self.driver.find_element_by_id('id_mc_tol_choices').send_keys(objects['multiChoiceTolerance']['mc_tol_choices'])
        self.driver.find_element_by_name('_save').click()
        self.wait_for_success()

    def test_admin_set_ref_tols(self):

        utils.create_tolerance(tol_type=models.MULTIPLE_CHOICE, mc_pass_choices="a,b")

        utils.create_tolerance()

        for the_test in objects['Tests']:

            if the_test['test_type'] == models.MULTIPLE_CHOICE:
                if not utils.exists('qa', 'Test', 'name', the_test['name']):
                    mult_test = utils.create_test(test_type=models.MULTIPLE_CHOICE, choices=the_test['choices'], name=the_test['name'])
            elif the_test['test_type'] == models.SIMPLE:
                if not utils.exists('qa', 'Test', 'name', the_test['name']):
                    simp_test = utils.create_test(test_type=models.SIMPLE, name=the_test['name'])
            elif the_test['test_type'] == models.COMPOSITE:
                if not utils.exists('qa', 'Test', 'name', the_test['name']):
                    comp_test = utils.create_test(test_type=models.COMPOSITE, name=the_test['name'])

        if not utils.exists('qa', 'TestList', 'name', objects['TestList']['name']):
            test_list = utils.create_test_list(objects['TestList']['name'])
            utils.create_test_list_membership(test_list=test_list, test=mult_test)
            utils.create_test_list_membership(test_list=test_list, test=simp_test)
            utils.create_test_list_membership(test_list=test_list, test=comp_test)

        utils.create_unit_test_collection(test_collection=test_list)

        self.load_admin()
        self.wait.until(e_c.presence_of_element_located((By.LINK_TEXT, 'Set References & Tolerances')))
        self.driver.find_element_by_link_text('Set References & Tolerances').click()
        self.wait.until(e_c.presence_of_element_located((By.LINK_TEXT, mult_test.name)))
        self.driver.find_element_by_link_text(mult_test.name).click()
        self.wait.until(e_c.presence_of_element_located((By.ID, 'id_tolerance')))
        Select(self.driver.find_element_by_id("id_tolerance")).select_by_index(1)
        self.driver.find_element_by_name('_save').click()
        self.wait_for_success()

        self.driver.find_element_by_link_text('simple').click()
        Select(self.driver.find_element_by_id("id_tolerance")).select_by_index(1)
        self.driver.find_element_by_id('id_reference_value').send_keys('0')
        self.driver.find_element_by_name('_save').click()
        self.wait_for_success()

        self.driver.find_element_by_link_text('composite').click()
        Select(self.driver.find_element_by_id("id_tolerance")).select_by_index(1)
        self.driver.find_element_by_id('id_reference_value').send_keys('23.23')
        self.driver.find_element_by_name('_save').click()
        self.wait_for_success()

    def test_admin_statuses(self):

        self.load_admin()
        self.wait.until(e_c.presence_of_element_located((By.LINK_TEXT, 'Statuses')))
        self.driver.find_element_by_link_text('Statuses').click()
        self.wait.until(e_c.presence_of_element_located((By.LINK_TEXT, 'ADD TEST INSTANCE STATUS')))
        self.driver.find_element_by_link_text('ADD TEST INSTANCE STATUS').click()
        self.wait.until(e_c.presence_of_element_located((By.ID, 'id_name')))
        self.driver.find_element_by_id('id_name').send_keys('testStatus')
        self.driver.find_element_by_id('id_is_default').click()
        self.driver.find_element_by_name('_addanother').click()
        self.wait_for_success()

        self.wait.until(e_c.presence_of_element_located((By.ID, 'id_name')))
        self.driver.find_element_by_id('id_name').send_keys('testApprovalStatus')
        self.driver.find_element_by_id('id_requires_review').click()
        self.driver.find_element_by_name('_save').click()
        self.wait_for_success()

    def rest(self):

        self.load_main()

        # Perform test
        self.driver.find_element_by_link_text('Choose a Unit to perform QA for').click()
        self.wait.until(e_c.presence_of_element_located((By.LINK_TEXT, 'TestUnit')))
        self.driver.find_element_by_link_text('TestUnit').click()
        self.wait.until(e_c.presence_of_element_located((By.LINK_TEXT, 'Perform')))
        self.driver.find_element_by_link_text('Perform').click()

        self.wait.until(e_c.presence_of_element_located((By.ID, 'id_form-0-value')))
        basic = self.driver.find_element_by_id('id_form-0-value')
        boolean = self.driver.find_element_by_name('form-1-value')
        basic.send_keys('3')
        boolean.click()
        self.wait.until(e_c.presence_of_element_located((By.XPATH, '//*[@id="perform-qa-table"]/tbody/tr[1]/td[5][contains(text(), "ACT(3.00)")]')))
        # self.assertTrue(self.driver.find_element_by_xpath('//*[@id="perform-qa-table"]/tbody/tr[1]/td[5]').text == 'ACT(3.00)')
        basic.send_keys(Keys.BACKSPACE, '2')
        boolean.click()
        self.wait.until(e_c.presence_of_element_located((By.XPATH, '//*[@id="perform-qa-table"]/tbody/tr[1]/td[5][contains(text(), "TOL(2.00)")]')))
        # self.assertTrue(self.driver.find_element_by_xpath('//*[@id="perform-qa-table"]/tbody/tr[1]/td[5]').text == 'TOL(2.00)')
        basic.send_keys(Keys.BACKSPACE, '1')
        boolean.click()
        self.wait.until(e_c.presence_of_element_located((By.XPATH, '//*[@id="perform-qa-table"]/tbody/tr[1]/td[5][contains(text(), "OK(1.00)")]')))
        # self.assertTrue(self.driver.find_element_by_xpath('//*[@id="perform-qa-table"]/tbody/tr[1]/td[5]').text == 'OK(1.00)')
        self.wait.until(e_c.presence_of_element_located((By.XPATH, '//*[@id="perform-qa-table"]/tbody/tr[13]/td[5][contains(text(), "OK(0.0%)")]')))
        # self.assertTrue(self.driver.find_element_by_xpath('//*[@id="perform-qa-table"]/tbody/tr[13]/td[5]').text == 'OK(0.0%)')
        basic.send_keys(Keys.BACKSPACE, '1.06')
        boolean.click()
        self.wait.until(e_c.presence_of_element_located((By.XPATH, '//*[@id="perform-qa-table"]/tbody/tr[13]/td[5][contains(text(), "ACT(6.0%)")]')))
        # self.assertTrue(self.driver.find_element_by_xpath('//*[@id="perform-qa-table"]/tbody/tr[13]/td[5]').text == 'ACT(6.0%)')
        basic.send_keys(Keys.BACKSPACE, '5')
        boolean.click()
        self.wait.until(e_c.presence_of_element_located((By.XPATH, '//*[@id="perform-qa-table"]/tbody/tr[13]/td[5][contains(text(), "TOL(5.0%)")]')))
        # self.assertTrue(self.driver.find_element_by_xpath('//*[@id="perform-qa-table"]/tbody/tr[13]/td[5]').text == 'TOL(5.0%)')
        basic.send_keys(Keys.BACKSPACE, Keys.BACKSPACE, Keys.BACKSPACE)
        boolean.click()
        # time.sleep(1)

        multi = self.driver.find_element_by_id('id_form-2-string_value')
        multi.click()
        multi.send_keys(Keys.ARROW_DOWN, Keys.ENTER)
        self.assertTrue(self.driver.find_element_by_xpath('//*[@id="perform-qa-table"]/tbody/tr[7]/td[5]').text == 'ACT')
        multi.click()
        multi.send_keys(Keys.ARROW_DOWN, Keys.ENTER)
        self.assertTrue(self.driver.find_element_by_xpath('//*[@id="perform-qa-table"]/tbody/tr[7]/td[5]').text == 'TOL')
        multi.click()
        multi.send_keys(Keys.ARROW_DOWN, Keys.ENTER)
        self.assertTrue(self.driver.find_element_by_xpath('//*[@id="perform-qa-table"]/tbody/tr[7]/td[5]').text == 'OK')

        self.driver.find_element_by_id('id_form-5-string_value').send_keys('a string')
        boolean.click()
        self.wait.until(e_c.text_to_be_present_in_element_value((By.ID, 'id_form-6-string_value'), 'a string composite'))

        self.driver.find_element_by_id('id_form-7-skipped').click()

        self.driver.find_element_by_id('submit-qa').click()

        self.wait.until(e_c.presence_of_element_located((By.XPATH, '//div[contains(text(), "Showing 1 to 1")]')))
        self.driver.find_element_by_partial_link_text('Review Data').click()
        self.driver.find_element_by_partial_link_text('Unreviewed Visible To Your Groups').click()
        self.wait.until(e_c.presence_of_element_located((By.LINK_TEXT, 'Review')))
        self.driver.find_element_by_link_text('Review').click()

        self.wait.until(e_c.presence_of_element_located((By.ID, 'id_testinstance_set-0-status')))
        self.driver.find_element_by_id('bulk-status').click()
        self.driver.find_element_by_id('bulk-status').send_keys(Keys.ARROW_DOWN, Keys.ARROW_DOWN, Keys.ENTER)

        self.driver.find_element_by_xpath('//button[@type = "submit"]').click()

        self.wait.until(e_c.presence_of_element_located((By.XPATH, '//td[contains(text(), "No data available in table")]')))<|MERGE_RESOLUTION|>--- conflicted
+++ resolved
@@ -362,20 +362,14 @@
         self.wait.until(e_c.presence_of_element_located((By.LINK_TEXT, 'ADD UNIT TEST COLLECTION')))
         self.driver.find_element_by_link_text('ADD UNIT TEST COLLECTION').click()
         self.wait.until(e_c.presence_of_element_located((By.ID, 'id_unit')))
-<<<<<<< HEAD
-=======
-
->>>>>>> 2c5089e0
+
         Select(self.driver.find_element_by_id("id_unit")).select_by_index(1)
         Select(self.driver.find_element_by_id("id_frequency")).select_by_index(1)
         Select(self.driver.find_element_by_id("id_assigned_to")).select_by_index(1)
         Select(self.driver.find_element_by_id("id_content_type")).select_by_index(1)
-<<<<<<< HEAD
-=======
         self.driver.find_element_by_css_selector('#id_visible_to_from > option:nth-child(1)').click()
         self.driver.find_element_by_css_selector('#id_visible_to_add_link').click()
 
->>>>>>> 2c5089e0
         time.sleep(2)
 
         self.driver.find_element_by_id('select2-generic_object_id-container').click()
