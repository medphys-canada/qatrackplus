--- conflicted
+++ resolved
@@ -1,540 +1,4 @@
-<<<<<<< HEAD
-#
-# import os
-# import time
-# import utils
-#
-# from django.conf import settings
-# from django.contrib.auth.models import User, Group
-# from django.core.urlresolvers import reverse
-# from django.test import TestCase
-# from django.test.testcases import LiveServerTestCase
-# from selenium.common.exceptions import NoSuchElementException
-# from selenium.webdriver import ActionChains
-# from selenium.webdriver.common.by import By
-# from selenium.webdriver.common.keys import Keys
-# from selenium.webdriver.support import expected_conditions as e_c
-# from selenium.webdriver.support.select import Select
-# from selenium.webdriver.support.wait import WebDriverWait
-# from selenium.webdriver.firefox.firefox_profile import FirefoxProfile
-#
-# from qatrack.qa import models
-# from qatrack.accounts.backends import ActiveDirectoryGroupMembershipSSLBackend
-#
-# objects = {
-#     'Category': {
-#         'name': 'testCategory',
-#         'slug': 'testCategory',
-#         'description': 'test test test test'
-#     },
-#     'Tests': [
-#         {
-#             'test_type': models.SIMPLE,
-#             'name': 'simple',
-#             'choices': None,
-#             'constant_value': None,
-#             'procedure': None
-#         },
-#         {
-#             'test_type': models.BOOLEAN,
-#             'name': 'boolean',
-#             'choices': None,
-#             'constant_value': None,
-#             'procedure': None
-#         },
-#         {
-#             'test_type': models.MULTIPLE_CHOICE,
-#             'name': 'multchoice',
-#             'choices': '1,2,3,4,5',
-#             'constant_value': None,
-#             'procedure': None
-#         },
-#         {
-#             'test_type': models.CONSTANT,
-#             'name': 'constant',
-#             'choices': None,
-#             'constant_value': '23.23',
-#             'procedure': None
-#         },
-#         {
-#             'test_type': models.COMPOSITE,
-#             'name': 'composite',
-#             'choices': None,
-#             'constant_value': None,
-#             'procedure': 'result = constant * simpleNumeric'
-#         },
-#         {
-#             'test_type': models.STRING,
-#             'name': 'string',
-#             'choices': None,
-#             'constant_value': None,
-#             'procedure': None
-#         },
-#         {
-#             'test_type': models.STRING_COMPOSITE,
-#             'name': 'scomposite',
-#             'choices': None,
-#             'constant_value': None,
-#             'procedure': 'result = string + " composite"'
-#         },
-#         {
-#             'test_type': models.UPLOAD,
-#             'name': 'upload',
-#             'choices': None,
-#             'constant_value': None,
-#             'procedure': 'result = FILE[0]'
-#         }
-#     ],
-#     'TestList': {
-#         'name': 'TestTestList'
-#     },
-#     'Modality': {
-#         'name': 'TestModality'
-#     },
-#     'UnitType': {
-#         'name': 'TestModality',
-#         'vendor': 'TestVendor'
-#     },
-#     'Unit': {
-#         'name': 'TestUnit',
-#         'number': '1'
-#     },
-#     'Frequency': {
-#         'name': 'TestFrequency',
-#         'nominal_interval': '2',
-#         'due_interval': '3',
-#         'overdue_interval': '4'
-#     },
-#     'UnitTestCollection': {
-#
-#     },
-#     'absoluteTolerance': {
-#         'act_low': '-2',
-#         'tol_low': '-1',
-#         'tol_high': '1',
-#         'act_high': '2'
-#     },
-#     'percentTolerance': {
-#         'act_low': '-5',
-#         'tol_low': '-1',
-#         'tol_high': '1',
-#         'act_high': '5'
-#     },
-#     'multiChoiceTolerance': {
-#         'mc_pass_choices': '3',
-#         'mc_tol_choices': '2,4'
-#     },
-#     'refTols': {
-#         'multipleChoice': {},
-#         'simpleNumeric': {
-#             'reference_value': '0'
-#         },
-#         'composite': {
-#             'reference_value': '23.23'
-#         }
-#     },
-#     'statuses': {
-#         'testStatus': {
-#             'default': True,
-#             'requiresApproval': True
-#         },
-#         'testApprovalStatus': {
-#             'dfault': False,
-#             'requiresApproval': False
-#         }
-#     },
-#
-# }
-#
-#
-# class SeleniumTests(TestCase, LiveServerTestCase):
-#
-#     # Firefox driver is ~5x slower than Chrome driver but it standard in selenium install.
-#     # Consider moving back to Chrome, or to PhantomJS
-#
-#     def __init__(self, *args, **kwargs):
-#         super(SeleniumTests, self).__init__(*args, **kwargs)
-#         ff_profile = FirefoxProfile()
-#         self.driver = settings.SELENIUM_DRIVER(ff_profile)
-#         # self.driver.set_window_size(1270, 1100)
-#         self.wait = WebDriverWait(self.driver, 5)
-#
-#     def load_main(self):
-#         self.driver.get(self.live_server_url)
-#         self.wait.until(e_c.presence_of_element_located((By.CSS_SELECTOR, "head > title")))
-#
-#     def load_admin(self):
-#         self.driver.get(self.live_server_url + '/admin/')
-#         try:
-#             self.driver.find_element_by_id('id_username').send_keys(self.user.username)
-#             self.driver.find_element_by_id('id_password').send_keys(self.password)
-#             self.driver.find_element_by_css_selector('button').click()
-#         except NoSuchElementException:
-#             pass
-#
-#         self.wait.until(e_c.presence_of_element_located((By.CSS_SELECTOR, "head > title")))
-#
-#     def setUp(self):
-#
-#         self.password = 'password'
-#         self.user = utils.create_user(pwd=self.password)
-#
-#     def wait_for_success(self):
-#         self.wait.until(e_c.presence_of_element_located((By.XPATH, '//ul[@class = "messagelist"]/li[@class = "success"]')))
-#
-#     def tearDown(self):
-#         self.driver.quit()
-#
-#     def test_admin_category(self):
-#
-#         self.load_admin()
-#         self.driver.find_element_by_link_text('Categories').click()
-#         self.wait.until(e_c.presence_of_element_located((By.LINK_TEXT, 'Add category')))
-#         self.driver.find_element_by_link_text('Add category').click()
-#         self.wait.until(e_c.presence_of_element_located((By.ID, 'id_name')))
-#         self.driver.find_element_by_id('id_name').send_keys(objects['Category']['name'])
-#         self.driver.find_element_by_id('id_slug').send_keys(objects['Category']['slug'])
-#         self.driver.find_element_by_id('id_description').send_keys(objects['Category']['description'])
-#         self.driver.find_element_by_name('_save').click()
-#         self.wait_for_success()
-#
-#     def test_admin_tests(self):
-#
-#         self.load_admin()
-#
-#         if not utils.exists('qa', 'Category', 'name', objects['Category']['name']):
-#             utils.create_category(name=objects['Category']['name'], slug=objects['Category']['slug'], description=objects['Category']['description'])
-#
-#         self.driver.find_element_by_link_text('Tests').click()
-#         self.wait.until(e_c.presence_of_element_located((By.LINK_TEXT, 'Add test')))
-#         self.driver.find_element_by_link_text('Add test').click()
-#         self.wait.until(e_c.presence_of_element_located((By.ID, 'id_name')))
-#         # for i in range(len(objects['Tests'])):
-#
-#         for i in range(len(objects['Tests'])):
-#             # the_test = objects['Tests'][i]
-#             the_test = objects['Tests'][i]
-#             self.driver.find_element_by_id('id_name').send_keys(the_test['name'])
-#             self.driver.find_element_by_id('id_slug').send_keys(the_test['name'])
-#             self.driver.find_element_by_id('id_category').click()
-#             self.driver.find_element_by_id('id_category').send_keys(Keys.ARROW_DOWN, Keys.ENTER)
-#             Select(self.driver.find_element_by_id('id_type')).select_by_value(the_test['name'])
-#
-#             if the_test['choices']:
-#                 self.driver.find_element_by_id('id_choices').send_keys('1,2,3,4,5')
-#             if the_test['constant_value']:
-#                 self.driver.find_element_by_id('id_constant_value').send_keys('23.23')
-#             if the_test['procedure']:
-#                 time.sleep(1)
-#                 self.driver.find_element_by_css_selector('#calc-procedure-editor > textarea').send_keys(the_test['procedure'])
-#                 self.driver.find_element_by_css_selector('.submit-row').click()
-#
-#             # Firefox webdriver being weird with clicks. Had to use javascript here:
-#             if i + 1 == len(objects['Tests']):
-#                 self.driver.execute_script("$('input[name=_save]').click();")
-#             else:
-#                 self.driver.execute_script("$('input[name=_addanother]').click();")
-#
-#             self.wait_for_success()
-#
-#     def test_admin_testlist(self):
-#
-#         self.load_admin()
-#
-#         for i in range(len(objects['Tests'])):
-#             the_test = objects['Tests'][i]
-#             if not utils.exists('qa', 'Test', 'name', the_test['name']):
-#                 utils.create_test(name=the_test['name'], test_type=the_test['test_type'], choices=the_test['choices'], procedure=the_test['procedure'], constant_value=the_test['constant_value'])
-#
-#         self.wait.until(e_c.presence_of_element_located((By.LINK_TEXT, 'Test lists')))
-#         self.driver.find_element_by_link_text('Test lists').click()
-#         self.wait.until(e_c.presence_of_element_located((By.LINK_TEXT, 'Add test list')))
-#         self.driver.find_element_by_link_text('Add test list').click()
-#         self.wait.until(e_c.presence_of_element_located((By.ID, 'id_name')))
-#         self.driver.find_element_by_id('id_name').send_keys(objects['TestList']['name'])
-#         self.driver.find_element_by_link_text('Add another Test List Membership').click()
-#         self.driver.find_element_by_link_text('Add another Test List Membership').click()
-#         self.driver.find_element_by_link_text('Add another Test List Membership').click()
-#         for i in range(0, 8):
-#             self.driver.find_element_by_id('id_testlistmembership_set-' + str(i) + '-test').send_keys(str(i + 1))
-#         self.driver.find_element_by_name('_save').click()
-#         self.wait_for_success()
-#
-#     def test_admin_modality(self):
-#
-#         self.load_admin()
-#         self.wait.until(e_c.presence_of_element_located((By.LINK_TEXT, 'Modalities')))
-#         self.driver.find_element_by_link_text('Modalities').click()
-#         self.wait.until(e_c.presence_of_element_located((By.LINK_TEXT, 'Add modality')))
-#         self.driver.find_element_by_link_text('Add modality').click()
-#         self.wait.until(e_c.presence_of_element_located((By.ID, 'id_name')))
-#         self.driver.find_element_by_id('id_name').send_keys(objects['Modality']['name'])
-#         self.driver.find_element_by_name('_save').click()
-#         self.wait_for_success()
-#
-#     def test_admin_unittype(self):
-#
-#         self.load_admin()
-#         self.wait.until(e_c.presence_of_element_located((By.LINK_TEXT, 'Unit types')))
-#         self.driver.find_element_by_link_text('Unit types').click()
-#         self.wait.until(e_c.presence_of_element_located((By.LINK_TEXT, 'Add unit type')))
-#         self.driver.find_element_by_link_text('Add unit type').click()
-#         self.wait.until(e_c.presence_of_element_located((By.ID, 'id_name')))
-#         self.driver.find_element_by_id('id_name').send_keys(objects['UnitType']['name'])
-#         self.driver.find_element_by_id('id_vendor').send_keys(objects['UnitType']['vendor'])
-#         self.driver.find_element_by_name('_save').click()
-#         self.wait_for_success()
-#
-#     def test_admin_unit(self):
-#
-#         if not utils.exists('units', 'UnitType', 'name', objects['UnitType']['name']):
-#             utils.create_unit_type(name=objects['UnitType']['name'], vendor=objects['UnitType']['vendor'])
-#
-#         if not utils.exists('units', 'Modality', 'name', objects['Modality']['name']):
-#             utils.create_modality(name=objects['Modality']['name'])
-#
-#         self.load_admin()
-#         self.wait.until(e_c.presence_of_element_located((By.LINK_TEXT, 'Units')))
-#         self.driver.find_elements_by_link_text('Units')[1].click()
-#         self.wait.until(e_c.presence_of_element_located((By.LINK_TEXT, 'Add unit')))
-#         self.driver.find_element_by_link_text('Add unit').click()
-#         self.wait.until(e_c.presence_of_element_located((By.ID, 'id_name')))
-#         self.driver.find_element_by_id('id_name').send_keys(objects['Unit']['name'])
-#         self.driver.find_element_by_id('id_number').send_keys(objects['Unit']['number'])
-#         self.driver.find_element_by_id('id_type').click()
-#         self.driver.find_element_by_id('id_type').send_keys(Keys.ARROW_DOWN, Keys.ENTER)
-#         self.driver.find_element_by_id('id_modalities_add_all_link').click()
-#         self.driver.find_element_by_name('_save').click()
-#         self.wait_for_success()
-#
-#     def test_admin_frequency(self):
-#
-#         self.load_admin()
-#         self.wait.until(e_c.presence_of_element_located((By.LINK_TEXT, 'Frequencies')))
-#         self.driver.find_element_by_link_text('Frequencies').click()
-#         self.wait.until(e_c.presence_of_element_located((By.LINK_TEXT, 'Add frequency')))
-#         self.driver.find_element_by_link_text('Add frequency').click()
-#         self.wait.until(e_c.presence_of_element_located((By.ID, 'id_name')))
-#         self.driver.find_element_by_id('id_name').send_keys(objects['Frequency']['name'])
-#         self.driver.find_element_by_id('id_nominal_interval').send_keys(objects['Frequency']['nominal_interval'])
-#         self.driver.find_element_by_id('id_due_interval').send_keys(objects['Frequency']['due_interval'])
-#         self.driver.find_element_by_id('id_overdue_interval').send_keys(objects['Frequency']['overdue_interval'])
-#         self.driver.find_element_by_name('_save').click()
-#         self.wait_for_success()
-#
-#     def test_admin_unittestcollection(self):
-#
-#         if not utils.exists('units', 'Unit', 'name', objects['Modality']['name']):
-#             utils.create_unit(name=objects['Modality']['name'], number=objects['Unit']['number'])
-#
-#         if not utils.exists('qa', 'Frequency', 'name', objects['Frequency']['name']):
-#             utils.create_frequency(name=objects['Modality']['name'])
-#
-#         if not utils.exists('qa', 'TestList', 'name', objects['TestList']['name']):
-#             utils.create_test_list(name=objects['TestList']['name'])
-#
-#         self.load_admin()
-#         self.wait.until(e_c.presence_of_element_located((By.LINK_TEXT, 'Assign Test Lists to Units')))
-#         self.driver.find_element_by_link_text('Assign Test Lists to Units').click()
-#         self.wait.until(e_c.presence_of_element_located((By.LINK_TEXT, 'Add unit test collection')))
-#         self.driver.find_element_by_link_text('Add unit test collection').click()
-#         self.wait.until(e_c.presence_of_element_located((By.ID, 'id_unit')))
-#         self.driver.find_element_by_id('id_unit').click()
-#         self.driver.find_element_by_id('id_unit').send_keys(Keys.ARROW_DOWN, Keys.ENTER)
-#         self.driver.find_element_by_id('id_frequency').click()
-#         self.driver.find_element_by_id('id_frequency').send_keys(Keys.ARROW_DOWN, Keys.ENTER)
-#         self.driver.find_element_by_id('id_assigned_to').click()
-#         self.driver.find_element_by_id('id_assigned_to').send_keys(Keys.ARROW_DOWN, Keys.ENTER)
-#         self.driver.find_element_by_id('id_content_type').click()
-#         self.driver.find_element_by_id('id_content_type').send_keys(Keys.ARROW_DOWN, Keys.ENTER)
-#         time.sleep(2)
-#         # self.wait.until(e_c.presence_of_element_located((By.XPATH, '//*[@id="generic_object_id"]/option[contains(text(), "TestList(' + objects['TestList']['name'] + ')")]')))
-#         self.driver.find_element_by_id('select2-generic_object_id-container').click()
-#         self.driver.find_element_by_id('select2-generic_object_id-container').click()
-#         # actions = ActionChains(self.driver)
-#         # actions.send_keys(Keys.ARROW_DOWN)
-#         # actions.perform()
-#         self.driver.find_element_by_name('_save').click()
-#         self.wait_for_success()
-#
-#     def test_admin_tolerances(self):
-#
-#         # Add absolute tolerance
-#         self.load_admin()
-#         self.wait.until(e_c.presence_of_element_located((By.LINK_TEXT, 'Tolerances')))
-#         self.driver.find_element_by_link_text('Tolerances').click()
-#         self.wait.until(e_c.presence_of_element_located((By.LINK_TEXT, 'Add tolerance')))
-#         self.driver.find_element_by_link_text('Add tolerance').click()
-#         self.wait.until(e_c.presence_of_element_located((By.ID, 'id_type')))
-#         self.driver.find_element_by_id('id_type').click()
-#         self.driver.find_element_by_id('id_type').send_keys(Keys.ARROW_DOWN, Keys.ENTER)
-#         self.driver.find_element_by_id('id_act_low').send_keys(objects['absoluteTolerance']['act_low'])
-#         self.driver.find_element_by_id('id_tol_low').send_keys(objects['absoluteTolerance']['tol_low'])
-#         self.driver.find_element_by_id('id_tol_high').send_keys(objects['absoluteTolerance']['tol_high'])
-#         self.driver.find_element_by_id('id_act_high').send_keys(objects['absoluteTolerance']['act_high'])
-#         self.driver.find_element_by_name('_addanother').click()
-#         self.wait_for_success()
-#
-#         # Add percentage tolerance
-#         self.wait.until(e_c.presence_of_element_located((By.ID, 'id_type')))
-#         self.driver.find_element_by_id('id_type').click()
-#         self.driver.find_element_by_id('id_type').send_keys(Keys.ARROW_DOWN, Keys.ARROW_DOWN, Keys.ENTER)
-#         self.driver.find_element_by_id('id_act_low').send_keys(objects['percentTolerance']['act_low'])
-#         self.driver.find_element_by_id('id_tol_low').send_keys(objects['percentTolerance']['tol_low'])
-#         self.driver.find_element_by_id('id_tol_high').send_keys(objects['percentTolerance']['tol_high'])
-#         self.driver.find_element_by_id('id_act_high').send_keys(objects['percentTolerance']['act_high'])
-#         self.driver.find_element_by_name('_addanother').click()
-#         self.wait_for_success()
-#
-#         # Add multi tolerance
-#         self.wait.until(e_c.presence_of_element_located((By.ID, 'id_type')))
-#         self.driver.find_element_by_id('id_type').click()
-#         self.driver.find_element_by_id('id_type').send_keys(Keys.ARROW_DOWN, Keys.ARROW_DOWN, Keys.ARROW_DOWN, Keys.ENTER)
-#         self.driver.find_element_by_id('id_mc_pass_choices').send_keys(objects['multiChoiceTolerance']['mc_pass_choices'])
-#         self.driver.find_element_by_id('id_mc_tol_choices').send_keys(objects['multiChoiceTolerance']['mc_tol_choices'])
-#         self.driver.find_element_by_name('_save').click()
-#         self.wait_for_success()
-#
-#     def test_admin_set_ref_tols(self):
-#
-#         for the_test in objects['Tests']:
-#
-#             if the_test['test_type'] == models.MULTIPLE_CHOICE:
-#                 if not utils.exists('qa', 'Test', 'name', the_test['name']):
-#                     mult_test = utils.create_test(test_type=models.MULTIPLE_CHOICE, choices=the_test['choices'], name=the_test['name'])
-#             elif the_test['test_type'] == models.SIMPLE:
-#                 if not utils.exists('qa', 'Test', 'name', the_test['name']):
-#                     simp_test = utils.create_test(test_type=models.SIMPLE, name=the_test['name'])
-#             elif the_test['test_type'] == models.COMPOSITE:
-#                 if not utils.exists('qa', 'Test', 'name', the_test['name']):
-#                     comp_test = utils.create_test(test_type=models.COMPOSITE, name=the_test['name'])
-#
-#         if not utils.exists('qa', 'TestList', 'name', objects['TestList']['name']):
-#             test_list = utils.create_test_list(objects['TestList']['name'])
-#             utils.create_test_list_membership(test_list=test_list, test=mult_test)
-#             utils.create_test_list_membership(test_list=test_list, test=simp_test)
-#             utils.create_test_list_membership(test_list=test_list, test=comp_test)
-#
-#         utils.create_unit_test_collection(test_collection=test_list)
-#
-#         self.load_admin()
-#         self.wait.until(e_c.presence_of_element_located((By.LINK_TEXT, 'Set References & Tolerances')))
-#         self.driver.find_element_by_link_text('Set References & Tolerances').click()
-#         self.wait.until(e_c.presence_of_element_located((By.LINK_TEXT, mult_test.name)))
-#         self.driver.find_element_by_link_text(mult_test.name).click()
-#         self.wait.until(e_c.presence_of_element_located((By.ID, 'id_tolerance')))
-#         self.driver.find_element_by_id('id_tolerance').click()
-#         self.driver.find_element_by_id('id_tolerance').send_keys(Keys.ARROW_DOWN, Keys.ENTER)
-#         self.driver.find_element_by_name('_save').click()
-#         self.wait_for_success()
-#
-#         self.driver.find_element_by_link_text('simple').click()
-#         self.driver.find_element_by_id('id_tolerance').click()
-#         self.driver.find_element_by_id('id_tolerance').send_keys(Keys.ARROW_DOWN, Keys.ENTER)
-#         self.driver.find_element_by_id('id_reference_value').send_keys('0')
-#         self.driver.find_element_by_name('_save').click()
-#         self.wait_for_success()
-#
-#         self.driver.find_element_by_link_text('composite').click()
-#         self.driver.find_element_by_id('id_tolerance').click()
-#         self.driver.find_element_by_id('id_tolerance').send_keys(Keys.ARROW_DOWN, Keys.ARROW_DOWN, Keys.ENTER)
-#         self.driver.find_element_by_id('id_reference_value').send_keys('23.23')
-#         self.driver.find_element_by_name('_save').click()
-#         self.wait_for_success()
-#
-#     def test_admin_statuses(self):
-#
-#         self.load_admin()
-#         self.wait.until(e_c.presence_of_element_located((By.LINK_TEXT, 'Statuses')))
-#         self.driver.find_element_by_link_text('Statuses').click()
-#         self.wait.until(e_c.presence_of_element_located((By.LINK_TEXT, 'Add test instance status')))
-#         self.driver.find_element_by_link_text('Add test instance status').click()
-#         self.wait.until(e_c.presence_of_element_located((By.ID, 'id_name')))
-#         self.driver.find_element_by_id('id_name').send_keys('testStatus')
-#         self.driver.find_element_by_id('id_is_default').click()
-#         self.driver.find_element_by_name('_addanother').click()
-#         self.wait_for_success()
-#
-#         self.wait.until(e_c.presence_of_element_located((By.ID, 'id_name')))
-#         self.driver.find_element_by_id('id_name').send_keys('testApprovalStatus')
-#         self.driver.find_element_by_id('id_requires_review').click()
-#         self.driver.find_element_by_name('_save').click()
-#         self.wait_for_success()
-#
-#     def rest(self):
-#
-#         self.load_main()
-#
-#         # Perform test
-#         self.driver.find_element_by_link_text('Choose a Unit to perform QA for').click()
-#         self.wait.until(e_c.presence_of_element_located((By.LINK_TEXT, 'TestUnit')))
-#         self.driver.find_element_by_link_text('TestUnit').click()
-#         self.wait.until(e_c.presence_of_element_located((By.LINK_TEXT, 'Perform')))
-#         self.driver.find_element_by_link_text('Perform').click()
-#
-#         self.wait.until(e_c.presence_of_element_located((By.ID, 'id_form-0-value')))
-#         basic = self.driver.find_element_by_id('id_form-0-value')
-#         boolean = self.driver.find_element_by_name('form-1-value')
-#         basic.send_keys('3')
-#         boolean.click()
-#         self.wait.until(e_c.presence_of_element_located((By.XPATH, '//*[@id="perform-qa-table"]/tbody/tr[1]/td[5][contains(text(), "ACT(3.00)")]')))
-#         # self.assertTrue(self.driver.find_element_by_xpath('//*[@id="perform-qa-table"]/tbody/tr[1]/td[5]').text == 'ACT(3.00)')
-#         basic.send_keys(Keys.BACKSPACE, '2')
-#         boolean.click()
-#         self.wait.until(e_c.presence_of_element_located((By.XPATH, '//*[@id="perform-qa-table"]/tbody/tr[1]/td[5][contains(text(), "TOL(2.00)")]')))
-#         # self.assertTrue(self.driver.find_element_by_xpath('//*[@id="perform-qa-table"]/tbody/tr[1]/td[5]').text == 'TOL(2.00)')
-#         basic.send_keys(Keys.BACKSPACE, '1')
-#         boolean.click()
-#         self.wait.until(e_c.presence_of_element_located((By.XPATH, '//*[@id="perform-qa-table"]/tbody/tr[1]/td[5][contains(text(), "OK(1.00)")]')))
-#         # self.assertTrue(self.driver.find_element_by_xpath('//*[@id="perform-qa-table"]/tbody/tr[1]/td[5]').text == 'OK(1.00)')
-#         self.wait.until(e_c.presence_of_element_located((By.XPATH, '//*[@id="perform-qa-table"]/tbody/tr[13]/td[5][contains(text(), "OK(0.0%)")]')))
-#         # self.assertTrue(self.driver.find_element_by_xpath('//*[@id="perform-qa-table"]/tbody/tr[13]/td[5]').text == 'OK(0.0%)')
-#         basic.send_keys(Keys.BACKSPACE, '1.06')
-#         boolean.click()
-#         self.wait.until(e_c.presence_of_element_located((By.XPATH, '//*[@id="perform-qa-table"]/tbody/tr[13]/td[5][contains(text(), "ACT(6.0%)")]')))
-#         # self.assertTrue(self.driver.find_element_by_xpath('//*[@id="perform-qa-table"]/tbody/tr[13]/td[5]').text == 'ACT(6.0%)')
-#         basic.send_keys(Keys.BACKSPACE, '5')
-#         boolean.click()
-#         self.wait.until(e_c.presence_of_element_located((By.XPATH, '//*[@id="perform-qa-table"]/tbody/tr[13]/td[5][contains(text(), "TOL(5.0%)")]')))
-#         # self.assertTrue(self.driver.find_element_by_xpath('//*[@id="perform-qa-table"]/tbody/tr[13]/td[5]').text == 'TOL(5.0%)')
-#         basic.send_keys(Keys.BACKSPACE, Keys.BACKSPACE, Keys.BACKSPACE)
-#         boolean.click()
-#         # time.sleep(1)
-#
-#         multi = self.driver.find_element_by_id('id_form-2-string_value')
-#         multi.click()
-#         multi.send_keys(Keys.ARROW_DOWN, Keys.ENTER)
-#         self.assertTrue(self.driver.find_element_by_xpath('//*[@id="perform-qa-table"]/tbody/tr[7]/td[5]').text == 'ACT')
-#         multi.click()
-#         multi.send_keys(Keys.ARROW_DOWN, Keys.ENTER)
-#         self.assertTrue(self.driver.find_element_by_xpath('//*[@id="perform-qa-table"]/tbody/tr[7]/td[5]').text == 'TOL')
-#         multi.click()
-#         multi.send_keys(Keys.ARROW_DOWN, Keys.ENTER)
-#         self.assertTrue(self.driver.find_element_by_xpath('//*[@id="perform-qa-table"]/tbody/tr[7]/td[5]').text == 'OK')
-#
-#         self.driver.find_element_by_id('id_form-5-string_value').send_keys('a string')
-#         boolean.click()
-#         self.wait.until(e_c.text_to_be_present_in_element_value((By.ID, 'id_form-6-string_value'), 'a string composite'))
-#
-#         self.driver.find_element_by_id('id_form-7-skipped').click()
-#
-#         self.driver.find_element_by_id('submit-qa').click()
-#
-#         self.wait.until(e_c.presence_of_element_located((By.XPATH, '//div[contains(text(), "Showing 1 to 1")]')))
-#         self.driver.find_element_by_partial_link_text('Review Data').click()
-#         self.driver.find_element_by_partial_link_text('Unreviewed Visible To Your Groups').click()
-#         self.wait.until(e_c.presence_of_element_located((By.LINK_TEXT, 'Review')))
-#         self.driver.find_element_by_link_text('Review').click()
-#
-#         self.wait.until(e_c.presence_of_element_located((By.ID, 'id_testinstance_set-0-status')))
-#         self.driver.find_element_by_id('bulk-status').click()
-#         self.driver.find_element_by_id('bulk-status').send_keys(Keys.ARROW_DOWN, Keys.ARROW_DOWN, Keys.ENTER)
-#
-#         self.driver.find_element_by_xpath('//button[@type = "submit"]').click()
-#
-#         self.wait.until(e_c.presence_of_element_located((By.XPATH, '//td[contains(text(), "No data available in table")]')))
-#
-=======
+
 import time
 import utils
 
@@ -1087,5 +551,4 @@
 
         self.driver.find_element_by_xpath('//button[@type = "submit"]').click()
 
-        self.wait.until(e_c.presence_of_element_located((By.XPATH, '//td[contains(text(), "No data available in table")]')))
->>>>>>> 1486d69c
+        self.wait.until(e_c.presence_of_element_located((By.XPATH, '//td[contains(text(), "No data available in table")]')))