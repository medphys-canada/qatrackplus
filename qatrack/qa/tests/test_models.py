from django.contrib.contenttypes.models import ContentType
from django.core.exceptions import ValidationError
from django.test import TestCase
from django.test.utils import setup_test_environment
from django.utils import unittest, timezone

from qatrack.qa import models

import utils


#============================================================================
class TestFrequencyManager(TestCase):

    #----------------------------------------------------------------------
    def test_choices(self):

        intervals = (
            ("Daily", "daily", 1, 1, 1),
            ("Weekly", "weekly", 7, 7, 9),
            ("Monthly", "monthly", 28, 28, 35),
        )
        for t, s, nom, due, overdue in intervals:
            utils.create_frequency(name=t, slug=s, nom=nom, due=due, overdue=overdue)
        self.assertEqual([(x[1], x[0]) for x in intervals], list(models.Frequency.objects.frequency_choices()))


#============================================================================
class TestFrequency(TestCase):

    #----------------------------------------------------------------------
    def test_nominal_delta(self):

        intervals = (
            ("Daily", "daily", 1, 1, 1),
            ("Weekly", "weekly", 7, 7, 9),
            ("Monthly", "monthly", 28, 28, 35),
        )
        for t, s, nom, due, overdue in intervals:
            f = utils.create_frequency(name=t, slug=s, nom=nom, due=due, overdue=overdue)
            expected_delta = timezone.timedelta(days=nom)
            self.assertEqual(expected_delta, f.nominal_delta())


#============================================================================
class TestStatus(TestCase):

    #----------------------------------------------------------------------
    def test_save_without_default(self):
        """If there's only one status type force it to be default on save"""
        self.assertIsNone(models.TestInstanceStatus.objects.default())
        status = models.TestInstanceStatus(name="foo", slug="foo", is_default=False,)
        status.save()
        self.assertEqual(status, models.TestInstanceStatus.objects.default())

    #----------------------------------------------------------------------
    def test_new_default(self):
        status = models.TestInstanceStatus(name="foo", slug="foo", is_default=True,)
        status.save()

        new_status = models.TestInstanceStatus(name="bar", slug="bar", is_default=True,)
        new_status.save()

        defaults = models.TestInstanceStatus.objects.filter(is_default=True)
        self.assertEqual(list(defaults), [new_status])


#============================================================================
class TestReference(TestCase):

    #----------------------------------------------------------------------
    def test_invalid_value(self):
        u = utils.create_user()
        r = models.Reference(
            name="bool", type=models.BOOLEAN, value=3,
            created_by=u, modified_by=u
        )
        self.assertRaises(ValidationError, r.clean_fields)

    #----------------------------------------------------------------------
    def test_display_value(self):
        t = models.Reference(type=models.BOOLEAN, value=1)
        f = models.Reference(type=models.BOOLEAN, value=0)
        v = models.Reference(type=models.NUMERICAL, value=0)
        n = models.Reference(type=models.NUMERICAL)

        self.assertTrue(t.value_display() == "Yes")
        self.assertTrue(f.value_display() == "No")
        self.assertTrue(v.value_display() == "0")
        self.assertTrue(n.value_display() == "")


#====================================================================================
class TestTolerance(TestCase):

    #----------------------------------------------------------------------
    def test_pass_choices(self):
        t = models.Tolerance(mc_pass_choices="a,b,c")
        self.assertListEqual(["a", "b", "c"], t.pass_choices())

    #----------------------------------------------------------------------
    def test_tol_choices(self):
        t = models.Tolerance(mc_tol_choices="a,b,c")
        self.assertListEqual(["a", "b", "c"], t.tol_choices())

    #----------------------------------------------------------------------
    def test_no_pass_vals(self):
        t = models.Tolerance(mc_pass_choices=" ", type=models.MULTIPLE_CHOICE)
        self.assertRaises(ValidationError, t.clean_choices)

    #----------------------------------------------------------------------
    def test_act_set(self):
        t = models.Tolerance(mc_pass_choices="", act_high=1, type=models.MULTIPLE_CHOICE)
        self.assertRaises(ValidationError, t.clean_choices)

    #----------------------------------------------------------------------
    def test_pass_is_none(self):
        t = models.Tolerance(type=models.MULTIPLE_CHOICE)
        self.assertRaises(ValidationError, t.clean_choices)

    #----------------------------------------------------------------------
    def test_with_tol_choices(self):
        t = models.Tolerance(mc_pass_choices="a", mc_tol_choices=" ", type=models.MULTIPLE_CHOICE)
        t.clean_choices()

    #----------------------------------------------------------------------
    def test_ok_mc(self):
        t = models.Tolerance(name="foo", mc_pass_choices="a", mc_tol_choices="b", type=models.MULTIPLE_CHOICE)
        t.clean_fields()
        self.assertListEqual(t.tol_choices(), ["b"])
        self.assertListEqual(t.pass_choices(), ["a"])

    #----------------------------------------------------------------------
    def test_mc_repr(self):

        t = models.Tolerance(name="foo", type=models.MULTIPLE_CHOICE)
        self.assertIsInstance(t.__unicode__(), basestring)

    #----------------------------------------------------------------------
    def test_without_act(self):
        t = models.Tolerance(name="foo", type=models.ABSOLUTE)
        self.assertRaises(ValidationError, t.clean_tols)

    #----------------------------------------------------------------------
    def test_invalid_mc_choices(self):
        t = models.Tolerance(name="foo", mc_pass_choices="a", type=models.ABSOLUTE)
        self.assertRaises(ValidationError, t.clean_choices)

        t = models.Tolerance(name="foo", mc_tol_choices="a", type=models.ABSOLUTE)
        self.assertRaises(ValidationError, t.clean_choices)

    #----------------------------------------------------------------------
    def test_no_pass_choices(self):
        t = models.Tolerance(name="foo", mc_pass_choices="", type=models.MULTIPLE_CHOICE)
        self.assertRaises(ValidationError, t.clean_choices)

    #----------------------------------------------------------------------
    def test_no_tol_choices(self):
        t = models.Tolerance(name="foo", mc_pass_choices="a", mc_tol_choices="", type=models.MULTIPLE_CHOICE)
        t.clean_choices()
        t = models.Tolerance(name="foo", mc_pass_choices="a", type=models.MULTIPLE_CHOICE)
        t.clean_choices()

    #----------------------------------------------------------------------
    def test_tolerances_for_value_none(self):
        expected = {models.ACT_HIGH: None, models.ACT_LOW: None, models.TOL_LOW: None, models.TOL_HIGH: None}
        t = models.Tolerance()
        self.assertDictEqual(t.tolerances_for_value(None), expected)

    #----------------------------------------------------------------------
    def test_tolerances_for_value_absolute(self):
        expected = {models.ACT_HIGH: 55, models.ACT_LOW: 51, models.TOL_LOW: 52, models.TOL_HIGH: 54}
        t = models.Tolerance(act_high=2, act_low=-2, tol_high=1, tol_low=-1, type=models.ABSOLUTE)
        self.assertDictEqual(expected, t.tolerances_for_value(53))

    #----------------------------------------------------------------------
    def test_tolerances_for_value_percent(self):
        expected = {models.ACT_HIGH: 1.02, models.ACT_LOW: 0.98, models.TOL_LOW: 0.99, models.TOL_HIGH: 1.01}
        t = models.Tolerance(act_high=2, act_low=-2, tol_high=1, tol_low=-1, type=models.PERCENT)
        self.assertDictEqual(expected, t.tolerances_for_value(1))


#====================================================================================
class TestCategory(TestCase):
    pass

#====================================================================================


class TestTest(TestCase):

    #---------------------------------------------------------------------------
    def test_is_boolean(self):
        test = utils.create_test(name="bool", test_type=models.BOOLEAN)
        self.assertTrue(test.is_boolean())

    #----------------------------------------------------------------------
    def test_is_numerical(self):
        for t in (models.COMPOSITE, models.CONSTANT, models.SIMPLE):
            test = utils.create_test(name="num", test_type=t)
            self.assertTrue(test.is_numerical())

    #---------------------------------------------------------------------------
    def test_valid_check_test_type(self):
        test_types = (
            ("choices", "foo, bar", models.MULTIPLE_CHOICE, "Multiple Choice"),
            ("constant_value", 1.0, models.CONSTANT, "Constant"),
            ("calculation_procedure", "result=foo", models.COMPOSITE, "Composite"),
        )
        for attr, val, ttype, display in test_types:
            test = utils.create_test(name=display, test_type=ttype)
            setattr(test, attr, val)
            test.check_test_type(getattr(test, attr), ttype, display)

    #---------------------------------------------------------------------------
    def test_invalid_check_test_type(self):
        test_types = (
            ("choices", "foo,bar", models.CONSTANT, "Invalid"),
            ("constant_value", 1., models.COMPOSITE, "Constant"),
            ("calculation_procedure", "result=foo", models.MULTIPLE_CHOICE, "Composite"),
            ("choices", None, models.MULTIPLE_CHOICE, "Multiple Choice"),
            ("constant_value", None, models.COMPOSITE, "Constant"),
            ("calculation_procedure", None, models.COMPOSITE, "Composite"),

        )
        for attr, val, ttype, display in test_types:
            test = utils.create_test(name=display, test_type=ttype)
            setattr(test, attr, val)
            test_type = ttype if val is None else models.SIMPLE
            errors = test.check_test_type(getattr(test, attr), test_type, display)
            self.assertTrue(len(errors) > 0)

    #---------------------------------------------------------------------------
    def test_clean_calc_proc_not_needed(self):
        test = utils.create_test(test_type=models.SIMPLE)
        self.assertIsNone(test.clean_calculation_procedure())

    #---------------------------------------------------------------------------
    def test_invalid_clean_calculation_procedure(self):

        test = utils.create_test(test_type=models.COMPOSITE)

        invalid_calc_procedures = (
            "resul t = a + b",
            "_result = a + b",
            "0result = a+b",
            " result = a + b",
            "result_=foo",
            "",
            "foo = a +b",
            "foo = __import__('bar')",
            "result = (a+b",
        )

        for icp in invalid_calc_procedures:
            test.calculation_procedure = icp
            try:
                msg = "Passed but should have failed:\n %s" % icp
                test.clean_calculation_procedure()
            except ValidationError:
                msg = ""
            self.assertTrue(len(msg) == 0, msg=msg)

    #----------------------------------------------------------------------
    def test_valid_calc_procedure(self):

        test = utils.create_test(test_type=models.COMPOSITE)

        valid_calc_procedures = (
            "result = a + b",
            "result = 42",
            """foo = a + b
result = foo + bar""",
            """foo = a + b
result = foo + bar

    """
        )
        for vcp in valid_calc_procedures:
            test.calculation_procedure = vcp
            try:
                msg = ""
                test.clean_calculation_procedure()
            except ValidationError:
                msg = "Failed but should have passed:\n %s" % vcp
            self.assertTrue(len(msg) == 0, msg=msg)

    #----------------------------------------------------------------------
    def test_clean_constant_value(self):
        test = utils.create_test(test_type=models.CONSTANT)
        self.assertRaises(ValidationError, test.clean_constant_value)
        test.constant_value = 1
        self.assertIsNone(test.clean_constant_value())

    #---------------------------------------------------------------------------
    def test_clean_mult_choice_not_needed(self):
        test = utils.create_test(test_type=models.SIMPLE)
        self.assertIsNone(test.clean_choices())

    #---------------------------------------------------------------------------
    def test_valid_mult_choice(self):
        test = utils.create_test(test_type=models.MULTIPLE_CHOICE)
        valid = ("foo, bar, baz", "foo,bar,baz", "foo,\tbar")
        for v in valid:
            test.choices = v
            test.clean_choices()

        test.choices = valid[0]
        test.clean_choices()
        self.assertListEqual([(0, "foo"), (1, "bar"), (2, "baz")], test.get_choices())

    #---------------------------------------------------------------------------
    def test_invalid_mult_choice(self):
        test = utils.create_test(test_type=models.MULTIPLE_CHOICE)
        invalid = (None, "", " ",)
        for i in invalid:
            test.choices = i
            self.assertRaises(ValidationError, test.clean_choices)

    #---------------------------------------------------------------------------
    def test_invalid_clean_slug(self):
        test = utils.create_test()

        invalid = ("0 foo", "foo ", " foo" "foo bar", "foo*bar", "%foo", "foo$")

        for i in invalid:
            test.slug = i
            try:
                msg = "Short name should have failed but passed: %s" % i
                test.clean_slug()
            except ValidationError:
                msg = ""

            self.assertTrue(len(msg) == 0, msg=msg)
        test.type = models.COMPOSITE
        test.slug = ""

        self.assertRaises(ValidationError, test.clean_slug)

    #---------------------------------------------------------------------------
    def test_valid_clean_slug(self):
        test = utils.create_test()
        valid = ("foo", "f6oo", "foo6", "_foo", "foo_", "foo_bar")
        for v in valid:
            test.slug = v
            try:
                msg = ""
                test.clean_slug()
            except ValidationError:
                msg = "Short name should have passed but failed: %s" % v
            self.assertTrue(len(msg) == 0, msg=msg)

    #---------------------------------------------------------------------------
    def test_clean_fields(self):
        test = utils.create_test()
        test.clean_fields()

    #----------------------------------------------------------------------
    def test_get_choice(self):
        test = utils.create_test(test_type=models.MULTIPLE_CHOICE)
        test.choices = "a,b,c"
        self.assertEqual(test.get_choice_value(1), "b")


#============================================================================
class TestOnTestSaveSignal(TestCase):

    #---------------------------------------------------------------------------
    def test_valid_bool_check(self):
        ref = utils.create_reference(value=3)
        uti = utils.create_unit_test_info(ref=ref)
        uti.test.type = models.BOOLEAN
        self.assertRaises(ValidationError, uti.test.save)


#====================================================================================
class TestUnitTestInfo(TestCase):

    #---------------------------------------------------------------------------
    def test_percentage_ref(self):
        ref = utils.create_reference()
        tol = utils.create_tolerance()
        uti = utils.create_unit_test_info(ref=ref, tol=tol)
        tol.type = models.PERCENT
        ref.value = 0
        self.assertRaises(ValidationError, uti.clean)

    #---------------------------------------------------------------------------
    def test_boolean_ref(self):
        ref = utils.create_reference()
        uti = utils.create_unit_test_info(ref=ref)
        ref.value = 3
        uti.test.type = models.BOOLEAN
        self.assertRaises(ValidationError, uti.clean)

    #---------------------------------------------------------------------------
    def test_boolean_with_tol(self):
        ref = utils.create_reference()
        tol = utils.create_tolerance()
        uti = utils.create_unit_test_info(ref=utils.create_reference(), tol=tol)
        ref.value = 0
        uti.test.type = models.BOOLEAN
        self.assertRaises(ValidationError, uti.clean)

    #----------------------------------------------------------------------
    def test_mult_choice_with_tol(self):
        tol = models.Tolerance(type=models.MULTIPLE_CHOICE, mc_pass_choices="a")
        uti = utils.create_unit_test_info(tol=tol)
        uti.test.type = models.BOOLEAN
        self.assertRaises(ValidationError, uti.clean)

    #---------------------------------------------------------------------------
    def test_history(self):
        td = timezone.timedelta
        now = timezone.now()
        uti = utils.create_unit_test_info()

        status = utils.create_status()

        # values purposely utils.created out of order to make sure history
        # returns in correct order (i.e. ordered by date)
        history = [
            (now + td(days=4), 5., models.NO_TOL, status),
            (now + td(days=1), 5., models.NO_TOL, status),
            (now + td(days=3), 6., models.NO_TOL, status),
            (now + td(days=2), 7., models.NO_TOL, status),
        ]

        for wc, val, _, _ in history:
            utils.create_test_instance(unit_test_info=uti, status=status, work_completed=wc, value=val)

        sorted_hist = list(sorted([(x[0].replace(second=0, microsecond=0), x[1], x[2], x[3]) for x in history]))
        uti_hist = [(x[0].replace(second=0, microsecond=0), x[1], x[2], x[3]) for x in uti.get_history()]
        self.assertListEqual(sorted_hist, uti_hist)

        # test returns correct number of results
        limited = [(x[0].replace(second=0, microsecond=0), x[1], x[2], x[3]) for x in uti.get_history(number=2)]
        self.assertListEqual(sorted_hist[-2:], limited)

    #----------------------------------------------------------------------
    def test_add_to_cycle(self):
        tl1 = utils.create_test_list("tl1")
        tl2 = utils.create_test_list("tl2")
        t1 = utils.create_test("t1")
        t2 = utils.create_test("t2")
        utils.create_test_list_membership(tl1, t1)
        utils.create_test_list_membership(tl2, t2)

        cycle = utils.create_cycle(test_lists=[tl1, tl2])

        utils.create_unit_test_collection(test_collection=cycle)

        utis = models.UnitTestInfo.objects.all()

        self.assertEqual(len(utis), 2)
        t3 = utils.create_test("t3")
        utils.create_test_list_membership(tl2, t3)

        utis = models.UnitTestInfo.objects.all()
        self.assertEqual(len(utis), 3)

    #----------------------------------------------------------------------
    def test_readd_test(self):
        tl1 = utils.create_test_list("tl1")
        t1 = utils.create_test("t1")
        utils.create_test_list_membership(tl1, t1)
        utils.create_unit_test_collection(test_collection=tl1)
        utis = models.UnitTestInfo.objects.all()
        self.assertEqual(utis.count(), 1)
        utis.delete()
        self.assertEqual(utis.count(), 0)
        tl1.save()
        self.assertEqual(models.UnitTestInfo.objects.count(), 1)


#====================================================================================
class TestTestListMembership(TestCase):
    pass


#====================================================================================
class TestTestList(TestCase):

    #---------------------------------------------------------------------------
    def test_get_list(self):
        tl = models.TestList()
        self.assertEqual(tl, tl.get_list())

    #---------------------------------------------------------------------------
    def test_get_next_list(self):
        tl = models.TestList()
        self.assertEqual(tl, tl.next_list(None))

    #---------------------------------------------------------------------------
    def test_first(self):
        tl = models.TestList()
        self.assertEqual(tl, tl.first())

    #---------------------------------------------------------------------------
    def test_all_tests(self):
        """"""
        tl = utils.create_test_list()
        tests = [utils.create_test(name="test %d" % i) for i in range(4)]
        for order, test in enumerate(tests):
            utils.create_test_list_membership(test_list=tl, test=test, order=order)

        self.assertSetEqual(set(tests), set(tl.all_tests()))

    #---------------------------------------------------------------------------
    def test_content_type(self):
        tl = utils.create_test_list()
        self.assertEqual(tl.content_type(), ContentType.objects.get(name="test list"))

    #---------------------------------------------------------------------------
    def test_all_lists(self):
        tl1 = utils.create_test_list(name="1")
        tl2 = utils.create_test_list(name="2")
        tl1.sublists.add(tl2)
        tl1.save()
        self.assertSetEqual(set([tl1, tl2]), set(tl1.all_lists()))

    #---------------------------------------------------------------------------
    def test_ordered_tests(self):
        tl1 = utils.create_test_list(name="1")
        tl2 = utils.create_test_list(name="2")
        t1 = utils.create_test()
        t2 = utils.create_test("test2")
        utils.create_test_list_membership(test_list=tl1, test=t1)
        utils.create_test_list_membership(test_list=tl2, test=t2)
        tl1.sublists.add(tl2)

        self.assertListEqual(list(tl1.ordered_tests()), [t1, t2])

    #---------------------------------------------------------------------------
    def test_len(self):
        self.assertEqual(1, len(utils.create_test_list()))


#====================================================================================
class TestTestListCycle(TestCase):

    #----------------------------------------------------------------------
    def setUp(self):
        super(TestTestListCycle, self).setUp()

        daily = utils.create_frequency(nom=1, due=1, overdue=1)
        utils.create_status()

        self.empty_cycle = utils.create_cycle(name="empty")
        utc = utils.create_unit_test_collection(test_collection=self.empty_cycle, frequency=daily)

        self.test_lists = [utils.create_test_list(name="test list %d" % i) for i in range(2)]
        self.tests = []
        for i, test_list in enumerate(self.test_lists):
            test = utils.create_test(name="test %d" % i)
            utils.create_test_list_membership(test_list, test)
            self.tests.append(test)
        self.cycle = utils.create_cycle(test_lists=self.test_lists)

        utc = utils.create_unit_test_collection(test_collection=self.cycle, frequency=daily, unit=utc.unit)

    #---------------------------------------------------------------------------
    def test_get_list(self):
        for day, test_list in enumerate(self.test_lists):
            self.assertEqual(test_list, self.cycle.get_list(day))

        self.assertFalse(self.empty_cycle.get_list())

    #---------------------------------------------------------------------------
    def test_get_next_list(self):
        first = self.cycle.first()
        next_ = self.cycle.next_list(first)
        self.assertEqual(next_, self.test_lists[1])

        next_ = self.cycle.next_list(next_)
        self.assertEqual(first, next_)

        self.assertFalse(self.empty_cycle.next_list(None))

    #---------------------------------------------------------------------------
    def test_first(self):
        self.assertEqual(self.cycle.first(), self.test_lists[0])
        self.assertFalse(self.empty_cycle.first())

    #---------------------------------------------------------------------------
    def test_all_tests(self):
        self.assertSetEqual(set(self.tests), set(self.cycle.all_tests()))
        self.assertEqual(0, self.empty_cycle.all_tests().count())

    #---------------------------------------------------------------------------
    def test_content_type(self):
        tl = utils.create_test_list()
        self.assertEqual(tl.content_type(), ContentType.objects.get(name="test list"))

    #---------------------------------------------------------------------------
    def test_all_lists(self):
        self.assertSetEqual(set(self.test_lists), set(self.cycle.all_lists()))
        self.assertFalse(self.empty_cycle.all_lists())

    #---------------------------------------------------------------------------
    def test_len(self):
        self.assertEqual(0, len(models.TestListCycle()))
        self.assertEqual(2, len(self.cycle))
        self.assertEqual(0, len(self.empty_cycle))


#============================================================================
class TestUTCDueDates(TestCase):

    def setUp(self):
        test = utils.create_test()
        test_list = utils.create_test_list()
        utils.create_test_list_membership(test=test, test_list=test_list)

        self.valid_status = models.TestInstanceStatus(name="valid", slug="valid", is_default=True, requires_review=True, valid=True)
        self.valid_status.save()

        self.invalid_status = models.TestInstanceStatus(name="invalid", slug="invalid", is_default=False, requires_review=False, valid=False)
        self.invalid_status.save()

        self.daily = utils.create_frequency(name="daily", slug="daily", nom=1, due=1, overdue=1)
        self.monthly = utils.create_frequency(name="monthly", slug="monthly", nom=28, due=28, overdue=35)
        self.utc_hist = utils.create_unit_test_collection(test_collection=test_list, frequency=self.daily)
        self.uti_hist = models.UnitTestInfo.objects.get(test=test, unit=self.utc_hist.unit)

    def test_no_history(self):
        self.assertIsNone(self.utc_hist.due_date)

    def test_basic(self):
        # test case where utc is completed with valid status
        now = timezone.now()
        utils.create_test_list_instance(unit_test_collection=self.utc_hist, work_completed=now)
        utils.create_test_instance(unit_test_info=self.uti_hist, status=self.valid_status)
        self.utc_hist = models.UnitTestCollection.objects.get(pk=self.utc_hist.pk)
        self.assertEqual(self.utc_hist.due_date.date(), (now + self.utc_hist.frequency.due_delta()).date())

    def test_invalid_without_history(self):
        # test case where utc has no history and is completed with invalid status
        now = timezone.now()
        tli = utils.create_test_list_instance(unit_test_collection=self.utc_hist, work_completed=now)
        ti = utils.create_test_instance(unit_test_info=self.uti_hist, status=self.invalid_status)
        ti.test_list_instance = tli
        ti.save()
        tli.save()

        self.utc_hist = models.UnitTestCollection.objects.get(pk=self.utc_hist.pk)
        self.assertEqual(self.utc_hist.due_date.date(), now.date())

    def test_modified_to_invalid(self):
        # test case where utc with history was created with valid status and
        # later changed to have invlaid status

        # first create valid history
        now = timezone.now()
        tli1 = utils.create_test_list_instance(unit_test_collection=self.utc_hist, work_completed=now)
        ti1 = utils.create_test_instance(unit_test_info=self.uti_hist, status=self.valid_status)
        ti1.test_list_instance = tli1
        ti1.save()
        tli1.save()

        #now create 2nd valid history
        now = timezone.now()
        tli2 = utils.create_test_list_instance(unit_test_collection=self.utc_hist, work_completed=now + self.utc_hist.frequency.due_delta())
        ti2 = utils.create_test_instance(unit_test_info=self.uti_hist, status=self.valid_status)
        ti2.test_list_instance = tli2
        ti2.save()
        tli2.save()

        self.utc_hist = models.UnitTestCollection.objects.get(pk=self.utc_hist.pk)
        self.assertEqual(self.utc_hist.due_date.date(), (tli2.work_completed + self.utc_hist.frequency.due_delta()).date())

        #now mark ti2 as invali
        ti2.status = self.invalid_status
        ti2.save()

        self.utc_hist = models.UnitTestCollection.objects.get(pk=self.utc_hist.pk)
        self.utc_hist.set_due_date()
        self.assertEqual(self.utc_hist.due_date.date(), (tli1.work_completed + self.utc_hist.frequency.due_delta()).date())

    def test_modified_to_valid(self):
        # test case where test list was saved with invalid status and later
        # updated to have valid status

        # first create valid history
        now = timezone.now()
        tli1 = utils.create_test_list_instance(unit_test_collection=self.utc_hist, work_completed=now)
        ti1 = utils.create_test_instance(unit_test_info=self.uti_hist, status=self.valid_status)
        ti1.test_list_instance = tli1
        ti1.save()
        tli1.save()

        #now create 2nd  with ivalid status
        now = timezone.now()
        tli2 = utils.create_test_list_instance(unit_test_collection=self.utc_hist, work_completed=now + self.utc_hist.frequency.due_delta())
        ti2 = utils.create_test_instance(unit_test_info=self.uti_hist, status=self.invalid_status)
        ti2.test_list_instance = tli2
        ti2.save()
        tli2.save()

        # due date should be based on tli1 since tli2 is invalid
        self.utc_hist = models.UnitTestCollection.objects.get(pk=self.utc_hist.pk)
        self.assertEqual(self.utc_hist.due_date.date(), (tli1.work_completed + self.utc_hist.frequency.due_delta()).date())

        #now mark ti2 as valid
        ti2.status = self.valid_status
        ti2.save()
        self.utc_hist.set_due_date()

        # due date should now be based on tli2 since it is valid
        self.assertEqual(self.utc_hist.due_date.date(), (tli2.work_completed + self.utc_hist.frequency.due_delta()).date())

    #---------------------------------------------------------------------------
    def test_cycle_due_date(self):
        test_lists = [utils.create_test_list(name="test list %d" % i) for i in range(2)]
        for i, test_list in enumerate(test_lists):
            test = utils.create_test(name="test %d" % i)
            utils.create_test_list_membership(test_list, test)
        cycle = utils.create_cycle(test_lists=test_lists)
        daily = utils.create_frequency(nom=1, due=1, overdue=1)
        status = utils.create_status()
        utc = utils.create_unit_test_collection(test_collection=cycle, frequency=daily, unit=self.utc_hist.unit)

        now = timezone.now()
        tl = utc.next_list()
        uti = models.UnitTestInfo.objects.get(test=tl.all_tests()[0], unit=utc.unit)
        ti = utils.create_test_instance(unit_test_info=uti, work_completed=now, status=status)

        tli = utils.create_test_list_instance(unit_test_collection=utc, work_completed=now)
        tli.testinstance_set.add(ti)
        tli.save()

        utc = models.UnitTestCollection.objects.get(pk=utc.pk)
        self.assertTrue(utils.datetimes_same(utc.due_date, now + daily.due_delta()))

        uti = models.UnitTestInfo.objects.get(test=test_lists[1].tests.all()[0], unit=utc.unit)

        utils.create_test_instance(unit_test_info=uti, work_completed=now, status=status)
        self.assertTrue(utils.datetimes_same(timezone.localtime(utc.due_date), now + daily.due_delta()))


#============================================================================
class TestUnitTestCollection(TestCase):

    #---------------------------------------------------------------------------
    def test_manager_by_unit(self):
        utc = utils.create_unit_test_collection()
        self.assertListEqual(list(models.UnitTestCollection.objects.by_unit(utc.unit)), [utc])

    #---------------------------------------------------------------------------
    def test_manager_by_frequency(self):
        utc = utils.create_unit_test_collection()
        self.assertListEqual(list(models.UnitTestCollection.objects.by_frequency(utc.frequency)), [utc])

    #---------------------------------------------------------------------------
    def test_manager_by_unit_frequency(self):
        utc = utils.create_unit_test_collection()
        self.assertListEqual(list(models.UnitTestCollection.objects.by_unit_frequency(utc.unit, utc.frequency)), [utc])

    #---------------------------------------------------------------------------
    def test_manager_test_lists(self):
        utc = utils.create_unit_test_collection()
        self.assertListEqual(list(models.UnitTestCollection.objects.test_lists()), [utc])

    #----------------------------------------------------------------------
    def test_adhoc_due_status(self):
        now = timezone.now()

        utc = utils.create_unit_test_collection(frequency=None, null_frequency=True)

        self.assertEqual(models.NOT_DUE, utc.due_status())
<<<<<<< HEAD
        utc.set_due_date(now + timezone.timedelta(days=1))
=======
        utc.set_due_date(now - timezone.timedelta(days=1))
>>>>>>> 04d6c744

        utc = models.UnitTestCollection.objects.get(pk=utc.pk)
        self.assertEqual(utc.due_status(), models.OVERDUE)

    #----------------------------------------------------------------------
    def test_daily_due_status(self):
        now = timezone.now()

        daily = utils.create_frequency(nom=1, due=1, overdue=1)

        utc = utils.create_unit_test_collection(frequency=daily)

        self.assertEqual(models.NOT_DUE, utc.due_status())

        daily_statuses = (
            (-2, models.OVERDUE),
            (-1, models.OVERDUE),
            (0, models.NOT_DUE),
            (1, models.NOT_DUE)
        )
        for delta, due_status in daily_statuses:
            wc = now + timezone.timedelta(days=delta)
<<<<<<< HEAD
            utils.create_test_list_instance(unit_test_collection=utc, work_completed=wc)
=======
            tli = utils.create_test_list_instance(unit_test_collection=utc, work_completed=wc)
>>>>>>> 04d6c744

            utc = models.UnitTestCollection.objects.get(pk=utc.pk)
            self.assertEqual(utc.due_status(), due_status)

    #----------------------------------------------------------------------
    def test_weekly_due_status(self):
        now = timezone.now()

        weekly = utils.create_frequency(nom=7, due=7, overdue=9)
        utc = utils.create_unit_test_collection(frequency=weekly)

        self.assertEqual(models.NOT_DUE, utc.due_status())

        weekly_statuses = (
            (-10, models.OVERDUE),
            (-8, models.DUE),
            (-7, models.DUE),
            (-6, models.NOT_DUE),
            (1, models.NOT_DUE)
        )
        for delta, due_status in weekly_statuses:
            wc = now + timezone.timedelta(days=delta)
<<<<<<< HEAD
            utils.create_test_list_instance(unit_test_collection=utc, work_completed=wc)
=======
            tli = utils.create_test_list_instance(unit_test_collection=utc, work_completed=wc)
>>>>>>> 04d6c744
            utc = models.UnitTestCollection.objects.get(pk=utc.pk)
            self.assertEqual(utc.due_status(), due_status)

    #---------------------------------------------------------------------------
    def test_set_due_date(self):

        due_date = timezone.now() + timezone.timedelta(days=1)
        utc = utils.create_unit_test_collection()
        utc.set_due_date(due_date)
        self.assertEqual(utc.due_date, due_date)

    #---------------------------------------------------------------------------
    def test_set_due_date_none(self):
        now = timezone.now()
        utc = utils.create_unit_test_collection()
        utils.create_test_list_instance(unit_test_collection=utc, work_completed=now)
        utc = models.UnitTestCollection.objects.get(pk=utc.pk)
        utc.set_due_date()
        due = now + timezone.timedelta(utc.frequency.due_interval)

        self.assertEqual(utc.due_date, due)

    #----------------------------------------------------------------------
    def test_last_done_date(self):
        now = timezone.now()
        utc = utils.create_unit_test_collection()
        self.assertFalse(utc.unreviewed_instances())
        tli = utils.create_test_list_instance(unit_test_collection=utc, work_completed=now)
        test = utils.create_test(name="tester")
        utils.create_test_list_membership(tli.test_list, test)

        uti = models.UnitTestInfo.objects.get(test=test, unit=utc.unit)

        ti = utils.create_test_instance(unit_test_info=uti, work_completed=now)
        ti.test_list_instance = tli
        ti.save()
        utc = models.UnitTestCollection.objects.get(pk=utc.pk)
        self.assertTrue(utils.datetimes_same(now, utc.last_done_date()))

    #----------------------------------------------------------------------
    def test_unreviewed_instances(self):
        utc = utils.create_unit_test_collection()
        self.assertFalse(utc.unreviewed_instances())
        tli = utils.create_test_list_instance(unit_test_collection=utc)
        test = utils.create_test(name="tester")
        utils.create_test_list_membership(tli.test_list, test)
        # uti = utils.create_unit_test_info(test=test,unit=utc.unit,frequency=utc.frequency)
        uti = models.UnitTestInfo.objects.get(test=test, unit=utc.unit)
        ti = utils.create_test_instance(unit_test_info=uti)
        ti.test_list_instance = tli
        ti.save()
        self.assertEqual([tli], list(utc.unreviewed_instances()))

    #----------------------------------------------------------------------
    def test_last_completed_instance(self):
        utc = utils.create_unit_test_collection()
        self.assertFalse(utc.unreviewed_instances())

        test = utils.create_test(name="tester")
        utils.create_test_list_membership(utc.tests_object, test)

        self.assertIsNone(utc.last_instance)

        uti = models.UnitTestInfo.objects.get(test=test, unit=utc.unit)
        tli = utils.create_test_list_instance(unit_test_collection=utc)
        utc = models.UnitTestCollection.objects.get(pk=utc.pk)
        ti = utils.create_test_instance(unit_test_info=uti)
        ti.test_list_instance = tli
        ti.save()
        self.assertEqual(tli, utc.last_instance)

    #----------------------------------------------------------------------
    def test_unreview_test_instances(self):
        utc = utils.create_unit_test_collection()
        self.assertFalse(utc.unreviewed_instances())

        test = utils.create_test(name="tester")
        utils.create_test_list_membership(utc.tests_object, test)

        self.assertIsNone(utc.last_instance)

        tli = utils.create_test_list_instance(unit_test_collection=utc)
        uti = models.UnitTestInfo.objects.get(test=test, unit=utc.unit)
        ti = utils.create_test_instance(unit_test_info=uti)
        ti.test_list_instance = tli
        ti.save()
        self.assertEqual([ti], list(utc.unreviewed_test_instances()))

    #---------------------------------------------------------------------------
    def test_history(self):
        td = timezone.timedelta
        now = timezone.now()
        utc = utils.create_unit_test_collection()

        utils.create_status()

        # values purposely utils.created out of order to make sure history
        # returns in correct order (i.e. ordered by date)
        history = [
            now + td(days=4), now + td(days=1), now + td(days=3), now + td(days=2),
        ]

        for wc in history:
            utils.create_test_list_instance(unit_test_collection=utc, work_completed=wc)

        sorted_hist = list(sorted([h.replace(second=0, microsecond=0) for h in history]))
        dates = [x.work_completed.replace(second=0, microsecond=0) for x in utc.history()]
        self.assertEqual(sorted_hist, dates)

        limited_dates = [x.work_completed.replace(second=0, microsecond=0) for x in utc.history(number=2)]
        # test returns correct number of results
        self.assertListEqual(sorted_hist[-2:], limited_dates)

    #----------------------------------------------------------------------
    def test_test_list_next_list(self):

        utc = utils.create_unit_test_collection()

        self.assertEqual(utc.next_list(), utc.tests_object)

        utils.create_test_list_instance(unit_test_collection=utc)
        self.assertEqual(utc.next_list(), utc.tests_object)

    #----------------------------------------------------------------------
    def test_cycle_next_list(self):

        test_lists = [utils.create_test_list(name="test list %d" % i) for i in range(2)]
        for i, test_list in enumerate(test_lists):
            test = utils.create_test(name="test %d" % i)
            utils.create_test_list_membership(test_list, test)

        cycle = utils.create_cycle(test_lists=test_lists)
        utc = utils.create_unit_test_collection(test_collection=cycle)

        self.assertEqual(utc.next_list(), test_lists[0])
        utils.create_test_list_instance(unit_test_collection=utc, test_list=test_lists[0])

        # need to regrab from db since since last_instance was updated in the db
        # by signal handler
        utc = models.UnitTestCollection.objects.get(pk=utc.pk)
        self.assertEqual(utc.next_list(), test_lists[1])

        utils.create_test_list_instance(unit_test_collection=utc, test_list=test_lists[1])
        utc = models.UnitTestCollection.objects.get(pk=utc.pk)

        self.assertEqual(utc.next_list(), test_lists[0])

    #----------------------------------------------------------------------
    def test_cycle_get_list(self):

        test_lists = [utils.create_test_list(name="test list %d" % i) for i in range(2)]
        for i, test_list in enumerate(test_lists):
            test = utils.create_test(name="test %d" % i)
            utils.create_test_list_membership(test_list, test)

        cycle = utils.create_cycle(test_lists=test_lists)
        utc = utils.create_unit_test_collection(test_collection=cycle)

        for i, test_list in enumerate(test_lists):
            self.assertEqual(utc.get_list(i), test_list)

        self.assertEqual(utc.get_list(), test_lists[0])

    #----------------------------------------------------------------------
    def test_cycle_delete_day(self):

        test_lists = [utils.create_test_list(name="test list %d" % i) for i in range(2)]
        for i, test_list in enumerate(test_lists):
            test = utils.create_test(name="test %d" % i)
            utils.create_test_list_membership(test_list, test)

        cycle = utils.create_cycle(test_lists=test_lists)
        utc = utils.create_unit_test_collection(test_collection=cycle)

        self.assertEqual(utc.next_list(), test_lists[0])
        tli = utils.create_test_list_instance(unit_test_collection=utc, test_list=test_lists[0])

        membership = cycle.testlistcyclemembership_set.get(test_list=tli.test_list)
        membership.delete()
        self.assertEqual(cycle.next_list(tli.test_list), cycle.first())

    #----------------------------------------------------------------------
    def test_name(self):
        tl = utils.create_test_list("tl1")
        utc = utils.create_unit_test_collection(test_collection=tl)
        self.assertEqual(utc.name(), str(utc))
        self.assertEqual(tl.name, utc.test_objects_name())

    #----------------------------------------------------------------------
    def test_delete_utc(self):

        utc = utils.create_unit_test_collection()

        tli = utils.create_test_list_instance(unit_test_collection=utc)
        tl = utc.tests_object
        utc = models.UnitTestCollection.objects.get(pk=utc.pk)
        self.assertEqual(utc.last_instance, tli)
        utc.delete()

        self.assertRaises(
            models.UnitTestCollection.DoesNotExist,
            models.UnitTestCollection.objects.get, pk=utc.pk
        )

        self.assertRaises(
            models.TestListInstance.DoesNotExist,
            models.TestListInstance.objects.get, pk=tl.pk
        )


#============================================================================
class TestSignals(TestCase):

    #----------------------------------------------------------------------
    def test_list_assigned_to_unit(self):
        test = utils.create_test(name="test")
        test_list = utils.create_test_list()
        utils.create_test_list_membership(test_list, test)

        utc = utils.create_unit_test_collection(test_collection=test_list)

        utis = list(models.UnitTestInfo.objects.all())

        # test list on its own
        self.assertEqual(len(utis), 1)
        self.assertListEqual([utc.unit, test], [utis[0].unit, utis[0].test])

        # test utis are utils.created for sublists
        sub_test = utils.create_test(name="sub")
        sub_list = utils.create_test_list(name="sublist")
        utils.create_test_list_membership(sub_list, sub_test)
        test_list.sublists.add(sub_list)
        test_list.save()

        utis = list(models.UnitTestInfo.objects.all())
        self.assertEqual(len(utis), 2)
        self.assertListEqual([utc.unit, sub_test], [utis[1].unit, utis[1].test])

    def test_sublist_changed(self):
        test = utils.create_test(name="test")
        test_list = utils.create_test_list()
        utils.create_test_list_membership(test_list, test)

        utc = utils.create_unit_test_collection(test_collection=test_list)

        # test utis are utils.created for sublists
        sub_test = utils.create_test(name="sub")
        sub_list = utils.create_test_list(name="sublist")
        utils.create_test_list_membership(sub_list, sub_test)
        test_list.sublists.add(sub_list)
        test_list.save()

        utis = list(models.UnitTestInfo.objects.all())
        self.assertEqual(len(utis), 2)
        self.assertListEqual([utc.unit, sub_test], [utis[1].unit, utis[1].test])

        sub_test2 = utils.create_test(name="sub2")
        utils.create_test_list_membership(sub_list, sub_test2)
        utis = list(models.UnitTestInfo.objects.all())
        self.assertEqual(len(utis), 3)

#============================================================================


class TestTestInstance(TestCase):

    #----------------------------------------------------------------------
    def test_save(self):
        ti = utils.create_test_instance()
        ti.pass_fail = None
        self.assertIsNone(ti.pass_fail)
        ti.save()
        self.assertIsNotNone(ti.pass_fail)
    #----------------------------------------------------------------------

    def test_diff(self):
        ref = utils.create_reference(value=1)
        ti = utils.create_test_instance(value=1)
        ti.reference = ref
        self.assertEqual(0, ti.difference())
    #----------------------------------------------------------------------

    def test_diff_unavailable(self):
        ti = utils.create_test_instance(value=1)
        self.assertIsNone(ti.calculate_diff())

    #----------------------------------------------------------------------
    def test_percent_diff(self):
        ref = utils.create_reference(value=1)
        ti = utils.create_test_instance(value=1.1)
        ti.reference = ref
        self.assertAlmostEqual(10, ti.percent_difference())
        ref.value = 0
        self.assertRaises(ZeroDivisionError, ti.percent_difference)
    #----------------------------------------------------------------------

    def test_bool_pass_fail(self):
        test = utils.create_test(test_type=models.BOOLEAN)
        uti = models.UnitTestInfo(test=test)

        yes_ref = models.Reference(type=models.BOOLEAN, value=True,)
        no_ref = models.Reference(type=models.BOOLEAN, value=False,)

        yes_instance = models.TestInstance(value=1, unit_test_info=uti)
        no_instance = models.TestInstance(value=0, unit_test_info=uti)

        ok_tests = (
            (yes_instance, yes_ref),
            (no_instance, no_ref),
        )
        action_tests = (
            (no_instance, yes_ref),
            (yes_instance, no_ref),
        )
        for i, ref in ok_tests:
            i.reference = ref
            i.calculate_pass_fail()
            self.assertEqual(models.OK, i.pass_fail)

        for i, ref in action_tests:
            i.reference = ref
            i.calculate_pass_fail()
            self.assertEqual(models.ACTION, i.pass_fail)
    #----------------------------------------------------------------------

    def test_mult_pass_fail(self):
        test = models.Test(type=models.MULTIPLE_CHOICE, choices="a,b,c,d,e")

        t = models.Tolerance(type=models.MULTIPLE_CHOICE, mc_pass_choices="a,b", mc_tol_choices="c,d")
        uti = models.UnitTestInfo(test=test, tolerance=t)

        instance = models.TestInstance(unit_test_info=uti, tolerance=t)

        for c in (0, 1):
            instance.value = c
            instance.calculate_pass_fail()
            self.assertEqual(instance.pass_fail, models.OK)

        for c in (2, 3):
            instance.value = c
            instance.calculate_pass_fail()
            self.assertEqual(instance.pass_fail, models.TOLERANCE)

        for c in (4,):
            instance.value = c
            instance.calculate_pass_fail()
            self.assertEqual(instance.pass_fail, models.ACTION)

    #----------------------------------------------------------------------
    def test_absolute_pass_fail(self):
        test = models.Test(type=models.SIMPLE)
        uti = models.UnitTestInfo(test=test)
        ti = models.TestInstance(unit_test_info=uti)
        ref = models.Reference(type=models.NUMERICAL, value=100.)
        ti.reference = ref
        tol = models.Tolerance(
            type=models.ABSOLUTE,
            act_low=-3,
            tol_low=-2,
            tol_high=2,
            act_high=3,
        )
        ti.tolerance = tol
        tests = (
            (models.ACTION, 96),
            (models.ACTION, -100),
            (models.ACTION, 1E99),
            (models.ACTION, 103.1),
            (models.TOLERANCE, 97),
            (models.TOLERANCE, 97.5),
            (models.TOLERANCE, 102.1),
            (models.TOLERANCE, 103),
            (models.OK, 100),
            (models.OK, 102),
            (models.OK, 98),
        )

        for result, val in tests:
            ti.value = val
            ti.calculate_pass_fail()
            self.assertEqual(result, ti.pass_fail)

    #----------------------------------------------------------------------
    def test_edge_pass_fail(self):
        test = models.Test(type=models.SIMPLE)
        uti = models.UnitTestInfo(test=test)
        ti = models.TestInstance(unit_test_info=uti)
        ref = models.Reference(type=models.NUMERICAL, value=5.)
        ti.reference = ref
        tol = models.Tolerance(
            type=models.ABSOLUTE,
            act_low=-0.2,
            tol_low=-0.1,
            tol_high=0.1,
            act_high=0.2,
        )
        ti.tolerance = tol
        tests = (
            (models.ACTION, 4.79999),
            (models.TOLERANCE, 4.799999999999999999),
            (models.TOLERANCE, 4.8),

            (models.TOLERANCE, 4.89999),
            (models.OK, 4.899999999999999999),
            (models.OK, 4.9),


            (models.OK, 5.1),
            (models.OK, 5.10000000000000000000001),
            (models.TOLERANCE, 5.10001),

            (models.TOLERANCE, 5.2),
            (models.TOLERANCE, 5.20000000000000000000001),
            (models.ACTION, 5.20001),
        )

        for result, val in tests:
            ti.value = val
            ti.calculate_pass_fail()
            self.assertEqual(result, ti.pass_fail)

    #----------------------------------------------------------------------
    def test_percent_pass_fail(self):
        test = models.Test(type=models.SIMPLE)
        uti = models.UnitTestInfo(test=test)
        ti = models.TestInstance(unit_test_info=uti)

        ti.reference = models.Reference(type=models.NUMERICAL, value=100.)
        ti.tolerance = models.Tolerance(
            type=models.PERCENT,
            act_low=-3,
            tol_low=-2,
            tol_high=2,
            act_high=3,
        )

        tests = (
            (models.ACTION, 96),
            (models.ACTION, -100),
            (models.ACTION, 1E99),
            (models.ACTION, 103.1),
            (models.TOLERANCE, 97),
            (models.TOLERANCE, 97.5),
            (models.TOLERANCE, 102.1),
            (models.TOLERANCE, 103),
            (models.OK, 100),
            (models.OK, 102),
            (models.OK, 98),
        )

        for result, val in tests:
            ti.value = val
            ti.calculate_pass_fail()
            self.assertEqual(result, ti.pass_fail)

    #----------------------------------------------------------------------
    def test_skipped(self):
        ti = models.TestInstance(skipped=True)
        ti.calculate_pass_fail()
        self.assertEqual(models.NOT_DONE, ti.pass_fail)
    #----------------------------------------------------------------------

    def test_in_progress(self):
        ti = utils.create_test_instance()
        ti.in_progress = True
        ti.save()

        self.assertEqual(models.TestInstance.objects.in_progress()[0], ti)

    #----------------------------------------------------------------------
    def test_bool_display_value(self):
        t = models.Test(type=models.BOOLEAN)
        uti = models.UnitTestInfo(test=t)

        ti = models.TestInstance(unit_test_info=uti, value=1)
        self.assertEqual("Yes", ti.value_display())

        ti = models.TestInstance(unit_test_info=uti, value=0)
        self.assertEqual("No", ti.value_display())

    #----------------------------------------------------------------------
    def test_mc_display_value(self):
        t = models.Test(type=models.MULTIPLE_CHOICE, choices="a,b,c")
        uti = models.UnitTestInfo(test=t)

        ti = models.TestInstance(unit_test_info=uti, value=0)
        self.assertEqual("a", ti.value_display())
        ti = models.TestInstance(unit_test_info=uti, value=1)
        self.assertEqual("b", ti.value_display())
        ti = models.TestInstance(unit_test_info=uti, value=2)
        self.assertEqual("c", ti.value_display())

    #----------------------------------------------------------------------
    def test_reg_display_value(self):
        t = models.Test(type=models.SIMPLE)
        uti = models.UnitTestInfo(test=t)

        ti = models.TestInstance(unit_test_info=uti, value=0)
        self.assertEqual("0", ti.value_display())

        ti.skipped = True
        self.assertEqual("Skipped", ti.value_display())

        ti.skipped = False
        ti.value = None
        self.assertEqual("Not Done", ti.value_display())

    #----------------------------------------------------------------------
    def test_diff_display_no_value(self):
        t = models.Test(type=models.SIMPLE)
        uti = models.UnitTestInfo(test=t)

        ti = models.TestInstance(unit_test_info=uti, value=0)
        self.assertEqual("", ti.diff_display())
    #----------------------------------------------------------------------

    def test_diff_display_absolute(self):
        t = models.Test(type=models.SIMPLE)
        uti = models.UnitTestInfo(test=t)

        tol = models.Tolerance(act_high=2, act_low=-2, tol_high=1, tol_low=-1, type=models.ABSOLUTE)
        ref = models.Reference(type=models.NUMERICAL, value=100.)

        ti = models.TestInstance(unit_test_info=uti, value=0, reference=ref, tolerance=tol)
        self.assertEqual("-100", ti.diff_display())

    #----------------------------------------------------------------------
    def test_diff_display_percent(self):
        t = models.Test(type=models.SIMPLE)
        uti = models.UnitTestInfo(test=t)

        tol = models.Tolerance(act_high=2, act_low=-2, tol_high=1, tol_low=-1, type=models.PERCENT)
        ref = models.Reference(type=models.NUMERICAL, value=1.)

        ti = models.TestInstance(unit_test_info=uti, value=0.995, reference=ref, tolerance=tol)
        self.assertEqual("-0.5%", ti.diff_display())


#============================================================================
class TestTestListInstance(TestCase):

    #----------------------------------------------------------------------
    def setUp(self):
        self.tests = []

        self.ref = models.Reference(type=models.NUMERICAL, value=100.)
        self.tol = models.Tolerance(type=models.PERCENT, act_low=-3, tol_low=-2, tol_high=2, act_high=3)
        self.values = [None, None, 96, 97, 100, 100]

        self.statuses = [utils.create_status(name="status%d" % x, slug="status%d" % x) for x in range(len(self.values))]

        self.test_list = utils.create_test_list()
        for i in range(6):
            test = utils.create_test(name="name%d" % i)
            self.tests.append(test)
            utils.create_test_list_membership(self.test_list, test)

        self.unit_test_collection = utils.create_unit_test_collection(test_collection=self.test_list)

        self.test_list_instance = self.create_test_list_instance()
    #----------------------------------------------------------------------

    def create_test_list_instance(self):
        utc = self.unit_test_collection

        tli = utils.create_test_list_instance(unit_test_collection=utc)

        for i, (v, test, status) in enumerate(zip(self.values, self.tests, self.statuses)):
            uti = models.UnitTestInfo.objects.get(test=test, unit=utc.unit)
            ti = utils.create_test_instance(unit_test_info=uti, value=v, status=status)
            ti.reference = self.ref
            ti.tolerance = self.tol
            ti.test_list_instance = tli
            if i == 0:
                ti.skipped = True
            elif i == 1:
                ti.tolerance = None
                ti.reference = None

            ti.save()
        tli.save()
        return tli

    #----------------------------------------------------------------------
    def test_pass_fail(self):

        pf_status = self.test_list_instance.pass_fail_status()
        for pass_fail, _, tests in pf_status:
            if pass_fail == models.OK:
                self.assertTrue(len(tests) == 2)
            else:
                self.assertTrue(len(tests) == 1)

    #----------------------------------------------------------------------
    def test_review_status(self):

        for stat, tests in self.test_list_instance.status():
            self.assertEqual(len(tests), 1)

    #----------------------------------------------------------------------
    def test_unreviewed_instances(self):

        self.assertSetEqual(
            set(self.test_list_instance.unreviewed_instances()),
            set(models.TestInstance.objects.all())
        )
    #----------------------------------------------------------------------

    def test_tolerance_tests(self):
        self.assertEqual(1, self.test_list_instance.tolerance_tests().count())
    #----------------------------------------------------------------------

    def test_failing_tests(self):
        self.assertEqual(1, self.test_list_instance.tolerance_tests().count())
    #----------------------------------------------------------------------

    def test_in_progress(self):
        self.test_list_instance.in_progress = True
        self.test_list_instance.save()
        self.assertEqual(
            models.TestListInstance.objects.in_progress()[0],
            self.test_list_instance
        )

    #----------------------------------------------------------------------
    def test_deleted_signal_tis_deleted(self):
        self.test_list_instance.delete()
        self.assertEqual(models.TestInstance.objects.count(), 0)

    #----------------------------------------------------------------------
    def test_deleted_signal_last_instance_updated(self):

        tli = self.create_test_list_instance()
        self.unit_test_collection = models.UnitTestCollection.objects.get(pk=self.unit_test_collection.pk)
        self.assertEqual(self.unit_test_collection.last_instance, tli)

        tli.delete()
        self.unit_test_collection = models.UnitTestCollection.objects.get(pk=self.unit_test_collection.pk)
        self.assertEqual(self.unit_test_collection.last_instance, self.test_list_instance)

        self.test_list_instance.delete()
        self.unit_test_collection = models.UnitTestCollection.objects.get(pk=self.unit_test_collection.pk)
        self.assertEqual(self.unit_test_collection.last_instance, None)

    #----------------------------------------------------------------------
    # def test_deleted_signal_uti_last_instance_updated(self):
        # tli = self.create_test_list_instance()
        # utc = self.unit_test_collection

        # for test in self.tests:
            # uti = models.UnitTestInfo.objects.get(test=test,unit=utc.unit)
            # self.assertIn(uti.last_instance,tli.testinstance_set.all())

        # tli.delete()

        # for test in self.tests:
            # uti = models.UnitTestInfo.objects.get(test=test,unit=utc.unit)
            # self.assertIn(uti.last_instance,self.test_list_instance.testinstance_set.all())

        # self.test_list_instance.delete()
        # for test in self.tests:
            # uti = models.UnitTestInfo.objects.get(test=test,unit=utc.unit)
            # self.assertIsNone(uti.last_instance)

    #----------------------------------------------------------------------
    def test_input_later(self):
        tli = self.create_test_list_instance()
        utc = models.UnitTestCollection.objects.get(pk=self.unit_test_collection.pk)
        self.assertEqual(utc.last_instance, tli)

        tli.work_completed = timezone.now() - timezone.timedelta(days=1)
        tli.save()

        utc = models.UnitTestCollection.objects.get(pk=self.unit_test_collection.pk)
        self.assertEqual(utc.last_instance, self.test_list_instance)


if __name__ == "__main__":
    setup_test_environment()
    unittest.main()
<|MERGE_RESOLUTION|>--- conflicted
+++ resolved
@@ -1,1509 +1,1497 @@
-from django.contrib.contenttypes.models import ContentType
-from django.core.exceptions import ValidationError
-from django.test import TestCase
-from django.test.utils import setup_test_environment
-from django.utils import unittest, timezone
-
-from qatrack.qa import models
-
-import utils
-
-
-#============================================================================
-class TestFrequencyManager(TestCase):
-
-    #----------------------------------------------------------------------
-    def test_choices(self):
-
-        intervals = (
-            ("Daily", "daily", 1, 1, 1),
-            ("Weekly", "weekly", 7, 7, 9),
-            ("Monthly", "monthly", 28, 28, 35),
-        )
-        for t, s, nom, due, overdue in intervals:
-            utils.create_frequency(name=t, slug=s, nom=nom, due=due, overdue=overdue)
-        self.assertEqual([(x[1], x[0]) for x in intervals], list(models.Frequency.objects.frequency_choices()))
-
-
-#============================================================================
-class TestFrequency(TestCase):
-
-    #----------------------------------------------------------------------
-    def test_nominal_delta(self):
-
-        intervals = (
-            ("Daily", "daily", 1, 1, 1),
-            ("Weekly", "weekly", 7, 7, 9),
-            ("Monthly", "monthly", 28, 28, 35),
-        )
-        for t, s, nom, due, overdue in intervals:
-            f = utils.create_frequency(name=t, slug=s, nom=nom, due=due, overdue=overdue)
-            expected_delta = timezone.timedelta(days=nom)
-            self.assertEqual(expected_delta, f.nominal_delta())
-
-
-#============================================================================
-class TestStatus(TestCase):
-
-    #----------------------------------------------------------------------
-    def test_save_without_default(self):
-        """If there's only one status type force it to be default on save"""
-        self.assertIsNone(models.TestInstanceStatus.objects.default())
-        status = models.TestInstanceStatus(name="foo", slug="foo", is_default=False,)
-        status.save()
-        self.assertEqual(status, models.TestInstanceStatus.objects.default())
-
-    #----------------------------------------------------------------------
-    def test_new_default(self):
-        status = models.TestInstanceStatus(name="foo", slug="foo", is_default=True,)
-        status.save()
-
-        new_status = models.TestInstanceStatus(name="bar", slug="bar", is_default=True,)
-        new_status.save()
-
-        defaults = models.TestInstanceStatus.objects.filter(is_default=True)
-        self.assertEqual(list(defaults), [new_status])
-
-
-#============================================================================
-class TestReference(TestCase):
-
-    #----------------------------------------------------------------------
-    def test_invalid_value(self):
-        u = utils.create_user()
-        r = models.Reference(
-            name="bool", type=models.BOOLEAN, value=3,
-            created_by=u, modified_by=u
-        )
-        self.assertRaises(ValidationError, r.clean_fields)
-
-    #----------------------------------------------------------------------
-    def test_display_value(self):
-        t = models.Reference(type=models.BOOLEAN, value=1)
-        f = models.Reference(type=models.BOOLEAN, value=0)
-        v = models.Reference(type=models.NUMERICAL, value=0)
-        n = models.Reference(type=models.NUMERICAL)
-
-        self.assertTrue(t.value_display() == "Yes")
-        self.assertTrue(f.value_display() == "No")
-        self.assertTrue(v.value_display() == "0")
-        self.assertTrue(n.value_display() == "")
-
-
-#====================================================================================
-class TestTolerance(TestCase):
-
-    #----------------------------------------------------------------------
-    def test_pass_choices(self):
-        t = models.Tolerance(mc_pass_choices="a,b,c")
-        self.assertListEqual(["a", "b", "c"], t.pass_choices())
-
-    #----------------------------------------------------------------------
-    def test_tol_choices(self):
-        t = models.Tolerance(mc_tol_choices="a,b,c")
-        self.assertListEqual(["a", "b", "c"], t.tol_choices())
-
-    #----------------------------------------------------------------------
-    def test_no_pass_vals(self):
-        t = models.Tolerance(mc_pass_choices=" ", type=models.MULTIPLE_CHOICE)
-        self.assertRaises(ValidationError, t.clean_choices)
-
-    #----------------------------------------------------------------------
-    def test_act_set(self):
-        t = models.Tolerance(mc_pass_choices="", act_high=1, type=models.MULTIPLE_CHOICE)
-        self.assertRaises(ValidationError, t.clean_choices)
-
-    #----------------------------------------------------------------------
-    def test_pass_is_none(self):
-        t = models.Tolerance(type=models.MULTIPLE_CHOICE)
-        self.assertRaises(ValidationError, t.clean_choices)
-
-    #----------------------------------------------------------------------
-    def test_with_tol_choices(self):
-        t = models.Tolerance(mc_pass_choices="a", mc_tol_choices=" ", type=models.MULTIPLE_CHOICE)
-        t.clean_choices()
-
-    #----------------------------------------------------------------------
-    def test_ok_mc(self):
-        t = models.Tolerance(name="foo", mc_pass_choices="a", mc_tol_choices="b", type=models.MULTIPLE_CHOICE)
-        t.clean_fields()
-        self.assertListEqual(t.tol_choices(), ["b"])
-        self.assertListEqual(t.pass_choices(), ["a"])
-
-    #----------------------------------------------------------------------
-    def test_mc_repr(self):
-
-        t = models.Tolerance(name="foo", type=models.MULTIPLE_CHOICE)
-        self.assertIsInstance(t.__unicode__(), basestring)
-
-    #----------------------------------------------------------------------
-    def test_without_act(self):
-        t = models.Tolerance(name="foo", type=models.ABSOLUTE)
-        self.assertRaises(ValidationError, t.clean_tols)
-
-    #----------------------------------------------------------------------
-    def test_invalid_mc_choices(self):
-        t = models.Tolerance(name="foo", mc_pass_choices="a", type=models.ABSOLUTE)
-        self.assertRaises(ValidationError, t.clean_choices)
-
-        t = models.Tolerance(name="foo", mc_tol_choices="a", type=models.ABSOLUTE)
-        self.assertRaises(ValidationError, t.clean_choices)
-
-    #----------------------------------------------------------------------
-    def test_no_pass_choices(self):
-        t = models.Tolerance(name="foo", mc_pass_choices="", type=models.MULTIPLE_CHOICE)
-        self.assertRaises(ValidationError, t.clean_choices)
-
-    #----------------------------------------------------------------------
-    def test_no_tol_choices(self):
-        t = models.Tolerance(name="foo", mc_pass_choices="a", mc_tol_choices="", type=models.MULTIPLE_CHOICE)
-        t.clean_choices()
-        t = models.Tolerance(name="foo", mc_pass_choices="a", type=models.MULTIPLE_CHOICE)
-        t.clean_choices()
-
-    #----------------------------------------------------------------------
-    def test_tolerances_for_value_none(self):
-        expected = {models.ACT_HIGH: None, models.ACT_LOW: None, models.TOL_LOW: None, models.TOL_HIGH: None}
-        t = models.Tolerance()
-        self.assertDictEqual(t.tolerances_for_value(None), expected)
-
-    #----------------------------------------------------------------------
-    def test_tolerances_for_value_absolute(self):
-        expected = {models.ACT_HIGH: 55, models.ACT_LOW: 51, models.TOL_LOW: 52, models.TOL_HIGH: 54}
-        t = models.Tolerance(act_high=2, act_low=-2, tol_high=1, tol_low=-1, type=models.ABSOLUTE)
-        self.assertDictEqual(expected, t.tolerances_for_value(53))
-
-    #----------------------------------------------------------------------
-    def test_tolerances_for_value_percent(self):
-        expected = {models.ACT_HIGH: 1.02, models.ACT_LOW: 0.98, models.TOL_LOW: 0.99, models.TOL_HIGH: 1.01}
-        t = models.Tolerance(act_high=2, act_low=-2, tol_high=1, tol_low=-1, type=models.PERCENT)
-        self.assertDictEqual(expected, t.tolerances_for_value(1))
-
-
-#====================================================================================
-class TestCategory(TestCase):
-    pass
-
-#====================================================================================
-
-
-class TestTest(TestCase):
-
-    #---------------------------------------------------------------------------
-    def test_is_boolean(self):
-        test = utils.create_test(name="bool", test_type=models.BOOLEAN)
-        self.assertTrue(test.is_boolean())
-
-    #----------------------------------------------------------------------
-    def test_is_numerical(self):
-        for t in (models.COMPOSITE, models.CONSTANT, models.SIMPLE):
-            test = utils.create_test(name="num", test_type=t)
-            self.assertTrue(test.is_numerical())
-
-    #---------------------------------------------------------------------------
-    def test_valid_check_test_type(self):
-        test_types = (
-            ("choices", "foo, bar", models.MULTIPLE_CHOICE, "Multiple Choice"),
-            ("constant_value", 1.0, models.CONSTANT, "Constant"),
-            ("calculation_procedure", "result=foo", models.COMPOSITE, "Composite"),
-        )
-        for attr, val, ttype, display in test_types:
-            test = utils.create_test(name=display, test_type=ttype)
-            setattr(test, attr, val)
-            test.check_test_type(getattr(test, attr), ttype, display)
-
-    #---------------------------------------------------------------------------
-    def test_invalid_check_test_type(self):
-        test_types = (
-            ("choices", "foo,bar", models.CONSTANT, "Invalid"),
-            ("constant_value", 1., models.COMPOSITE, "Constant"),
-            ("calculation_procedure", "result=foo", models.MULTIPLE_CHOICE, "Composite"),
-            ("choices", None, models.MULTIPLE_CHOICE, "Multiple Choice"),
-            ("constant_value", None, models.COMPOSITE, "Constant"),
-            ("calculation_procedure", None, models.COMPOSITE, "Composite"),
-
-        )
-        for attr, val, ttype, display in test_types:
-            test = utils.create_test(name=display, test_type=ttype)
-            setattr(test, attr, val)
-            test_type = ttype if val is None else models.SIMPLE
-            errors = test.check_test_type(getattr(test, attr), test_type, display)
-            self.assertTrue(len(errors) > 0)
-
-    #---------------------------------------------------------------------------
-    def test_clean_calc_proc_not_needed(self):
-        test = utils.create_test(test_type=models.SIMPLE)
-        self.assertIsNone(test.clean_calculation_procedure())
-
-    #---------------------------------------------------------------------------
-    def test_invalid_clean_calculation_procedure(self):
-
-        test = utils.create_test(test_type=models.COMPOSITE)
-
-        invalid_calc_procedures = (
-            "resul t = a + b",
-            "_result = a + b",
-            "0result = a+b",
-            " result = a + b",
-            "result_=foo",
-            "",
-            "foo = a +b",
-            "foo = __import__('bar')",
-            "result = (a+b",
-        )
-
-        for icp in invalid_calc_procedures:
-            test.calculation_procedure = icp
-            try:
-                msg = "Passed but should have failed:\n %s" % icp
-                test.clean_calculation_procedure()
-            except ValidationError:
-                msg = ""
-            self.assertTrue(len(msg) == 0, msg=msg)
-
-    #----------------------------------------------------------------------
-    def test_valid_calc_procedure(self):
-
-        test = utils.create_test(test_type=models.COMPOSITE)
-
-        valid_calc_procedures = (
-            "result = a + b",
-            "result = 42",
-            """foo = a + b
-result = foo + bar""",
-            """foo = a + b
-result = foo + bar
-
-    """
-        )
-        for vcp in valid_calc_procedures:
-            test.calculation_procedure = vcp
-            try:
-                msg = ""
-                test.clean_calculation_procedure()
-            except ValidationError:
-                msg = "Failed but should have passed:\n %s" % vcp
-            self.assertTrue(len(msg) == 0, msg=msg)
-
-    #----------------------------------------------------------------------
-    def test_clean_constant_value(self):
-        test = utils.create_test(test_type=models.CONSTANT)
-        self.assertRaises(ValidationError, test.clean_constant_value)
-        test.constant_value = 1
-        self.assertIsNone(test.clean_constant_value())
-
-    #---------------------------------------------------------------------------
-    def test_clean_mult_choice_not_needed(self):
-        test = utils.create_test(test_type=models.SIMPLE)
-        self.assertIsNone(test.clean_choices())
-
-    #---------------------------------------------------------------------------
-    def test_valid_mult_choice(self):
-        test = utils.create_test(test_type=models.MULTIPLE_CHOICE)
-        valid = ("foo, bar, baz", "foo,bar,baz", "foo,\tbar")
-        for v in valid:
-            test.choices = v
-            test.clean_choices()
-
-        test.choices = valid[0]
-        test.clean_choices()
-        self.assertListEqual([(0, "foo"), (1, "bar"), (2, "baz")], test.get_choices())
-
-    #---------------------------------------------------------------------------
-    def test_invalid_mult_choice(self):
-        test = utils.create_test(test_type=models.MULTIPLE_CHOICE)
-        invalid = (None, "", " ",)
-        for i in invalid:
-            test.choices = i
-            self.assertRaises(ValidationError, test.clean_choices)
-
-    #---------------------------------------------------------------------------
-    def test_invalid_clean_slug(self):
-        test = utils.create_test()
-
-        invalid = ("0 foo", "foo ", " foo" "foo bar", "foo*bar", "%foo", "foo$")
-
-        for i in invalid:
-            test.slug = i
-            try:
-                msg = "Short name should have failed but passed: %s" % i
-                test.clean_slug()
-            except ValidationError:
-                msg = ""
-
-            self.assertTrue(len(msg) == 0, msg=msg)
-        test.type = models.COMPOSITE
-        test.slug = ""
-
-        self.assertRaises(ValidationError, test.clean_slug)
-
-    #---------------------------------------------------------------------------
-    def test_valid_clean_slug(self):
-        test = utils.create_test()
-        valid = ("foo", "f6oo", "foo6", "_foo", "foo_", "foo_bar")
-        for v in valid:
-            test.slug = v
-            try:
-                msg = ""
-                test.clean_slug()
-            except ValidationError:
-                msg = "Short name should have passed but failed: %s" % v
-            self.assertTrue(len(msg) == 0, msg=msg)
-
-    #---------------------------------------------------------------------------
-    def test_clean_fields(self):
-        test = utils.create_test()
-        test.clean_fields()
-
-    #----------------------------------------------------------------------
-    def test_get_choice(self):
-        test = utils.create_test(test_type=models.MULTIPLE_CHOICE)
-        test.choices = "a,b,c"
-        self.assertEqual(test.get_choice_value(1), "b")
-
-
-#============================================================================
-class TestOnTestSaveSignal(TestCase):
-
-    #---------------------------------------------------------------------------
-    def test_valid_bool_check(self):
-        ref = utils.create_reference(value=3)
-        uti = utils.create_unit_test_info(ref=ref)
-        uti.test.type = models.BOOLEAN
-        self.assertRaises(ValidationError, uti.test.save)
-
-
-#====================================================================================
-class TestUnitTestInfo(TestCase):
-
-    #---------------------------------------------------------------------------
-    def test_percentage_ref(self):
-        ref = utils.create_reference()
-        tol = utils.create_tolerance()
-        uti = utils.create_unit_test_info(ref=ref, tol=tol)
-        tol.type = models.PERCENT
-        ref.value = 0
-        self.assertRaises(ValidationError, uti.clean)
-
-    #---------------------------------------------------------------------------
-    def test_boolean_ref(self):
-        ref = utils.create_reference()
-        uti = utils.create_unit_test_info(ref=ref)
-        ref.value = 3
-        uti.test.type = models.BOOLEAN
-        self.assertRaises(ValidationError, uti.clean)
-
-    #---------------------------------------------------------------------------
-    def test_boolean_with_tol(self):
-        ref = utils.create_reference()
-        tol = utils.create_tolerance()
-        uti = utils.create_unit_test_info(ref=utils.create_reference(), tol=tol)
-        ref.value = 0
-        uti.test.type = models.BOOLEAN
-        self.assertRaises(ValidationError, uti.clean)
-
-    #----------------------------------------------------------------------
-    def test_mult_choice_with_tol(self):
-        tol = models.Tolerance(type=models.MULTIPLE_CHOICE, mc_pass_choices="a")
-        uti = utils.create_unit_test_info(tol=tol)
-        uti.test.type = models.BOOLEAN
-        self.assertRaises(ValidationError, uti.clean)
-
-    #---------------------------------------------------------------------------
-    def test_history(self):
-        td = timezone.timedelta
-        now = timezone.now()
-        uti = utils.create_unit_test_info()
-
-        status = utils.create_status()
-
-        # values purposely utils.created out of order to make sure history
-        # returns in correct order (i.e. ordered by date)
-        history = [
-            (now + td(days=4), 5., models.NO_TOL, status),
-            (now + td(days=1), 5., models.NO_TOL, status),
-            (now + td(days=3), 6., models.NO_TOL, status),
-            (now + td(days=2), 7., models.NO_TOL, status),
-        ]
-
-        for wc, val, _, _ in history:
-            utils.create_test_instance(unit_test_info=uti, status=status, work_completed=wc, value=val)
-
-        sorted_hist = list(sorted([(x[0].replace(second=0, microsecond=0), x[1], x[2], x[3]) for x in history]))
-        uti_hist = [(x[0].replace(second=0, microsecond=0), x[1], x[2], x[3]) for x in uti.get_history()]
-        self.assertListEqual(sorted_hist, uti_hist)
-
-        # test returns correct number of results
-        limited = [(x[0].replace(second=0, microsecond=0), x[1], x[2], x[3]) for x in uti.get_history(number=2)]
-        self.assertListEqual(sorted_hist[-2:], limited)
-
-    #----------------------------------------------------------------------
-    def test_add_to_cycle(self):
-        tl1 = utils.create_test_list("tl1")
-        tl2 = utils.create_test_list("tl2")
-        t1 = utils.create_test("t1")
-        t2 = utils.create_test("t2")
-        utils.create_test_list_membership(tl1, t1)
-        utils.create_test_list_membership(tl2, t2)
-
-        cycle = utils.create_cycle(test_lists=[tl1, tl2])
-
-        utils.create_unit_test_collection(test_collection=cycle)
-
-        utis = models.UnitTestInfo.objects.all()
-
-        self.assertEqual(len(utis), 2)
-        t3 = utils.create_test("t3")
-        utils.create_test_list_membership(tl2, t3)
-
-        utis = models.UnitTestInfo.objects.all()
-        self.assertEqual(len(utis), 3)
-
-    #----------------------------------------------------------------------
-    def test_readd_test(self):
-        tl1 = utils.create_test_list("tl1")
-        t1 = utils.create_test("t1")
-        utils.create_test_list_membership(tl1, t1)
-        utils.create_unit_test_collection(test_collection=tl1)
-        utis = models.UnitTestInfo.objects.all()
-        self.assertEqual(utis.count(), 1)
-        utis.delete()
-        self.assertEqual(utis.count(), 0)
-        tl1.save()
-        self.assertEqual(models.UnitTestInfo.objects.count(), 1)
-
-
-#====================================================================================
-class TestTestListMembership(TestCase):
-    pass
-
-
-#====================================================================================
-class TestTestList(TestCase):
-
-    #---------------------------------------------------------------------------
-    def test_get_list(self):
-        tl = models.TestList()
-        self.assertEqual(tl, tl.get_list())
-
-    #---------------------------------------------------------------------------
-    def test_get_next_list(self):
-        tl = models.TestList()
-        self.assertEqual(tl, tl.next_list(None))
-
-    #---------------------------------------------------------------------------
-    def test_first(self):
-        tl = models.TestList()
-        self.assertEqual(tl, tl.first())
-
-    #---------------------------------------------------------------------------
-    def test_all_tests(self):
-        """"""
-        tl = utils.create_test_list()
-        tests = [utils.create_test(name="test %d" % i) for i in range(4)]
-        for order, test in enumerate(tests):
-            utils.create_test_list_membership(test_list=tl, test=test, order=order)
-
-        self.assertSetEqual(set(tests), set(tl.all_tests()))
-
-    #---------------------------------------------------------------------------
-    def test_content_type(self):
-        tl = utils.create_test_list()
-        self.assertEqual(tl.content_type(), ContentType.objects.get(name="test list"))
-
-    #---------------------------------------------------------------------------
-    def test_all_lists(self):
-        tl1 = utils.create_test_list(name="1")
-        tl2 = utils.create_test_list(name="2")
-        tl1.sublists.add(tl2)
-        tl1.save()
-        self.assertSetEqual(set([tl1, tl2]), set(tl1.all_lists()))
-
-    #---------------------------------------------------------------------------
-    def test_ordered_tests(self):
-        tl1 = utils.create_test_list(name="1")
-        tl2 = utils.create_test_list(name="2")
-        t1 = utils.create_test()
-        t2 = utils.create_test("test2")
-        utils.create_test_list_membership(test_list=tl1, test=t1)
-        utils.create_test_list_membership(test_list=tl2, test=t2)
-        tl1.sublists.add(tl2)
-
-        self.assertListEqual(list(tl1.ordered_tests()), [t1, t2])
-
-    #---------------------------------------------------------------------------
-    def test_len(self):
-        self.assertEqual(1, len(utils.create_test_list()))
-
-
-#====================================================================================
-class TestTestListCycle(TestCase):
-
-    #----------------------------------------------------------------------
-    def setUp(self):
-        super(TestTestListCycle, self).setUp()
-
-        daily = utils.create_frequency(nom=1, due=1, overdue=1)
-        utils.create_status()
-
-        self.empty_cycle = utils.create_cycle(name="empty")
-        utc = utils.create_unit_test_collection(test_collection=self.empty_cycle, frequency=daily)
-
-        self.test_lists = [utils.create_test_list(name="test list %d" % i) for i in range(2)]
-        self.tests = []
-        for i, test_list in enumerate(self.test_lists):
-            test = utils.create_test(name="test %d" % i)
-            utils.create_test_list_membership(test_list, test)
-            self.tests.append(test)
-        self.cycle = utils.create_cycle(test_lists=self.test_lists)
-
-        utc = utils.create_unit_test_collection(test_collection=self.cycle, frequency=daily, unit=utc.unit)
-
-    #---------------------------------------------------------------------------
-    def test_get_list(self):
-        for day, test_list in enumerate(self.test_lists):
-            self.assertEqual(test_list, self.cycle.get_list(day))
-
-        self.assertFalse(self.empty_cycle.get_list())
-
-    #---------------------------------------------------------------------------
-    def test_get_next_list(self):
-        first = self.cycle.first()
-        next_ = self.cycle.next_list(first)
-        self.assertEqual(next_, self.test_lists[1])
-
-        next_ = self.cycle.next_list(next_)
-        self.assertEqual(first, next_)
-
-        self.assertFalse(self.empty_cycle.next_list(None))
-
-    #---------------------------------------------------------------------------
-    def test_first(self):
-        self.assertEqual(self.cycle.first(), self.test_lists[0])
-        self.assertFalse(self.empty_cycle.first())
-
-    #---------------------------------------------------------------------------
-    def test_all_tests(self):
-        self.assertSetEqual(set(self.tests), set(self.cycle.all_tests()))
-        self.assertEqual(0, self.empty_cycle.all_tests().count())
-
-    #---------------------------------------------------------------------------
-    def test_content_type(self):
-        tl = utils.create_test_list()
-        self.assertEqual(tl.content_type(), ContentType.objects.get(name="test list"))
-
-    #---------------------------------------------------------------------------
-    def test_all_lists(self):
-        self.assertSetEqual(set(self.test_lists), set(self.cycle.all_lists()))
-        self.assertFalse(self.empty_cycle.all_lists())
-
-    #---------------------------------------------------------------------------
-    def test_len(self):
-        self.assertEqual(0, len(models.TestListCycle()))
-        self.assertEqual(2, len(self.cycle))
-        self.assertEqual(0, len(self.empty_cycle))
-
-
-#============================================================================
-class TestUTCDueDates(TestCase):
-
-    def setUp(self):
-        test = utils.create_test()
-        test_list = utils.create_test_list()
-        utils.create_test_list_membership(test=test, test_list=test_list)
-
-        self.valid_status = models.TestInstanceStatus(name="valid", slug="valid", is_default=True, requires_review=True, valid=True)
-        self.valid_status.save()
-
-        self.invalid_status = models.TestInstanceStatus(name="invalid", slug="invalid", is_default=False, requires_review=False, valid=False)
-        self.invalid_status.save()
-
-        self.daily = utils.create_frequency(name="daily", slug="daily", nom=1, due=1, overdue=1)
-        self.monthly = utils.create_frequency(name="monthly", slug="monthly", nom=28, due=28, overdue=35)
-        self.utc_hist = utils.create_unit_test_collection(test_collection=test_list, frequency=self.daily)
-        self.uti_hist = models.UnitTestInfo.objects.get(test=test, unit=self.utc_hist.unit)
-
-    def test_no_history(self):
-        self.assertIsNone(self.utc_hist.due_date)
-
-    def test_basic(self):
-        # test case where utc is completed with valid status
-        now = timezone.now()
-        utils.create_test_list_instance(unit_test_collection=self.utc_hist, work_completed=now)
-        utils.create_test_instance(unit_test_info=self.uti_hist, status=self.valid_status)
-        self.utc_hist = models.UnitTestCollection.objects.get(pk=self.utc_hist.pk)
-        self.assertEqual(self.utc_hist.due_date.date(), (now + self.utc_hist.frequency.due_delta()).date())
-
-    def test_invalid_without_history(self):
-        # test case where utc has no history and is completed with invalid status
-        now = timezone.now()
-        tli = utils.create_test_list_instance(unit_test_collection=self.utc_hist, work_completed=now)
-        ti = utils.create_test_instance(unit_test_info=self.uti_hist, status=self.invalid_status)
-        ti.test_list_instance = tli
-        ti.save()
-        tli.save()
-
-        self.utc_hist = models.UnitTestCollection.objects.get(pk=self.utc_hist.pk)
-        self.assertEqual(self.utc_hist.due_date.date(), now.date())
-
-    def test_modified_to_invalid(self):
-        # test case where utc with history was created with valid status and
-        # later changed to have invlaid status
-
-        # first create valid history
-        now = timezone.now()
-        tli1 = utils.create_test_list_instance(unit_test_collection=self.utc_hist, work_completed=now)
-        ti1 = utils.create_test_instance(unit_test_info=self.uti_hist, status=self.valid_status)
-        ti1.test_list_instance = tli1
-        ti1.save()
-        tli1.save()
-
-        #now create 2nd valid history
-        now = timezone.now()
-        tli2 = utils.create_test_list_instance(unit_test_collection=self.utc_hist, work_completed=now + self.utc_hist.frequency.due_delta())
-        ti2 = utils.create_test_instance(unit_test_info=self.uti_hist, status=self.valid_status)
-        ti2.test_list_instance = tli2
-        ti2.save()
-        tli2.save()
-
-        self.utc_hist = models.UnitTestCollection.objects.get(pk=self.utc_hist.pk)
-        self.assertEqual(self.utc_hist.due_date.date(), (tli2.work_completed + self.utc_hist.frequency.due_delta()).date())
-
-        #now mark ti2 as invali
-        ti2.status = self.invalid_status
-        ti2.save()
-
-        self.utc_hist = models.UnitTestCollection.objects.get(pk=self.utc_hist.pk)
-        self.utc_hist.set_due_date()
-        self.assertEqual(self.utc_hist.due_date.date(), (tli1.work_completed + self.utc_hist.frequency.due_delta()).date())
-
-    def test_modified_to_valid(self):
-        # test case where test list was saved with invalid status and later
-        # updated to have valid status
-
-        # first create valid history
-        now = timezone.now()
-        tli1 = utils.create_test_list_instance(unit_test_collection=self.utc_hist, work_completed=now)
-        ti1 = utils.create_test_instance(unit_test_info=self.uti_hist, status=self.valid_status)
-        ti1.test_list_instance = tli1
-        ti1.save()
-        tli1.save()
-
-        #now create 2nd  with ivalid status
-        now = timezone.now()
-        tli2 = utils.create_test_list_instance(unit_test_collection=self.utc_hist, work_completed=now + self.utc_hist.frequency.due_delta())
-        ti2 = utils.create_test_instance(unit_test_info=self.uti_hist, status=self.invalid_status)
-        ti2.test_list_instance = tli2
-        ti2.save()
-        tli2.save()
-
-        # due date should be based on tli1 since tli2 is invalid
-        self.utc_hist = models.UnitTestCollection.objects.get(pk=self.utc_hist.pk)
-        self.assertEqual(self.utc_hist.due_date.date(), (tli1.work_completed + self.utc_hist.frequency.due_delta()).date())
-
-        #now mark ti2 as valid
-        ti2.status = self.valid_status
-        ti2.save()
-        self.utc_hist.set_due_date()
-
-        # due date should now be based on tli2 since it is valid
-        self.assertEqual(self.utc_hist.due_date.date(), (tli2.work_completed + self.utc_hist.frequency.due_delta()).date())
-
-    #---------------------------------------------------------------------------
-    def test_cycle_due_date(self):
-        test_lists = [utils.create_test_list(name="test list %d" % i) for i in range(2)]
-        for i, test_list in enumerate(test_lists):
-            test = utils.create_test(name="test %d" % i)
-            utils.create_test_list_membership(test_list, test)
-        cycle = utils.create_cycle(test_lists=test_lists)
-        daily = utils.create_frequency(nom=1, due=1, overdue=1)
-        status = utils.create_status()
-        utc = utils.create_unit_test_collection(test_collection=cycle, frequency=daily, unit=self.utc_hist.unit)
-
-        now = timezone.now()
-        tl = utc.next_list()
-        uti = models.UnitTestInfo.objects.get(test=tl.all_tests()[0], unit=utc.unit)
-        ti = utils.create_test_instance(unit_test_info=uti, work_completed=now, status=status)
-
-        tli = utils.create_test_list_instance(unit_test_collection=utc, work_completed=now)
-        tli.testinstance_set.add(ti)
-        tli.save()
-
-        utc = models.UnitTestCollection.objects.get(pk=utc.pk)
-        self.assertTrue(utils.datetimes_same(utc.due_date, now + daily.due_delta()))
-
-        uti = models.UnitTestInfo.objects.get(test=test_lists[1].tests.all()[0], unit=utc.unit)
-
-        utils.create_test_instance(unit_test_info=uti, work_completed=now, status=status)
-        self.assertTrue(utils.datetimes_same(timezone.localtime(utc.due_date), now + daily.due_delta()))
-
-
-#============================================================================
-class TestUnitTestCollection(TestCase):
-
-    #---------------------------------------------------------------------------
-    def test_manager_by_unit(self):
-        utc = utils.create_unit_test_collection()
-        self.assertListEqual(list(models.UnitTestCollection.objects.by_unit(utc.unit)), [utc])
-
-    #---------------------------------------------------------------------------
-    def test_manager_by_frequency(self):
-        utc = utils.create_unit_test_collection()
-        self.assertListEqual(list(models.UnitTestCollection.objects.by_frequency(utc.frequency)), [utc])
-
-    #---------------------------------------------------------------------------
-    def test_manager_by_unit_frequency(self):
-        utc = utils.create_unit_test_collection()
-        self.assertListEqual(list(models.UnitTestCollection.objects.by_unit_frequency(utc.unit, utc.frequency)), [utc])
-
-    #---------------------------------------------------------------------------
-    def test_manager_test_lists(self):
-        utc = utils.create_unit_test_collection()
-        self.assertListEqual(list(models.UnitTestCollection.objects.test_lists()), [utc])
-
-    #----------------------------------------------------------------------
-    def test_adhoc_due_status(self):
-        now = timezone.now()
-
-        utc = utils.create_unit_test_collection(frequency=None, null_frequency=True)
-
-        self.assertEqual(models.NOT_DUE, utc.due_status())
-<<<<<<< HEAD
-        utc.set_due_date(now + timezone.timedelta(days=1))
-=======
-        utc.set_due_date(now - timezone.timedelta(days=1))
->>>>>>> 04d6c744
-
-        utc = models.UnitTestCollection.objects.get(pk=utc.pk)
-        self.assertEqual(utc.due_status(), models.OVERDUE)
-
-    #----------------------------------------------------------------------
-    def test_daily_due_status(self):
-        now = timezone.now()
-
-        daily = utils.create_frequency(nom=1, due=1, overdue=1)
-
-        utc = utils.create_unit_test_collection(frequency=daily)
-
-        self.assertEqual(models.NOT_DUE, utc.due_status())
-
-        daily_statuses = (
-            (-2, models.OVERDUE),
-            (-1, models.OVERDUE),
-            (0, models.NOT_DUE),
-            (1, models.NOT_DUE)
-        )
-        for delta, due_status in daily_statuses:
-            wc = now + timezone.timedelta(days=delta)
-<<<<<<< HEAD
-            utils.create_test_list_instance(unit_test_collection=utc, work_completed=wc)
-=======
-            tli = utils.create_test_list_instance(unit_test_collection=utc, work_completed=wc)
->>>>>>> 04d6c744
-
-            utc = models.UnitTestCollection.objects.get(pk=utc.pk)
-            self.assertEqual(utc.due_status(), due_status)
-
-    #----------------------------------------------------------------------
-    def test_weekly_due_status(self):
-        now = timezone.now()
-
-        weekly = utils.create_frequency(nom=7, due=7, overdue=9)
-        utc = utils.create_unit_test_collection(frequency=weekly)
-
-        self.assertEqual(models.NOT_DUE, utc.due_status())
-
-        weekly_statuses = (
-            (-10, models.OVERDUE),
-            (-8, models.DUE),
-            (-7, models.DUE),
-            (-6, models.NOT_DUE),
-            (1, models.NOT_DUE)
-        )
-        for delta, due_status in weekly_statuses:
-            wc = now + timezone.timedelta(days=delta)
-<<<<<<< HEAD
-            utils.create_test_list_instance(unit_test_collection=utc, work_completed=wc)
-=======
-            tli = utils.create_test_list_instance(unit_test_collection=utc, work_completed=wc)
->>>>>>> 04d6c744
-            utc = models.UnitTestCollection.objects.get(pk=utc.pk)
-            self.assertEqual(utc.due_status(), due_status)
-
-    #---------------------------------------------------------------------------
-    def test_set_due_date(self):
-
-        due_date = timezone.now() + timezone.timedelta(days=1)
-        utc = utils.create_unit_test_collection()
-        utc.set_due_date(due_date)
-        self.assertEqual(utc.due_date, due_date)
-
-    #---------------------------------------------------------------------------
-    def test_set_due_date_none(self):
-        now = timezone.now()
-        utc = utils.create_unit_test_collection()
-        utils.create_test_list_instance(unit_test_collection=utc, work_completed=now)
-        utc = models.UnitTestCollection.objects.get(pk=utc.pk)
-        utc.set_due_date()
-        due = now + timezone.timedelta(utc.frequency.due_interval)
-
-        self.assertEqual(utc.due_date, due)
-
-    #----------------------------------------------------------------------
-    def test_last_done_date(self):
-        now = timezone.now()
-        utc = utils.create_unit_test_collection()
-        self.assertFalse(utc.unreviewed_instances())
-        tli = utils.create_test_list_instance(unit_test_collection=utc, work_completed=now)
-        test = utils.create_test(name="tester")
-        utils.create_test_list_membership(tli.test_list, test)
-
-        uti = models.UnitTestInfo.objects.get(test=test, unit=utc.unit)
-
-        ti = utils.create_test_instance(unit_test_info=uti, work_completed=now)
-        ti.test_list_instance = tli
-        ti.save()
-        utc = models.UnitTestCollection.objects.get(pk=utc.pk)
-        self.assertTrue(utils.datetimes_same(now, utc.last_done_date()))
-
-    #----------------------------------------------------------------------
-    def test_unreviewed_instances(self):
-        utc = utils.create_unit_test_collection()
-        self.assertFalse(utc.unreviewed_instances())
-        tli = utils.create_test_list_instance(unit_test_collection=utc)
-        test = utils.create_test(name="tester")
-        utils.create_test_list_membership(tli.test_list, test)
-        # uti = utils.create_unit_test_info(test=test,unit=utc.unit,frequency=utc.frequency)
-        uti = models.UnitTestInfo.objects.get(test=test, unit=utc.unit)
-        ti = utils.create_test_instance(unit_test_info=uti)
-        ti.test_list_instance = tli
-        ti.save()
-        self.assertEqual([tli], list(utc.unreviewed_instances()))
-
-    #----------------------------------------------------------------------
-    def test_last_completed_instance(self):
-        utc = utils.create_unit_test_collection()
-        self.assertFalse(utc.unreviewed_instances())
-
-        test = utils.create_test(name="tester")
-        utils.create_test_list_membership(utc.tests_object, test)
-
-        self.assertIsNone(utc.last_instance)
-
-        uti = models.UnitTestInfo.objects.get(test=test, unit=utc.unit)
-        tli = utils.create_test_list_instance(unit_test_collection=utc)
-        utc = models.UnitTestCollection.objects.get(pk=utc.pk)
-        ti = utils.create_test_instance(unit_test_info=uti)
-        ti.test_list_instance = tli
-        ti.save()
-        self.assertEqual(tli, utc.last_instance)
-
-    #----------------------------------------------------------------------
-    def test_unreview_test_instances(self):
-        utc = utils.create_unit_test_collection()
-        self.assertFalse(utc.unreviewed_instances())
-
-        test = utils.create_test(name="tester")
-        utils.create_test_list_membership(utc.tests_object, test)
-
-        self.assertIsNone(utc.last_instance)
-
-        tli = utils.create_test_list_instance(unit_test_collection=utc)
-        uti = models.UnitTestInfo.objects.get(test=test, unit=utc.unit)
-        ti = utils.create_test_instance(unit_test_info=uti)
-        ti.test_list_instance = tli
-        ti.save()
-        self.assertEqual([ti], list(utc.unreviewed_test_instances()))
-
-    #---------------------------------------------------------------------------
-    def test_history(self):
-        td = timezone.timedelta
-        now = timezone.now()
-        utc = utils.create_unit_test_collection()
-
-        utils.create_status()
-
-        # values purposely utils.created out of order to make sure history
-        # returns in correct order (i.e. ordered by date)
-        history = [
-            now + td(days=4), now + td(days=1), now + td(days=3), now + td(days=2),
-        ]
-
-        for wc in history:
-            utils.create_test_list_instance(unit_test_collection=utc, work_completed=wc)
-
-        sorted_hist = list(sorted([h.replace(second=0, microsecond=0) for h in history]))
-        dates = [x.work_completed.replace(second=0, microsecond=0) for x in utc.history()]
-        self.assertEqual(sorted_hist, dates)
-
-        limited_dates = [x.work_completed.replace(second=0, microsecond=0) for x in utc.history(number=2)]
-        # test returns correct number of results
-        self.assertListEqual(sorted_hist[-2:], limited_dates)
-
-    #----------------------------------------------------------------------
-    def test_test_list_next_list(self):
-
-        utc = utils.create_unit_test_collection()
-
-        self.assertEqual(utc.next_list(), utc.tests_object)
-
-        utils.create_test_list_instance(unit_test_collection=utc)
-        self.assertEqual(utc.next_list(), utc.tests_object)
-
-    #----------------------------------------------------------------------
-    def test_cycle_next_list(self):
-
-        test_lists = [utils.create_test_list(name="test list %d" % i) for i in range(2)]
-        for i, test_list in enumerate(test_lists):
-            test = utils.create_test(name="test %d" % i)
-            utils.create_test_list_membership(test_list, test)
-
-        cycle = utils.create_cycle(test_lists=test_lists)
-        utc = utils.create_unit_test_collection(test_collection=cycle)
-
-        self.assertEqual(utc.next_list(), test_lists[0])
-        utils.create_test_list_instance(unit_test_collection=utc, test_list=test_lists[0])
-
-        # need to regrab from db since since last_instance was updated in the db
-        # by signal handler
-        utc = models.UnitTestCollection.objects.get(pk=utc.pk)
-        self.assertEqual(utc.next_list(), test_lists[1])
-
-        utils.create_test_list_instance(unit_test_collection=utc, test_list=test_lists[1])
-        utc = models.UnitTestCollection.objects.get(pk=utc.pk)
-
-        self.assertEqual(utc.next_list(), test_lists[0])
-
-    #----------------------------------------------------------------------
-    def test_cycle_get_list(self):
-
-        test_lists = [utils.create_test_list(name="test list %d" % i) for i in range(2)]
-        for i, test_list in enumerate(test_lists):
-            test = utils.create_test(name="test %d" % i)
-            utils.create_test_list_membership(test_list, test)
-
-        cycle = utils.create_cycle(test_lists=test_lists)
-        utc = utils.create_unit_test_collection(test_collection=cycle)
-
-        for i, test_list in enumerate(test_lists):
-            self.assertEqual(utc.get_list(i), test_list)
-
-        self.assertEqual(utc.get_list(), test_lists[0])
-
-    #----------------------------------------------------------------------
-    def test_cycle_delete_day(self):
-
-        test_lists = [utils.create_test_list(name="test list %d" % i) for i in range(2)]
-        for i, test_list in enumerate(test_lists):
-            test = utils.create_test(name="test %d" % i)
-            utils.create_test_list_membership(test_list, test)
-
-        cycle = utils.create_cycle(test_lists=test_lists)
-        utc = utils.create_unit_test_collection(test_collection=cycle)
-
-        self.assertEqual(utc.next_list(), test_lists[0])
-        tli = utils.create_test_list_instance(unit_test_collection=utc, test_list=test_lists[0])
-
-        membership = cycle.testlistcyclemembership_set.get(test_list=tli.test_list)
-        membership.delete()
-        self.assertEqual(cycle.next_list(tli.test_list), cycle.first())
-
-    #----------------------------------------------------------------------
-    def test_name(self):
-        tl = utils.create_test_list("tl1")
-        utc = utils.create_unit_test_collection(test_collection=tl)
-        self.assertEqual(utc.name(), str(utc))
-        self.assertEqual(tl.name, utc.test_objects_name())
-
-    #----------------------------------------------------------------------
-    def test_delete_utc(self):
-
-        utc = utils.create_unit_test_collection()
-
-        tli = utils.create_test_list_instance(unit_test_collection=utc)
-        tl = utc.tests_object
-        utc = models.UnitTestCollection.objects.get(pk=utc.pk)
-        self.assertEqual(utc.last_instance, tli)
-        utc.delete()
-
-        self.assertRaises(
-            models.UnitTestCollection.DoesNotExist,
-            models.UnitTestCollection.objects.get, pk=utc.pk
-        )
-
-        self.assertRaises(
-            models.TestListInstance.DoesNotExist,
-            models.TestListInstance.objects.get, pk=tl.pk
-        )
-
-
-#============================================================================
-class TestSignals(TestCase):
-
-    #----------------------------------------------------------------------
-    def test_list_assigned_to_unit(self):
-        test = utils.create_test(name="test")
-        test_list = utils.create_test_list()
-        utils.create_test_list_membership(test_list, test)
-
-        utc = utils.create_unit_test_collection(test_collection=test_list)
-
-        utis = list(models.UnitTestInfo.objects.all())
-
-        # test list on its own
-        self.assertEqual(len(utis), 1)
-        self.assertListEqual([utc.unit, test], [utis[0].unit, utis[0].test])
-
-        # test utis are utils.created for sublists
-        sub_test = utils.create_test(name="sub")
-        sub_list = utils.create_test_list(name="sublist")
-        utils.create_test_list_membership(sub_list, sub_test)
-        test_list.sublists.add(sub_list)
-        test_list.save()
-
-        utis = list(models.UnitTestInfo.objects.all())
-        self.assertEqual(len(utis), 2)
-        self.assertListEqual([utc.unit, sub_test], [utis[1].unit, utis[1].test])
-
-    def test_sublist_changed(self):
-        test = utils.create_test(name="test")
-        test_list = utils.create_test_list()
-        utils.create_test_list_membership(test_list, test)
-
-        utc = utils.create_unit_test_collection(test_collection=test_list)
-
-        # test utis are utils.created for sublists
-        sub_test = utils.create_test(name="sub")
-        sub_list = utils.create_test_list(name="sublist")
-        utils.create_test_list_membership(sub_list, sub_test)
-        test_list.sublists.add(sub_list)
-        test_list.save()
-
-        utis = list(models.UnitTestInfo.objects.all())
-        self.assertEqual(len(utis), 2)
-        self.assertListEqual([utc.unit, sub_test], [utis[1].unit, utis[1].test])
-
-        sub_test2 = utils.create_test(name="sub2")
-        utils.create_test_list_membership(sub_list, sub_test2)
-        utis = list(models.UnitTestInfo.objects.all())
-        self.assertEqual(len(utis), 3)
-
-#============================================================================
-
-
-class TestTestInstance(TestCase):
-
-    #----------------------------------------------------------------------
-    def test_save(self):
-        ti = utils.create_test_instance()
-        ti.pass_fail = None
-        self.assertIsNone(ti.pass_fail)
-        ti.save()
-        self.assertIsNotNone(ti.pass_fail)
-    #----------------------------------------------------------------------
-
-    def test_diff(self):
-        ref = utils.create_reference(value=1)
-        ti = utils.create_test_instance(value=1)
-        ti.reference = ref
-        self.assertEqual(0, ti.difference())
-    #----------------------------------------------------------------------
-
-    def test_diff_unavailable(self):
-        ti = utils.create_test_instance(value=1)
-        self.assertIsNone(ti.calculate_diff())
-
-    #----------------------------------------------------------------------
-    def test_percent_diff(self):
-        ref = utils.create_reference(value=1)
-        ti = utils.create_test_instance(value=1.1)
-        ti.reference = ref
-        self.assertAlmostEqual(10, ti.percent_difference())
-        ref.value = 0
-        self.assertRaises(ZeroDivisionError, ti.percent_difference)
-    #----------------------------------------------------------------------
-
-    def test_bool_pass_fail(self):
-        test = utils.create_test(test_type=models.BOOLEAN)
-        uti = models.UnitTestInfo(test=test)
-
-        yes_ref = models.Reference(type=models.BOOLEAN, value=True,)
-        no_ref = models.Reference(type=models.BOOLEAN, value=False,)
-
-        yes_instance = models.TestInstance(value=1, unit_test_info=uti)
-        no_instance = models.TestInstance(value=0, unit_test_info=uti)
-
-        ok_tests = (
-            (yes_instance, yes_ref),
-            (no_instance, no_ref),
-        )
-        action_tests = (
-            (no_instance, yes_ref),
-            (yes_instance, no_ref),
-        )
-        for i, ref in ok_tests:
-            i.reference = ref
-            i.calculate_pass_fail()
-            self.assertEqual(models.OK, i.pass_fail)
-
-        for i, ref in action_tests:
-            i.reference = ref
-            i.calculate_pass_fail()
-            self.assertEqual(models.ACTION, i.pass_fail)
-    #----------------------------------------------------------------------
-
-    def test_mult_pass_fail(self):
-        test = models.Test(type=models.MULTIPLE_CHOICE, choices="a,b,c,d,e")
-
-        t = models.Tolerance(type=models.MULTIPLE_CHOICE, mc_pass_choices="a,b", mc_tol_choices="c,d")
-        uti = models.UnitTestInfo(test=test, tolerance=t)
-
-        instance = models.TestInstance(unit_test_info=uti, tolerance=t)
-
-        for c in (0, 1):
-            instance.value = c
-            instance.calculate_pass_fail()
-            self.assertEqual(instance.pass_fail, models.OK)
-
-        for c in (2, 3):
-            instance.value = c
-            instance.calculate_pass_fail()
-            self.assertEqual(instance.pass_fail, models.TOLERANCE)
-
-        for c in (4,):
-            instance.value = c
-            instance.calculate_pass_fail()
-            self.assertEqual(instance.pass_fail, models.ACTION)
-
-    #----------------------------------------------------------------------
-    def test_absolute_pass_fail(self):
-        test = models.Test(type=models.SIMPLE)
-        uti = models.UnitTestInfo(test=test)
-        ti = models.TestInstance(unit_test_info=uti)
-        ref = models.Reference(type=models.NUMERICAL, value=100.)
-        ti.reference = ref
-        tol = models.Tolerance(
-            type=models.ABSOLUTE,
-            act_low=-3,
-            tol_low=-2,
-            tol_high=2,
-            act_high=3,
-        )
-        ti.tolerance = tol
-        tests = (
-            (models.ACTION, 96),
-            (models.ACTION, -100),
-            (models.ACTION, 1E99),
-            (models.ACTION, 103.1),
-            (models.TOLERANCE, 97),
-            (models.TOLERANCE, 97.5),
-            (models.TOLERANCE, 102.1),
-            (models.TOLERANCE, 103),
-            (models.OK, 100),
-            (models.OK, 102),
-            (models.OK, 98),
-        )
-
-        for result, val in tests:
-            ti.value = val
-            ti.calculate_pass_fail()
-            self.assertEqual(result, ti.pass_fail)
-
-    #----------------------------------------------------------------------
-    def test_edge_pass_fail(self):
-        test = models.Test(type=models.SIMPLE)
-        uti = models.UnitTestInfo(test=test)
-        ti = models.TestInstance(unit_test_info=uti)
-        ref = models.Reference(type=models.NUMERICAL, value=5.)
-        ti.reference = ref
-        tol = models.Tolerance(
-            type=models.ABSOLUTE,
-            act_low=-0.2,
-            tol_low=-0.1,
-            tol_high=0.1,
-            act_high=0.2,
-        )
-        ti.tolerance = tol
-        tests = (
-            (models.ACTION, 4.79999),
-            (models.TOLERANCE, 4.799999999999999999),
-            (models.TOLERANCE, 4.8),
-
-            (models.TOLERANCE, 4.89999),
-            (models.OK, 4.899999999999999999),
-            (models.OK, 4.9),
-
-
-            (models.OK, 5.1),
-            (models.OK, 5.10000000000000000000001),
-            (models.TOLERANCE, 5.10001),
-
-            (models.TOLERANCE, 5.2),
-            (models.TOLERANCE, 5.20000000000000000000001),
-            (models.ACTION, 5.20001),
-        )
-
-        for result, val in tests:
-            ti.value = val
-            ti.calculate_pass_fail()
-            self.assertEqual(result, ti.pass_fail)
-
-    #----------------------------------------------------------------------
-    def test_percent_pass_fail(self):
-        test = models.Test(type=models.SIMPLE)
-        uti = models.UnitTestInfo(test=test)
-        ti = models.TestInstance(unit_test_info=uti)
-
-        ti.reference = models.Reference(type=models.NUMERICAL, value=100.)
-        ti.tolerance = models.Tolerance(
-            type=models.PERCENT,
-            act_low=-3,
-            tol_low=-2,
-            tol_high=2,
-            act_high=3,
-        )
-
-        tests = (
-            (models.ACTION, 96),
-            (models.ACTION, -100),
-            (models.ACTION, 1E99),
-            (models.ACTION, 103.1),
-            (models.TOLERANCE, 97),
-            (models.TOLERANCE, 97.5),
-            (models.TOLERANCE, 102.1),
-            (models.TOLERANCE, 103),
-            (models.OK, 100),
-            (models.OK, 102),
-            (models.OK, 98),
-        )
-
-        for result, val in tests:
-            ti.value = val
-            ti.calculate_pass_fail()
-            self.assertEqual(result, ti.pass_fail)
-
-    #----------------------------------------------------------------------
-    def test_skipped(self):
-        ti = models.TestInstance(skipped=True)
-        ti.calculate_pass_fail()
-        self.assertEqual(models.NOT_DONE, ti.pass_fail)
-    #----------------------------------------------------------------------
-
-    def test_in_progress(self):
-        ti = utils.create_test_instance()
-        ti.in_progress = True
-        ti.save()
-
-        self.assertEqual(models.TestInstance.objects.in_progress()[0], ti)
-
-    #----------------------------------------------------------------------
-    def test_bool_display_value(self):
-        t = models.Test(type=models.BOOLEAN)
-        uti = models.UnitTestInfo(test=t)
-
-        ti = models.TestInstance(unit_test_info=uti, value=1)
-        self.assertEqual("Yes", ti.value_display())
-
-        ti = models.TestInstance(unit_test_info=uti, value=0)
-        self.assertEqual("No", ti.value_display())
-
-    #----------------------------------------------------------------------
-    def test_mc_display_value(self):
-        t = models.Test(type=models.MULTIPLE_CHOICE, choices="a,b,c")
-        uti = models.UnitTestInfo(test=t)
-
-        ti = models.TestInstance(unit_test_info=uti, value=0)
-        self.assertEqual("a", ti.value_display())
-        ti = models.TestInstance(unit_test_info=uti, value=1)
-        self.assertEqual("b", ti.value_display())
-        ti = models.TestInstance(unit_test_info=uti, value=2)
-        self.assertEqual("c", ti.value_display())
-
-    #----------------------------------------------------------------------
-    def test_reg_display_value(self):
-        t = models.Test(type=models.SIMPLE)
-        uti = models.UnitTestInfo(test=t)
-
-        ti = models.TestInstance(unit_test_info=uti, value=0)
-        self.assertEqual("0", ti.value_display())
-
-        ti.skipped = True
-        self.assertEqual("Skipped", ti.value_display())
-
-        ti.skipped = False
-        ti.value = None
-        self.assertEqual("Not Done", ti.value_display())
-
-    #----------------------------------------------------------------------
-    def test_diff_display_no_value(self):
-        t = models.Test(type=models.SIMPLE)
-        uti = models.UnitTestInfo(test=t)
-
-        ti = models.TestInstance(unit_test_info=uti, value=0)
-        self.assertEqual("", ti.diff_display())
-    #----------------------------------------------------------------------
-
-    def test_diff_display_absolute(self):
-        t = models.Test(type=models.SIMPLE)
-        uti = models.UnitTestInfo(test=t)
-
-        tol = models.Tolerance(act_high=2, act_low=-2, tol_high=1, tol_low=-1, type=models.ABSOLUTE)
-        ref = models.Reference(type=models.NUMERICAL, value=100.)
-
-        ti = models.TestInstance(unit_test_info=uti, value=0, reference=ref, tolerance=tol)
-        self.assertEqual("-100", ti.diff_display())
-
-    #----------------------------------------------------------------------
-    def test_diff_display_percent(self):
-        t = models.Test(type=models.SIMPLE)
-        uti = models.UnitTestInfo(test=t)
-
-        tol = models.Tolerance(act_high=2, act_low=-2, tol_high=1, tol_low=-1, type=models.PERCENT)
-        ref = models.Reference(type=models.NUMERICAL, value=1.)
-
-        ti = models.TestInstance(unit_test_info=uti, value=0.995, reference=ref, tolerance=tol)
-        self.assertEqual("-0.5%", ti.diff_display())
-
-
-#============================================================================
-class TestTestListInstance(TestCase):
-
-    #----------------------------------------------------------------------
-    def setUp(self):
-        self.tests = []
-
-        self.ref = models.Reference(type=models.NUMERICAL, value=100.)
-        self.tol = models.Tolerance(type=models.PERCENT, act_low=-3, tol_low=-2, tol_high=2, act_high=3)
-        self.values = [None, None, 96, 97, 100, 100]
-
-        self.statuses = [utils.create_status(name="status%d" % x, slug="status%d" % x) for x in range(len(self.values))]
-
-        self.test_list = utils.create_test_list()
-        for i in range(6):
-            test = utils.create_test(name="name%d" % i)
-            self.tests.append(test)
-            utils.create_test_list_membership(self.test_list, test)
-
-        self.unit_test_collection = utils.create_unit_test_collection(test_collection=self.test_list)
-
-        self.test_list_instance = self.create_test_list_instance()
-    #----------------------------------------------------------------------
-
-    def create_test_list_instance(self):
-        utc = self.unit_test_collection
-
-        tli = utils.create_test_list_instance(unit_test_collection=utc)
-
-        for i, (v, test, status) in enumerate(zip(self.values, self.tests, self.statuses)):
-            uti = models.UnitTestInfo.objects.get(test=test, unit=utc.unit)
-            ti = utils.create_test_instance(unit_test_info=uti, value=v, status=status)
-            ti.reference = self.ref
-            ti.tolerance = self.tol
-            ti.test_list_instance = tli
-            if i == 0:
-                ti.skipped = True
-            elif i == 1:
-                ti.tolerance = None
-                ti.reference = None
-
-            ti.save()
-        tli.save()
-        return tli
-
-    #----------------------------------------------------------------------
-    def test_pass_fail(self):
-
-        pf_status = self.test_list_instance.pass_fail_status()
-        for pass_fail, _, tests in pf_status:
-            if pass_fail == models.OK:
-                self.assertTrue(len(tests) == 2)
-            else:
-                self.assertTrue(len(tests) == 1)
-
-    #----------------------------------------------------------------------
-    def test_review_status(self):
-
-        for stat, tests in self.test_list_instance.status():
-            self.assertEqual(len(tests), 1)
-
-    #----------------------------------------------------------------------
-    def test_unreviewed_instances(self):
-
-        self.assertSetEqual(
-            set(self.test_list_instance.unreviewed_instances()),
-            set(models.TestInstance.objects.all())
-        )
-    #----------------------------------------------------------------------
-
-    def test_tolerance_tests(self):
-        self.assertEqual(1, self.test_list_instance.tolerance_tests().count())
-    #----------------------------------------------------------------------
-
-    def test_failing_tests(self):
-        self.assertEqual(1, self.test_list_instance.tolerance_tests().count())
-    #----------------------------------------------------------------------
-
-    def test_in_progress(self):
-        self.test_list_instance.in_progress = True
-        self.test_list_instance.save()
-        self.assertEqual(
-            models.TestListInstance.objects.in_progress()[0],
-            self.test_list_instance
-        )
-
-    #----------------------------------------------------------------------
-    def test_deleted_signal_tis_deleted(self):
-        self.test_list_instance.delete()
-        self.assertEqual(models.TestInstance.objects.count(), 0)
-
-    #----------------------------------------------------------------------
-    def test_deleted_signal_last_instance_updated(self):
-
-        tli = self.create_test_list_instance()
-        self.unit_test_collection = models.UnitTestCollection.objects.get(pk=self.unit_test_collection.pk)
-        self.assertEqual(self.unit_test_collection.last_instance, tli)
-
-        tli.delete()
-        self.unit_test_collection = models.UnitTestCollection.objects.get(pk=self.unit_test_collection.pk)
-        self.assertEqual(self.unit_test_collection.last_instance, self.test_list_instance)
-
-        self.test_list_instance.delete()
-        self.unit_test_collection = models.UnitTestCollection.objects.get(pk=self.unit_test_collection.pk)
-        self.assertEqual(self.unit_test_collection.last_instance, None)
-
-    #----------------------------------------------------------------------
-    # def test_deleted_signal_uti_last_instance_updated(self):
-        # tli = self.create_test_list_instance()
-        # utc = self.unit_test_collection
-
-        # for test in self.tests:
-            # uti = models.UnitTestInfo.objects.get(test=test,unit=utc.unit)
-            # self.assertIn(uti.last_instance,tli.testinstance_set.all())
-
-        # tli.delete()
-
-        # for test in self.tests:
-            # uti = models.UnitTestInfo.objects.get(test=test,unit=utc.unit)
-            # self.assertIn(uti.last_instance,self.test_list_instance.testinstance_set.all())
-
-        # self.test_list_instance.delete()
-        # for test in self.tests:
-            # uti = models.UnitTestInfo.objects.get(test=test,unit=utc.unit)
-            # self.assertIsNone(uti.last_instance)
-
-    #----------------------------------------------------------------------
-    def test_input_later(self):
-        tli = self.create_test_list_instance()
-        utc = models.UnitTestCollection.objects.get(pk=self.unit_test_collection.pk)
-        self.assertEqual(utc.last_instance, tli)
-
-        tli.work_completed = timezone.now() - timezone.timedelta(days=1)
-        tli.save()
-
-        utc = models.UnitTestCollection.objects.get(pk=self.unit_test_collection.pk)
-        self.assertEqual(utc.last_instance, self.test_list_instance)
-
-
-if __name__ == "__main__":
-    setup_test_environment()
-    unittest.main()
+from django.contrib.contenttypes.models import ContentType
+from django.core.exceptions import ValidationError
+from django.test import TestCase
+from django.test.utils import setup_test_environment
+from django.utils import unittest, timezone
+
+from qatrack.qa import models
+
+import utils
+
+
+#============================================================================
+class TestFrequencyManager(TestCase):
+
+    #----------------------------------------------------------------------
+    def test_choices(self):
+
+        intervals = (
+            ("Daily", "daily", 1, 1, 1),
+            ("Weekly", "weekly", 7, 7, 9),
+            ("Monthly", "monthly", 28, 28, 35),
+        )
+        for t, s, nom, due, overdue in intervals:
+            utils.create_frequency(name=t, slug=s, nom=nom, due=due, overdue=overdue)
+        self.assertEqual([(x[1], x[0]) for x in intervals], list(models.Frequency.objects.frequency_choices()))
+
+
+#============================================================================
+class TestFrequency(TestCase):
+
+    #----------------------------------------------------------------------
+    def test_nominal_delta(self):
+
+        intervals = (
+            ("Daily", "daily", 1, 1, 1),
+            ("Weekly", "weekly", 7, 7, 9),
+            ("Monthly", "monthly", 28, 28, 35),
+        )
+        for t, s, nom, due, overdue in intervals:
+            f = utils.create_frequency(name=t, slug=s, nom=nom, due=due, overdue=overdue)
+            expected_delta = timezone.timedelta(days=nom)
+            self.assertEqual(expected_delta, f.nominal_delta())
+
+
+#============================================================================
+class TestStatus(TestCase):
+
+    #----------------------------------------------------------------------
+    def test_save_without_default(self):
+        """If there's only one status type force it to be default on save"""
+        self.assertIsNone(models.TestInstanceStatus.objects.default())
+        status = models.TestInstanceStatus(name="foo", slug="foo", is_default=False,)
+        status.save()
+        self.assertEqual(status, models.TestInstanceStatus.objects.default())
+
+    #----------------------------------------------------------------------
+    def test_new_default(self):
+        status = models.TestInstanceStatus(name="foo", slug="foo", is_default=True,)
+        status.save()
+
+        new_status = models.TestInstanceStatus(name="bar", slug="bar", is_default=True,)
+        new_status.save()
+
+        defaults = models.TestInstanceStatus.objects.filter(is_default=True)
+        self.assertEqual(list(defaults), [new_status])
+
+
+#============================================================================
+class TestReference(TestCase):
+
+    #----------------------------------------------------------------------
+    def test_invalid_value(self):
+        u = utils.create_user()
+        r = models.Reference(
+            name="bool", type=models.BOOLEAN, value=3,
+            created_by=u, modified_by=u
+        )
+        self.assertRaises(ValidationError, r.clean_fields)
+
+    #----------------------------------------------------------------------
+    def test_display_value(self):
+        t = models.Reference(type=models.BOOLEAN, value=1)
+        f = models.Reference(type=models.BOOLEAN, value=0)
+        v = models.Reference(type=models.NUMERICAL, value=0)
+        n = models.Reference(type=models.NUMERICAL)
+
+        self.assertTrue(t.value_display() == "Yes")
+        self.assertTrue(f.value_display() == "No")
+        self.assertTrue(v.value_display() == "0")
+        self.assertTrue(n.value_display() == "")
+
+
+#====================================================================================
+class TestTolerance(TestCase):
+
+    #----------------------------------------------------------------------
+    def test_pass_choices(self):
+        t = models.Tolerance(mc_pass_choices="a,b,c")
+        self.assertListEqual(["a", "b", "c"], t.pass_choices())
+
+    #----------------------------------------------------------------------
+    def test_tol_choices(self):
+        t = models.Tolerance(mc_tol_choices="a,b,c")
+        self.assertListEqual(["a", "b", "c"], t.tol_choices())
+
+    #----------------------------------------------------------------------
+    def test_no_pass_vals(self):
+        t = models.Tolerance(mc_pass_choices=" ", type=models.MULTIPLE_CHOICE)
+        self.assertRaises(ValidationError, t.clean_choices)
+
+    #----------------------------------------------------------------------
+    def test_act_set(self):
+        t = models.Tolerance(mc_pass_choices="", act_high=1, type=models.MULTIPLE_CHOICE)
+        self.assertRaises(ValidationError, t.clean_choices)
+
+    #----------------------------------------------------------------------
+    def test_pass_is_none(self):
+        t = models.Tolerance(type=models.MULTIPLE_CHOICE)
+        self.assertRaises(ValidationError, t.clean_choices)
+
+    #----------------------------------------------------------------------
+    def test_with_tol_choices(self):
+        t = models.Tolerance(mc_pass_choices="a", mc_tol_choices=" ", type=models.MULTIPLE_CHOICE)
+        t.clean_choices()
+
+    #----------------------------------------------------------------------
+    def test_ok_mc(self):
+        t = models.Tolerance(name="foo", mc_pass_choices="a", mc_tol_choices="b", type=models.MULTIPLE_CHOICE)
+        t.clean_fields()
+        self.assertListEqual(t.tol_choices(), ["b"])
+        self.assertListEqual(t.pass_choices(), ["a"])
+
+    #----------------------------------------------------------------------
+    def test_mc_repr(self):
+
+        t = models.Tolerance(name="foo", type=models.MULTIPLE_CHOICE)
+        self.assertIsInstance(t.__unicode__(), basestring)
+
+    #----------------------------------------------------------------------
+    def test_without_act(self):
+        t = models.Tolerance(name="foo", type=models.ABSOLUTE)
+        self.assertRaises(ValidationError, t.clean_tols)
+
+    #----------------------------------------------------------------------
+    def test_invalid_mc_choices(self):
+        t = models.Tolerance(name="foo", mc_pass_choices="a", type=models.ABSOLUTE)
+        self.assertRaises(ValidationError, t.clean_choices)
+
+        t = models.Tolerance(name="foo", mc_tol_choices="a", type=models.ABSOLUTE)
+        self.assertRaises(ValidationError, t.clean_choices)
+
+    #----------------------------------------------------------------------
+    def test_no_pass_choices(self):
+        t = models.Tolerance(name="foo", mc_pass_choices="", type=models.MULTIPLE_CHOICE)
+        self.assertRaises(ValidationError, t.clean_choices)
+
+    #----------------------------------------------------------------------
+    def test_no_tol_choices(self):
+        t = models.Tolerance(name="foo", mc_pass_choices="a", mc_tol_choices="", type=models.MULTIPLE_CHOICE)
+        t.clean_choices()
+        t = models.Tolerance(name="foo", mc_pass_choices="a", type=models.MULTIPLE_CHOICE)
+        t.clean_choices()
+
+    #----------------------------------------------------------------------
+    def test_tolerances_for_value_none(self):
+        expected = {models.ACT_HIGH: None, models.ACT_LOW: None, models.TOL_LOW: None, models.TOL_HIGH: None}
+        t = models.Tolerance()
+        self.assertDictEqual(t.tolerances_for_value(None), expected)
+
+    #----------------------------------------------------------------------
+    def test_tolerances_for_value_absolute(self):
+        expected = {models.ACT_HIGH: 55, models.ACT_LOW: 51, models.TOL_LOW: 52, models.TOL_HIGH: 54}
+        t = models.Tolerance(act_high=2, act_low=-2, tol_high=1, tol_low=-1, type=models.ABSOLUTE)
+        self.assertDictEqual(expected, t.tolerances_for_value(53))
+
+    #----------------------------------------------------------------------
+    def test_tolerances_for_value_percent(self):
+        expected = {models.ACT_HIGH: 1.02, models.ACT_LOW: 0.98, models.TOL_LOW: 0.99, models.TOL_HIGH: 1.01}
+        t = models.Tolerance(act_high=2, act_low=-2, tol_high=1, tol_low=-1, type=models.PERCENT)
+        self.assertDictEqual(expected, t.tolerances_for_value(1))
+
+
+#====================================================================================
+class TestCategory(TestCase):
+    pass
+
+#====================================================================================
+
+
+class TestTest(TestCase):
+
+    #---------------------------------------------------------------------------
+    def test_is_boolean(self):
+        test = utils.create_test(name="bool", test_type=models.BOOLEAN)
+        self.assertTrue(test.is_boolean())
+
+    #----------------------------------------------------------------------
+    def test_is_numerical(self):
+        for t in (models.COMPOSITE, models.CONSTANT, models.SIMPLE):
+            test = utils.create_test(name="num", test_type=t)
+            self.assertTrue(test.is_numerical())
+
+    #---------------------------------------------------------------------------
+    def test_valid_check_test_type(self):
+        test_types = (
+            ("choices", "foo, bar", models.MULTIPLE_CHOICE, "Multiple Choice"),
+            ("constant_value", 1.0, models.CONSTANT, "Constant"),
+            ("calculation_procedure", "result=foo", models.COMPOSITE, "Composite"),
+        )
+        for attr, val, ttype, display in test_types:
+            test = utils.create_test(name=display, test_type=ttype)
+            setattr(test, attr, val)
+            test.check_test_type(getattr(test, attr), ttype, display)
+
+    #---------------------------------------------------------------------------
+    def test_invalid_check_test_type(self):
+        test_types = (
+            ("choices", "foo,bar", models.CONSTANT, "Invalid"),
+            ("constant_value", 1., models.COMPOSITE, "Constant"),
+            ("calculation_procedure", "result=foo", models.MULTIPLE_CHOICE, "Composite"),
+            ("choices", None, models.MULTIPLE_CHOICE, "Multiple Choice"),
+            ("constant_value", None, models.COMPOSITE, "Constant"),
+            ("calculation_procedure", None, models.COMPOSITE, "Composite"),
+
+        )
+        for attr, val, ttype, display in test_types:
+            test = utils.create_test(name=display, test_type=ttype)
+            setattr(test, attr, val)
+            test_type = ttype if val is None else models.SIMPLE
+            errors = test.check_test_type(getattr(test, attr), test_type, display)
+            self.assertTrue(len(errors) > 0)
+
+    #---------------------------------------------------------------------------
+    def test_clean_calc_proc_not_needed(self):
+        test = utils.create_test(test_type=models.SIMPLE)
+        self.assertIsNone(test.clean_calculation_procedure())
+
+    #---------------------------------------------------------------------------
+    def test_invalid_clean_calculation_procedure(self):
+
+        test = utils.create_test(test_type=models.COMPOSITE)
+
+        invalid_calc_procedures = (
+            "resul t = a + b",
+            "_result = a + b",
+            "0result = a+b",
+            " result = a + b",
+            "result_=foo",
+            "",
+            "foo = a +b",
+            "foo = __import__('bar')",
+            "result = (a+b",
+        )
+
+        for icp in invalid_calc_procedures:
+            test.calculation_procedure = icp
+            try:
+                msg = "Passed but should have failed:\n %s" % icp
+                test.clean_calculation_procedure()
+            except ValidationError:
+                msg = ""
+            self.assertTrue(len(msg) == 0, msg=msg)
+
+    #----------------------------------------------------------------------
+    def test_valid_calc_procedure(self):
+
+        test = utils.create_test(test_type=models.COMPOSITE)
+
+        valid_calc_procedures = (
+            "result = a + b",
+            "result = 42",
+            """foo = a + b
+result = foo + bar""",
+            """foo = a + b
+result = foo + bar
+
+    """
+        )
+        for vcp in valid_calc_procedures:
+            test.calculation_procedure = vcp
+            try:
+                msg = ""
+                test.clean_calculation_procedure()
+            except ValidationError:
+                msg = "Failed but should have passed:\n %s" % vcp
+            self.assertTrue(len(msg) == 0, msg=msg)
+
+    #----------------------------------------------------------------------
+    def test_clean_constant_value(self):
+        test = utils.create_test(test_type=models.CONSTANT)
+        self.assertRaises(ValidationError, test.clean_constant_value)
+        test.constant_value = 1
+        self.assertIsNone(test.clean_constant_value())
+
+    #---------------------------------------------------------------------------
+    def test_clean_mult_choice_not_needed(self):
+        test = utils.create_test(test_type=models.SIMPLE)
+        self.assertIsNone(test.clean_choices())
+
+    #---------------------------------------------------------------------------
+    def test_valid_mult_choice(self):
+        test = utils.create_test(test_type=models.MULTIPLE_CHOICE)
+        valid = ("foo, bar, baz", "foo,bar,baz", "foo,\tbar")
+        for v in valid:
+            test.choices = v
+            test.clean_choices()
+
+        test.choices = valid[0]
+        test.clean_choices()
+        self.assertListEqual([(0, "foo"), (1, "bar"), (2, "baz")], test.get_choices())
+
+    #---------------------------------------------------------------------------
+    def test_invalid_mult_choice(self):
+        test = utils.create_test(test_type=models.MULTIPLE_CHOICE)
+        invalid = (None, "", " ",)
+        for i in invalid:
+            test.choices = i
+            self.assertRaises(ValidationError, test.clean_choices)
+
+    #---------------------------------------------------------------------------
+    def test_invalid_clean_slug(self):
+        test = utils.create_test()
+
+        invalid = ("0 foo", "foo ", " foo" "foo bar", "foo*bar", "%foo", "foo$")
+
+        for i in invalid:
+            test.slug = i
+            try:
+                msg = "Short name should have failed but passed: %s" % i
+                test.clean_slug()
+            except ValidationError:
+                msg = ""
+
+            self.assertTrue(len(msg) == 0, msg=msg)
+        test.type = models.COMPOSITE
+        test.slug = ""
+
+        self.assertRaises(ValidationError, test.clean_slug)
+
+    #---------------------------------------------------------------------------
+    def test_valid_clean_slug(self):
+        test = utils.create_test()
+        valid = ("foo", "f6oo", "foo6", "_foo", "foo_", "foo_bar")
+        for v in valid:
+            test.slug = v
+            try:
+                msg = ""
+                test.clean_slug()
+            except ValidationError:
+                msg = "Short name should have passed but failed: %s" % v
+            self.assertTrue(len(msg) == 0, msg=msg)
+
+    #---------------------------------------------------------------------------
+    def test_clean_fields(self):
+        test = utils.create_test()
+        test.clean_fields()
+
+    #----------------------------------------------------------------------
+    def test_get_choice(self):
+        test = utils.create_test(test_type=models.MULTIPLE_CHOICE)
+        test.choices = "a,b,c"
+        self.assertEqual(test.get_choice_value(1), "b")
+
+
+#============================================================================
+class TestOnTestSaveSignal(TestCase):
+
+    #---------------------------------------------------------------------------
+    def test_valid_bool_check(self):
+        ref = utils.create_reference(value=3)
+        uti = utils.create_unit_test_info(ref=ref)
+        uti.test.type = models.BOOLEAN
+        self.assertRaises(ValidationError, uti.test.save)
+
+
+#====================================================================================
+class TestUnitTestInfo(TestCase):
+
+    #---------------------------------------------------------------------------
+    def test_percentage_ref(self):
+        ref = utils.create_reference()
+        tol = utils.create_tolerance()
+        uti = utils.create_unit_test_info(ref=ref, tol=tol)
+        tol.type = models.PERCENT
+        ref.value = 0
+        self.assertRaises(ValidationError, uti.clean)
+
+    #---------------------------------------------------------------------------
+    def test_boolean_ref(self):
+        ref = utils.create_reference()
+        uti = utils.create_unit_test_info(ref=ref)
+        ref.value = 3
+        uti.test.type = models.BOOLEAN
+        self.assertRaises(ValidationError, uti.clean)
+
+    #---------------------------------------------------------------------------
+    def test_boolean_with_tol(self):
+        ref = utils.create_reference()
+        tol = utils.create_tolerance()
+        uti = utils.create_unit_test_info(ref=utils.create_reference(), tol=tol)
+        ref.value = 0
+        uti.test.type = models.BOOLEAN
+        self.assertRaises(ValidationError, uti.clean)
+
+    #----------------------------------------------------------------------
+    def test_mult_choice_with_tol(self):
+        tol = models.Tolerance(type=models.MULTIPLE_CHOICE, mc_pass_choices="a")
+        uti = utils.create_unit_test_info(tol=tol)
+        uti.test.type = models.BOOLEAN
+        self.assertRaises(ValidationError, uti.clean)
+
+    #---------------------------------------------------------------------------
+    def test_history(self):
+        td = timezone.timedelta
+        now = timezone.now()
+        uti = utils.create_unit_test_info()
+
+        status = utils.create_status()
+
+        # values purposely utils.created out of order to make sure history
+        # returns in correct order (i.e. ordered by date)
+        history = [
+            (now + td(days=4), 5., models.NO_TOL, status),
+            (now + td(days=1), 5., models.NO_TOL, status),
+            (now + td(days=3), 6., models.NO_TOL, status),
+            (now + td(days=2), 7., models.NO_TOL, status),
+        ]
+
+        for wc, val, _, _ in history:
+            utils.create_test_instance(unit_test_info=uti, status=status, work_completed=wc, value=val)
+
+        sorted_hist = list(sorted([(x[0].replace(second=0, microsecond=0), x[1], x[2], x[3]) for x in history]))
+        uti_hist = [(x[0].replace(second=0, microsecond=0), x[1], x[2], x[3]) for x in uti.get_history()]
+        self.assertListEqual(sorted_hist, uti_hist)
+
+        # test returns correct number of results
+        limited = [(x[0].replace(second=0, microsecond=0), x[1], x[2], x[3]) for x in uti.get_history(number=2)]
+        self.assertListEqual(sorted_hist[-2:], limited)
+
+    #----------------------------------------------------------------------
+    def test_add_to_cycle(self):
+        tl1 = utils.create_test_list("tl1")
+        tl2 = utils.create_test_list("tl2")
+        t1 = utils.create_test("t1")
+        t2 = utils.create_test("t2")
+        utils.create_test_list_membership(tl1, t1)
+        utils.create_test_list_membership(tl2, t2)
+
+        cycle = utils.create_cycle(test_lists=[tl1, tl2])
+
+        utils.create_unit_test_collection(test_collection=cycle)
+
+        utis = models.UnitTestInfo.objects.all()
+
+        self.assertEqual(len(utis), 2)
+        t3 = utils.create_test("t3")
+        utils.create_test_list_membership(tl2, t3)
+
+        utis = models.UnitTestInfo.objects.all()
+        self.assertEqual(len(utis), 3)
+
+    #----------------------------------------------------------------------
+    def test_readd_test(self):
+        tl1 = utils.create_test_list("tl1")
+        t1 = utils.create_test("t1")
+        utils.create_test_list_membership(tl1, t1)
+        utils.create_unit_test_collection(test_collection=tl1)
+        utis = models.UnitTestInfo.objects.all()
+        self.assertEqual(utis.count(), 1)
+        utis.delete()
+        self.assertEqual(utis.count(), 0)
+        tl1.save()
+        self.assertEqual(models.UnitTestInfo.objects.count(), 1)
+
+
+#====================================================================================
+class TestTestListMembership(TestCase):
+    pass
+
+
+#====================================================================================
+class TestTestList(TestCase):
+
+    #---------------------------------------------------------------------------
+    def test_get_list(self):
+        tl = models.TestList()
+        self.assertEqual(tl, tl.get_list())
+
+    #---------------------------------------------------------------------------
+    def test_get_next_list(self):
+        tl = models.TestList()
+        self.assertEqual(tl, tl.next_list(None))
+
+    #---------------------------------------------------------------------------
+    def test_first(self):
+        tl = models.TestList()
+        self.assertEqual(tl, tl.first())
+
+    #---------------------------------------------------------------------------
+    def test_all_tests(self):
+        """"""
+        tl = utils.create_test_list()
+        tests = [utils.create_test(name="test %d" % i) for i in range(4)]
+        for order, test in enumerate(tests):
+            utils.create_test_list_membership(test_list=tl, test=test, order=order)
+
+        self.assertSetEqual(set(tests), set(tl.all_tests()))
+
+    #---------------------------------------------------------------------------
+    def test_content_type(self):
+        tl = utils.create_test_list()
+        self.assertEqual(tl.content_type(), ContentType.objects.get(name="test list"))
+
+    #---------------------------------------------------------------------------
+    def test_all_lists(self):
+        tl1 = utils.create_test_list(name="1")
+        tl2 = utils.create_test_list(name="2")
+        tl1.sublists.add(tl2)
+        tl1.save()
+        self.assertSetEqual(set([tl1, tl2]), set(tl1.all_lists()))
+
+    #---------------------------------------------------------------------------
+    def test_ordered_tests(self):
+        tl1 = utils.create_test_list(name="1")
+        tl2 = utils.create_test_list(name="2")
+        t1 = utils.create_test()
+        t2 = utils.create_test("test2")
+        utils.create_test_list_membership(test_list=tl1, test=t1)
+        utils.create_test_list_membership(test_list=tl2, test=t2)
+        tl1.sublists.add(tl2)
+
+        self.assertListEqual(list(tl1.ordered_tests()), [t1, t2])
+
+    #---------------------------------------------------------------------------
+    def test_len(self):
+        self.assertEqual(1, len(utils.create_test_list()))
+
+
+#====================================================================================
+class TestTestListCycle(TestCase):
+
+    #----------------------------------------------------------------------
+    def setUp(self):
+        super(TestTestListCycle, self).setUp()
+
+        daily = utils.create_frequency(nom=1, due=1, overdue=1)
+        utils.create_status()
+
+        self.empty_cycle = utils.create_cycle(name="empty")
+        utc = utils.create_unit_test_collection(test_collection=self.empty_cycle, frequency=daily)
+
+        self.test_lists = [utils.create_test_list(name="test list %d" % i) for i in range(2)]
+        self.tests = []
+        for i, test_list in enumerate(self.test_lists):
+            test = utils.create_test(name="test %d" % i)
+            utils.create_test_list_membership(test_list, test)
+            self.tests.append(test)
+        self.cycle = utils.create_cycle(test_lists=self.test_lists)
+
+        utc = utils.create_unit_test_collection(test_collection=self.cycle, frequency=daily, unit=utc.unit)
+
+    #---------------------------------------------------------------------------
+    def test_get_list(self):
+        for day, test_list in enumerate(self.test_lists):
+            self.assertEqual(test_list, self.cycle.get_list(day))
+
+        self.assertFalse(self.empty_cycle.get_list())
+
+    #---------------------------------------------------------------------------
+    def test_get_next_list(self):
+        first = self.cycle.first()
+        next_ = self.cycle.next_list(first)
+        self.assertEqual(next_, self.test_lists[1])
+
+        next_ = self.cycle.next_list(next_)
+        self.assertEqual(first, next_)
+
+        self.assertFalse(self.empty_cycle.next_list(None))
+
+    #---------------------------------------------------------------------------
+    def test_first(self):
+        self.assertEqual(self.cycle.first(), self.test_lists[0])
+        self.assertFalse(self.empty_cycle.first())
+
+    #---------------------------------------------------------------------------
+    def test_all_tests(self):
+        self.assertSetEqual(set(self.tests), set(self.cycle.all_tests()))
+        self.assertEqual(0, self.empty_cycle.all_tests().count())
+
+    #---------------------------------------------------------------------------
+    def test_content_type(self):
+        tl = utils.create_test_list()
+        self.assertEqual(tl.content_type(), ContentType.objects.get(name="test list"))
+
+    #---------------------------------------------------------------------------
+    def test_all_lists(self):
+        self.assertSetEqual(set(self.test_lists), set(self.cycle.all_lists()))
+        self.assertFalse(self.empty_cycle.all_lists())
+
+    #---------------------------------------------------------------------------
+    def test_len(self):
+        self.assertEqual(0, len(models.TestListCycle()))
+        self.assertEqual(2, len(self.cycle))
+        self.assertEqual(0, len(self.empty_cycle))
+
+
+#============================================================================
+class TestUTCDueDates(TestCase):
+
+    def setUp(self):
+        test = utils.create_test()
+        test_list = utils.create_test_list()
+        utils.create_test_list_membership(test=test, test_list=test_list)
+
+        self.valid_status = models.TestInstanceStatus(name="valid", slug="valid", is_default=True, requires_review=True, valid=True)
+        self.valid_status.save()
+
+        self.invalid_status = models.TestInstanceStatus(name="invalid", slug="invalid", is_default=False, requires_review=False, valid=False)
+        self.invalid_status.save()
+
+        self.daily = utils.create_frequency(name="daily", slug="daily", nom=1, due=1, overdue=1)
+        self.monthly = utils.create_frequency(name="monthly", slug="monthly", nom=28, due=28, overdue=35)
+        self.utc_hist = utils.create_unit_test_collection(test_collection=test_list, frequency=self.daily)
+        self.uti_hist = models.UnitTestInfo.objects.get(test=test, unit=self.utc_hist.unit)
+
+    def test_no_history(self):
+        self.assertIsNone(self.utc_hist.due_date)
+
+    def test_basic(self):
+        # test case where utc is completed with valid status
+        now = timezone.now()
+        utils.create_test_list_instance(unit_test_collection=self.utc_hist, work_completed=now)
+        utils.create_test_instance(unit_test_info=self.uti_hist, status=self.valid_status)
+        self.utc_hist = models.UnitTestCollection.objects.get(pk=self.utc_hist.pk)
+        self.assertEqual(self.utc_hist.due_date.date(), (now + self.utc_hist.frequency.due_delta()).date())
+
+    def test_invalid_without_history(self):
+        # test case where utc has no history and is completed with invalid status
+        now = timezone.now()
+        tli = utils.create_test_list_instance(unit_test_collection=self.utc_hist, work_completed=now)
+        ti = utils.create_test_instance(unit_test_info=self.uti_hist, status=self.invalid_status)
+        ti.test_list_instance = tli
+        ti.save()
+        tli.save()
+
+        self.utc_hist = models.UnitTestCollection.objects.get(pk=self.utc_hist.pk)
+        self.assertEqual(self.utc_hist.due_date.date(), now.date())
+
+    def test_modified_to_invalid(self):
+        # test case where utc with history was created with valid status and
+        # later changed to have invlaid status
+
+        # first create valid history
+        now = timezone.now()
+        tli1 = utils.create_test_list_instance(unit_test_collection=self.utc_hist, work_completed=now)
+        ti1 = utils.create_test_instance(unit_test_info=self.uti_hist, status=self.valid_status)
+        ti1.test_list_instance = tli1
+        ti1.save()
+        tli1.save()
+
+        #now create 2nd valid history
+        now = timezone.now()
+        tli2 = utils.create_test_list_instance(unit_test_collection=self.utc_hist, work_completed=now + self.utc_hist.frequency.due_delta())
+        ti2 = utils.create_test_instance(unit_test_info=self.uti_hist, status=self.valid_status)
+        ti2.test_list_instance = tli2
+        ti2.save()
+        tli2.save()
+
+        self.utc_hist = models.UnitTestCollection.objects.get(pk=self.utc_hist.pk)
+        self.assertEqual(self.utc_hist.due_date.date(), (tli2.work_completed + self.utc_hist.frequency.due_delta()).date())
+
+        #now mark ti2 as invali
+        ti2.status = self.invalid_status
+        ti2.save()
+
+        self.utc_hist = models.UnitTestCollection.objects.get(pk=self.utc_hist.pk)
+        self.utc_hist.set_due_date()
+        self.assertEqual(self.utc_hist.due_date.date(), (tli1.work_completed + self.utc_hist.frequency.due_delta()).date())
+
+    def test_modified_to_valid(self):
+        # test case where test list was saved with invalid status and later
+        # updated to have valid status
+
+        # first create valid history
+        now = timezone.now()
+        tli1 = utils.create_test_list_instance(unit_test_collection=self.utc_hist, work_completed=now)
+        ti1 = utils.create_test_instance(unit_test_info=self.uti_hist, status=self.valid_status)
+        ti1.test_list_instance = tli1
+        ti1.save()
+        tli1.save()
+
+        #now create 2nd  with ivalid status
+        now = timezone.now()
+        tli2 = utils.create_test_list_instance(unit_test_collection=self.utc_hist, work_completed=now + self.utc_hist.frequency.due_delta())
+        ti2 = utils.create_test_instance(unit_test_info=self.uti_hist, status=self.invalid_status)
+        ti2.test_list_instance = tli2
+        ti2.save()
+        tli2.save()
+
+        # due date should be based on tli1 since tli2 is invalid
+        self.utc_hist = models.UnitTestCollection.objects.get(pk=self.utc_hist.pk)
+        self.assertEqual(self.utc_hist.due_date.date(), (tli1.work_completed + self.utc_hist.frequency.due_delta()).date())
+
+        #now mark ti2 as valid
+        ti2.status = self.valid_status
+        ti2.save()
+        self.utc_hist.set_due_date()
+
+        # due date should now be based on tli2 since it is valid
+        self.assertEqual(self.utc_hist.due_date.date(), (tli2.work_completed + self.utc_hist.frequency.due_delta()).date())
+
+    #---------------------------------------------------------------------------
+    def test_cycle_due_date(self):
+        test_lists = [utils.create_test_list(name="test list %d" % i) for i in range(2)]
+        for i, test_list in enumerate(test_lists):
+            test = utils.create_test(name="test %d" % i)
+            utils.create_test_list_membership(test_list, test)
+        cycle = utils.create_cycle(test_lists=test_lists)
+        daily = utils.create_frequency(nom=1, due=1, overdue=1)
+        status = utils.create_status()
+        utc = utils.create_unit_test_collection(test_collection=cycle, frequency=daily, unit=self.utc_hist.unit)
+
+        now = timezone.now()
+        tl = utc.next_list()
+        uti = models.UnitTestInfo.objects.get(test=tl.all_tests()[0], unit=utc.unit)
+        ti = utils.create_test_instance(unit_test_info=uti, work_completed=now, status=status)
+
+        tli = utils.create_test_list_instance(unit_test_collection=utc, work_completed=now)
+        tli.testinstance_set.add(ti)
+        tli.save()
+
+        utc = models.UnitTestCollection.objects.get(pk=utc.pk)
+        self.assertTrue(utils.datetimes_same(utc.due_date, now + daily.due_delta()))
+
+        uti = models.UnitTestInfo.objects.get(test=test_lists[1].tests.all()[0], unit=utc.unit)
+
+        utils.create_test_instance(unit_test_info=uti, work_completed=now, status=status)
+        self.assertTrue(utils.datetimes_same(timezone.localtime(utc.due_date), now + daily.due_delta()))
+
+
+#============================================================================
+class TestUnitTestCollection(TestCase):
+
+    #---------------------------------------------------------------------------
+    def test_manager_by_unit(self):
+        utc = utils.create_unit_test_collection()
+        self.assertListEqual(list(models.UnitTestCollection.objects.by_unit(utc.unit)), [utc])
+
+    #---------------------------------------------------------------------------
+    def test_manager_by_frequency(self):
+        utc = utils.create_unit_test_collection()
+        self.assertListEqual(list(models.UnitTestCollection.objects.by_frequency(utc.frequency)), [utc])
+
+    #---------------------------------------------------------------------------
+    def test_manager_by_unit_frequency(self):
+        utc = utils.create_unit_test_collection()
+        self.assertListEqual(list(models.UnitTestCollection.objects.by_unit_frequency(utc.unit, utc.frequency)), [utc])
+
+    #---------------------------------------------------------------------------
+    def test_manager_test_lists(self):
+        utc = utils.create_unit_test_collection()
+        self.assertListEqual(list(models.UnitTestCollection.objects.test_lists()), [utc])
+
+    #----------------------------------------------------------------------
+    def test_adhoc_due_status(self):
+        now = timezone.now()
+
+        utc = utils.create_unit_test_collection(frequency=None, null_frequency=True)
+
+        self.assertEqual(models.NOT_DUE, utc.due_status())
+        utc.set_due_date(now - timezone.timedelta(days=1))
+
+        utc = models.UnitTestCollection.objects.get(pk=utc.pk)
+        self.assertEqual(utc.due_status(), models.OVERDUE)
+
+    #----------------------------------------------------------------------
+    def test_daily_due_status(self):
+        now = timezone.now()
+
+        daily = utils.create_frequency(nom=1, due=1, overdue=1)
+
+        utc = utils.create_unit_test_collection(frequency=daily)
+
+        self.assertEqual(models.NOT_DUE, utc.due_status())
+
+        daily_statuses = (
+            (-2, models.OVERDUE),
+            (-1, models.OVERDUE),
+            (0, models.NOT_DUE),
+            (1, models.NOT_DUE)
+        )
+        for delta, due_status in daily_statuses:
+            wc = now + timezone.timedelta(days=delta)
+            tli = utils.create_test_list_instance(unit_test_collection=utc, work_completed=wc)
+
+            utc = models.UnitTestCollection.objects.get(pk=utc.pk)
+            self.assertEqual(utc.due_status(), due_status)
+
+    #----------------------------------------------------------------------
+    def test_weekly_due_status(self):
+        now = timezone.now()
+
+        weekly = utils.create_frequency(nom=7, due=7, overdue=9)
+        utc = utils.create_unit_test_collection(frequency=weekly)
+
+        self.assertEqual(models.NOT_DUE, utc.due_status())
+
+        weekly_statuses = (
+            (-10, models.OVERDUE),
+            (-8, models.DUE),
+            (-7, models.DUE),
+            (-6, models.NOT_DUE),
+            (1, models.NOT_DUE)
+        )
+        for delta, due_status in weekly_statuses:
+            wc = now + timezone.timedelta(days=delta)
+            tli = utils.create_test_list_instance(unit_test_collection=utc, work_completed=wc)
+            utc = models.UnitTestCollection.objects.get(pk=utc.pk)
+            self.assertEqual(utc.due_status(), due_status)
+
+    #---------------------------------------------------------------------------
+    def test_set_due_date(self):
+
+        due_date = timezone.now() + timezone.timedelta(days=1)
+        utc = utils.create_unit_test_collection()
+        utc.set_due_date(due_date)
+        self.assertEqual(utc.due_date, due_date)
+
+    #---------------------------------------------------------------------------
+    def test_set_due_date_none(self):
+        now = timezone.now()
+        utc = utils.create_unit_test_collection()
+        utils.create_test_list_instance(unit_test_collection=utc, work_completed=now)
+        utc = models.UnitTestCollection.objects.get(pk=utc.pk)
+        utc.set_due_date()
+        due = now + timezone.timedelta(utc.frequency.due_interval)
+
+        self.assertEqual(utc.due_date, due)
+
+    #----------------------------------------------------------------------
+    def test_last_done_date(self):
+        now = timezone.now()
+        utc = utils.create_unit_test_collection()
+        self.assertFalse(utc.unreviewed_instances())
+        tli = utils.create_test_list_instance(unit_test_collection=utc, work_completed=now)
+        test = utils.create_test(name="tester")
+        utils.create_test_list_membership(tli.test_list, test)
+
+        uti = models.UnitTestInfo.objects.get(test=test, unit=utc.unit)
+
+        ti = utils.create_test_instance(unit_test_info=uti, work_completed=now)
+        ti.test_list_instance = tli
+        ti.save()
+        utc = models.UnitTestCollection.objects.get(pk=utc.pk)
+        self.assertTrue(utils.datetimes_same(now, utc.last_done_date()))
+
+    #----------------------------------------------------------------------
+    def test_unreviewed_instances(self):
+        utc = utils.create_unit_test_collection()
+        self.assertFalse(utc.unreviewed_instances())
+        tli = utils.create_test_list_instance(unit_test_collection=utc)
+        test = utils.create_test(name="tester")
+        utils.create_test_list_membership(tli.test_list, test)
+        # uti = utils.create_unit_test_info(test=test,unit=utc.unit,frequency=utc.frequency)
+        uti = models.UnitTestInfo.objects.get(test=test, unit=utc.unit)
+        ti = utils.create_test_instance(unit_test_info=uti)
+        ti.test_list_instance = tli
+        ti.save()
+        self.assertEqual([tli], list(utc.unreviewed_instances()))
+
+    #----------------------------------------------------------------------
+    def test_last_completed_instance(self):
+        utc = utils.create_unit_test_collection()
+        self.assertFalse(utc.unreviewed_instances())
+
+        test = utils.create_test(name="tester")
+        utils.create_test_list_membership(utc.tests_object, test)
+
+        self.assertIsNone(utc.last_instance)
+
+        uti = models.UnitTestInfo.objects.get(test=test, unit=utc.unit)
+        tli = utils.create_test_list_instance(unit_test_collection=utc)
+        utc = models.UnitTestCollection.objects.get(pk=utc.pk)
+        ti = utils.create_test_instance(unit_test_info=uti)
+        ti.test_list_instance = tli
+        ti.save()
+        self.assertEqual(tli, utc.last_instance)
+
+    #----------------------------------------------------------------------
+    def test_unreview_test_instances(self):
+        utc = utils.create_unit_test_collection()
+        self.assertFalse(utc.unreviewed_instances())
+
+        test = utils.create_test(name="tester")
+        utils.create_test_list_membership(utc.tests_object, test)
+
+        self.assertIsNone(utc.last_instance)
+
+        tli = utils.create_test_list_instance(unit_test_collection=utc)
+        uti = models.UnitTestInfo.objects.get(test=test, unit=utc.unit)
+        ti = utils.create_test_instance(unit_test_info=uti)
+        ti.test_list_instance = tli
+        ti.save()
+        self.assertEqual([ti], list(utc.unreviewed_test_instances()))
+
+    #---------------------------------------------------------------------------
+    def test_history(self):
+        td = timezone.timedelta
+        now = timezone.now()
+        utc = utils.create_unit_test_collection()
+
+        utils.create_status()
+
+        # values purposely utils.created out of order to make sure history
+        # returns in correct order (i.e. ordered by date)
+        history = [
+            now + td(days=4), now + td(days=1), now + td(days=3), now + td(days=2),
+        ]
+
+        for wc in history:
+            utils.create_test_list_instance(unit_test_collection=utc, work_completed=wc)
+
+        sorted_hist = list(sorted([h.replace(second=0, microsecond=0) for h in history]))
+        dates = [x.work_completed.replace(second=0, microsecond=0) for x in utc.history()]
+        self.assertEqual(sorted_hist, dates)
+
+        limited_dates = [x.work_completed.replace(second=0, microsecond=0) for x in utc.history(number=2)]
+        # test returns correct number of results
+        self.assertListEqual(sorted_hist[-2:], limited_dates)
+
+    #----------------------------------------------------------------------
+    def test_test_list_next_list(self):
+
+        utc = utils.create_unit_test_collection()
+
+        self.assertEqual(utc.next_list(), utc.tests_object)
+
+        utils.create_test_list_instance(unit_test_collection=utc)
+        self.assertEqual(utc.next_list(), utc.tests_object)
+
+    #----------------------------------------------------------------------
+    def test_cycle_next_list(self):
+
+        test_lists = [utils.create_test_list(name="test list %d" % i) for i in range(2)]
+        for i, test_list in enumerate(test_lists):
+            test = utils.create_test(name="test %d" % i)
+            utils.create_test_list_membership(test_list, test)
+
+        cycle = utils.create_cycle(test_lists=test_lists)
+        utc = utils.create_unit_test_collection(test_collection=cycle)
+
+        self.assertEqual(utc.next_list(), test_lists[0])
+        utils.create_test_list_instance(unit_test_collection=utc, test_list=test_lists[0])
+
+        # need to regrab from db since since last_instance was updated in the db
+        # by signal handler
+        utc = models.UnitTestCollection.objects.get(pk=utc.pk)
+        self.assertEqual(utc.next_list(), test_lists[1])
+
+        utils.create_test_list_instance(unit_test_collection=utc, test_list=test_lists[1])
+        utc = models.UnitTestCollection.objects.get(pk=utc.pk)
+
+        self.assertEqual(utc.next_list(), test_lists[0])
+
+    #----------------------------------------------------------------------
+    def test_cycle_get_list(self):
+
+        test_lists = [utils.create_test_list(name="test list %d" % i) for i in range(2)]
+        for i, test_list in enumerate(test_lists):
+            test = utils.create_test(name="test %d" % i)
+            utils.create_test_list_membership(test_list, test)
+
+        cycle = utils.create_cycle(test_lists=test_lists)
+        utc = utils.create_unit_test_collection(test_collection=cycle)
+
+        for i, test_list in enumerate(test_lists):
+            self.assertEqual(utc.get_list(i), test_list)
+
+        self.assertEqual(utc.get_list(), test_lists[0])
+
+    #----------------------------------------------------------------------
+    def test_cycle_delete_day(self):
+
+        test_lists = [utils.create_test_list(name="test list %d" % i) for i in range(2)]
+        for i, test_list in enumerate(test_lists):
+            test = utils.create_test(name="test %d" % i)
+            utils.create_test_list_membership(test_list, test)
+
+        cycle = utils.create_cycle(test_lists=test_lists)
+        utc = utils.create_unit_test_collection(test_collection=cycle)
+
+        self.assertEqual(utc.next_list(), test_lists[0])
+        tli = utils.create_test_list_instance(unit_test_collection=utc, test_list=test_lists[0])
+
+        membership = cycle.testlistcyclemembership_set.get(test_list=tli.test_list)
+        membership.delete()
+        self.assertEqual(cycle.next_list(tli.test_list), cycle.first())
+
+    #----------------------------------------------------------------------
+    def test_name(self):
+        tl = utils.create_test_list("tl1")
+        utc = utils.create_unit_test_collection(test_collection=tl)
+        self.assertEqual(utc.name(), str(utc))
+        self.assertEqual(tl.name, utc.test_objects_name())
+
+    #----------------------------------------------------------------------
+    def test_delete_utc(self):
+
+        utc = utils.create_unit_test_collection()
+
+        tli = utils.create_test_list_instance(unit_test_collection=utc)
+        tl = utc.tests_object
+        utc = models.UnitTestCollection.objects.get(pk=utc.pk)
+        self.assertEqual(utc.last_instance, tli)
+        utc.delete()
+
+        self.assertRaises(
+            models.UnitTestCollection.DoesNotExist,
+            models.UnitTestCollection.objects.get, pk=utc.pk
+        )
+
+        self.assertRaises(
+            models.TestListInstance.DoesNotExist,
+            models.TestListInstance.objects.get, pk=tl.pk
+        )
+
+
+#============================================================================
+class TestSignals(TestCase):
+
+    #----------------------------------------------------------------------
+    def test_list_assigned_to_unit(self):
+        test = utils.create_test(name="test")
+        test_list = utils.create_test_list()
+        utils.create_test_list_membership(test_list, test)
+
+        utc = utils.create_unit_test_collection(test_collection=test_list)
+
+        utis = list(models.UnitTestInfo.objects.all())
+
+        # test list on its own
+        self.assertEqual(len(utis), 1)
+        self.assertListEqual([utc.unit, test], [utis[0].unit, utis[0].test])
+
+        # test utis are utils.created for sublists
+        sub_test = utils.create_test(name="sub")
+        sub_list = utils.create_test_list(name="sublist")
+        utils.create_test_list_membership(sub_list, sub_test)
+        test_list.sublists.add(sub_list)
+        test_list.save()
+
+        utis = list(models.UnitTestInfo.objects.all())
+        self.assertEqual(len(utis), 2)
+        self.assertListEqual([utc.unit, sub_test], [utis[1].unit, utis[1].test])
+
+    def test_sublist_changed(self):
+        test = utils.create_test(name="test")
+        test_list = utils.create_test_list()
+        utils.create_test_list_membership(test_list, test)
+
+        utc = utils.create_unit_test_collection(test_collection=test_list)
+
+        # test utis are utils.created for sublists
+        sub_test = utils.create_test(name="sub")
+        sub_list = utils.create_test_list(name="sublist")
+        utils.create_test_list_membership(sub_list, sub_test)
+        test_list.sublists.add(sub_list)
+        test_list.save()
+
+        utis = list(models.UnitTestInfo.objects.all())
+        self.assertEqual(len(utis), 2)
+        self.assertListEqual([utc.unit, sub_test], [utis[1].unit, utis[1].test])
+
+        sub_test2 = utils.create_test(name="sub2")
+        utils.create_test_list_membership(sub_list, sub_test2)
+        utis = list(models.UnitTestInfo.objects.all())
+        self.assertEqual(len(utis), 3)
+
+#============================================================================
+
+
+class TestTestInstance(TestCase):
+
+    #----------------------------------------------------------------------
+    def test_save(self):
+        ti = utils.create_test_instance()
+        ti.pass_fail = None
+        self.assertIsNone(ti.pass_fail)
+        ti.save()
+        self.assertIsNotNone(ti.pass_fail)
+    #----------------------------------------------------------------------
+
+    def test_diff(self):
+        ref = utils.create_reference(value=1)
+        ti = utils.create_test_instance(value=1)
+        ti.reference = ref
+        self.assertEqual(0, ti.difference())
+    #----------------------------------------------------------------------
+
+    def test_diff_unavailable(self):
+        ti = utils.create_test_instance(value=1)
+        self.assertIsNone(ti.calculate_diff())
+
+    #----------------------------------------------------------------------
+    def test_percent_diff(self):
+        ref = utils.create_reference(value=1)
+        ti = utils.create_test_instance(value=1.1)
+        ti.reference = ref
+        self.assertAlmostEqual(10, ti.percent_difference())
+        ref.value = 0
+        self.assertRaises(ZeroDivisionError, ti.percent_difference)
+    #----------------------------------------------------------------------
+
+    def test_bool_pass_fail(self):
+        test = utils.create_test(test_type=models.BOOLEAN)
+        uti = models.UnitTestInfo(test=test)
+
+        yes_ref = models.Reference(type=models.BOOLEAN, value=True,)
+        no_ref = models.Reference(type=models.BOOLEAN, value=False,)
+
+        yes_instance = models.TestInstance(value=1, unit_test_info=uti)
+        no_instance = models.TestInstance(value=0, unit_test_info=uti)
+
+        ok_tests = (
+            (yes_instance, yes_ref),
+            (no_instance, no_ref),
+        )
+        action_tests = (
+            (no_instance, yes_ref),
+            (yes_instance, no_ref),
+        )
+        for i, ref in ok_tests:
+            i.reference = ref
+            i.calculate_pass_fail()
+            self.assertEqual(models.OK, i.pass_fail)
+
+        for i, ref in action_tests:
+            i.reference = ref
+            i.calculate_pass_fail()
+            self.assertEqual(models.ACTION, i.pass_fail)
+    #----------------------------------------------------------------------
+
+    def test_mult_pass_fail(self):
+        test = models.Test(type=models.MULTIPLE_CHOICE, choices="a,b,c,d,e")
+
+        t = models.Tolerance(type=models.MULTIPLE_CHOICE, mc_pass_choices="a,b", mc_tol_choices="c,d")
+        uti = models.UnitTestInfo(test=test, tolerance=t)
+
+        instance = models.TestInstance(unit_test_info=uti, tolerance=t)
+
+        for c in (0, 1):
+            instance.value = c
+            instance.calculate_pass_fail()
+            self.assertEqual(instance.pass_fail, models.OK)
+
+        for c in (2, 3):
+            instance.value = c
+            instance.calculate_pass_fail()
+            self.assertEqual(instance.pass_fail, models.TOLERANCE)
+
+        for c in (4,):
+            instance.value = c
+            instance.calculate_pass_fail()
+            self.assertEqual(instance.pass_fail, models.ACTION)
+
+    #----------------------------------------------------------------------
+    def test_absolute_pass_fail(self):
+        test = models.Test(type=models.SIMPLE)
+        uti = models.UnitTestInfo(test=test)
+        ti = models.TestInstance(unit_test_info=uti)
+        ref = models.Reference(type=models.NUMERICAL, value=100.)
+        ti.reference = ref
+        tol = models.Tolerance(
+            type=models.ABSOLUTE,
+            act_low=-3,
+            tol_low=-2,
+            tol_high=2,
+            act_high=3,
+        )
+        ti.tolerance = tol
+        tests = (
+            (models.ACTION, 96),
+            (models.ACTION, -100),
+            (models.ACTION, 1E99),
+            (models.ACTION, 103.1),
+            (models.TOLERANCE, 97),
+            (models.TOLERANCE, 97.5),
+            (models.TOLERANCE, 102.1),
+            (models.TOLERANCE, 103),
+            (models.OK, 100),
+            (models.OK, 102),
+            (models.OK, 98),
+        )
+
+        for result, val in tests:
+            ti.value = val
+            ti.calculate_pass_fail()
+            self.assertEqual(result, ti.pass_fail)
+
+    #----------------------------------------------------------------------
+    def test_edge_pass_fail(self):
+        test = models.Test(type=models.SIMPLE)
+        uti = models.UnitTestInfo(test=test)
+        ti = models.TestInstance(unit_test_info=uti)
+        ref = models.Reference(type=models.NUMERICAL, value=5.)
+        ti.reference = ref
+        tol = models.Tolerance(
+            type=models.ABSOLUTE,
+            act_low=-0.2,
+            tol_low=-0.1,
+            tol_high=0.1,
+            act_high=0.2,
+        )
+        ti.tolerance = tol
+        tests = (
+            (models.ACTION, 4.79999),
+            (models.TOLERANCE, 4.799999999999999999),
+            (models.TOLERANCE, 4.8),
+
+            (models.TOLERANCE, 4.89999),
+            (models.OK, 4.899999999999999999),
+            (models.OK, 4.9),
+
+
+            (models.OK, 5.1),
+            (models.OK, 5.10000000000000000000001),
+            (models.TOLERANCE, 5.10001),
+
+            (models.TOLERANCE, 5.2),
+            (models.TOLERANCE, 5.20000000000000000000001),
+            (models.ACTION, 5.20001),
+        )
+
+        for result, val in tests:
+            ti.value = val
+            ti.calculate_pass_fail()
+            self.assertEqual(result, ti.pass_fail)
+
+    #----------------------------------------------------------------------
+    def test_percent_pass_fail(self):
+        test = models.Test(type=models.SIMPLE)
+        uti = models.UnitTestInfo(test=test)
+        ti = models.TestInstance(unit_test_info=uti)
+
+        ti.reference = models.Reference(type=models.NUMERICAL, value=100.)
+        ti.tolerance = models.Tolerance(
+            type=models.PERCENT,
+            act_low=-3,
+            tol_low=-2,
+            tol_high=2,
+            act_high=3,
+        )
+
+        tests = (
+            (models.ACTION, 96),
+            (models.ACTION, -100),
+            (models.ACTION, 1E99),
+            (models.ACTION, 103.1),
+            (models.TOLERANCE, 97),
+            (models.TOLERANCE, 97.5),
+            (models.TOLERANCE, 102.1),
+            (models.TOLERANCE, 103),
+            (models.OK, 100),
+            (models.OK, 102),
+            (models.OK, 98),
+        )
+
+        for result, val in tests:
+            ti.value = val
+            ti.calculate_pass_fail()
+            self.assertEqual(result, ti.pass_fail)
+
+    #----------------------------------------------------------------------
+    def test_skipped(self):
+        ti = models.TestInstance(skipped=True)
+        ti.calculate_pass_fail()
+        self.assertEqual(models.NOT_DONE, ti.pass_fail)
+    #----------------------------------------------------------------------
+
+    def test_in_progress(self):
+        ti = utils.create_test_instance()
+        ti.in_progress = True
+        ti.save()
+
+        self.assertEqual(models.TestInstance.objects.in_progress()[0], ti)
+
+    #----------------------------------------------------------------------
+    def test_bool_display_value(self):
+        t = models.Test(type=models.BOOLEAN)
+        uti = models.UnitTestInfo(test=t)
+
+        ti = models.TestInstance(unit_test_info=uti, value=1)
+        self.assertEqual("Yes", ti.value_display())
+
+        ti = models.TestInstance(unit_test_info=uti, value=0)
+        self.assertEqual("No", ti.value_display())
+
+    #----------------------------------------------------------------------
+    def test_mc_display_value(self):
+        t = models.Test(type=models.MULTIPLE_CHOICE, choices="a,b,c")
+        uti = models.UnitTestInfo(test=t)
+
+        ti = models.TestInstance(unit_test_info=uti, value=0)
+        self.assertEqual("a", ti.value_display())
+        ti = models.TestInstance(unit_test_info=uti, value=1)
+        self.assertEqual("b", ti.value_display())
+        ti = models.TestInstance(unit_test_info=uti, value=2)
+        self.assertEqual("c", ti.value_display())
+
+    #----------------------------------------------------------------------
+    def test_reg_display_value(self):
+        t = models.Test(type=models.SIMPLE)
+        uti = models.UnitTestInfo(test=t)
+
+        ti = models.TestInstance(unit_test_info=uti, value=0)
+        self.assertEqual("0", ti.value_display())
+
+        ti.skipped = True
+        self.assertEqual("Skipped", ti.value_display())
+
+        ti.skipped = False
+        ti.value = None
+        self.assertEqual("Not Done", ti.value_display())
+
+    #----------------------------------------------------------------------
+    def test_diff_display_no_value(self):
+        t = models.Test(type=models.SIMPLE)
+        uti = models.UnitTestInfo(test=t)
+
+        ti = models.TestInstance(unit_test_info=uti, value=0)
+        self.assertEqual("", ti.diff_display())
+    #----------------------------------------------------------------------
+
+    def test_diff_display_absolute(self):
+        t = models.Test(type=models.SIMPLE)
+        uti = models.UnitTestInfo(test=t)
+
+        tol = models.Tolerance(act_high=2, act_low=-2, tol_high=1, tol_low=-1, type=models.ABSOLUTE)
+        ref = models.Reference(type=models.NUMERICAL, value=100.)
+
+        ti = models.TestInstance(unit_test_info=uti, value=0, reference=ref, tolerance=tol)
+        self.assertEqual("-100", ti.diff_display())
+
+    #----------------------------------------------------------------------
+    def test_diff_display_percent(self):
+        t = models.Test(type=models.SIMPLE)
+        uti = models.UnitTestInfo(test=t)
+
+        tol = models.Tolerance(act_high=2, act_low=-2, tol_high=1, tol_low=-1, type=models.PERCENT)
+        ref = models.Reference(type=models.NUMERICAL, value=1.)
+
+        ti = models.TestInstance(unit_test_info=uti, value=0.995, reference=ref, tolerance=tol)
+        self.assertEqual("-0.5%", ti.diff_display())
+
+
+#============================================================================
+class TestTestListInstance(TestCase):
+
+    #----------------------------------------------------------------------
+    def setUp(self):
+        self.tests = []
+
+        self.ref = models.Reference(type=models.NUMERICAL, value=100.)
+        self.tol = models.Tolerance(type=models.PERCENT, act_low=-3, tol_low=-2, tol_high=2, act_high=3)
+        self.values = [None, None, 96, 97, 100, 100]
+
+        self.statuses = [utils.create_status(name="status%d" % x, slug="status%d" % x) for x in range(len(self.values))]
+
+        self.test_list = utils.create_test_list()
+        for i in range(6):
+            test = utils.create_test(name="name%d" % i)
+            self.tests.append(test)
+            utils.create_test_list_membership(self.test_list, test)
+
+        self.unit_test_collection = utils.create_unit_test_collection(test_collection=self.test_list)
+
+        self.test_list_instance = self.create_test_list_instance()
+    #----------------------------------------------------------------------
+
+    def create_test_list_instance(self):
+        utc = self.unit_test_collection
+
+        tli = utils.create_test_list_instance(unit_test_collection=utc)
+
+        for i, (v, test, status) in enumerate(zip(self.values, self.tests, self.statuses)):
+            uti = models.UnitTestInfo.objects.get(test=test, unit=utc.unit)
+            ti = utils.create_test_instance(unit_test_info=uti, value=v, status=status)
+            ti.reference = self.ref
+            ti.tolerance = self.tol
+            ti.test_list_instance = tli
+            if i == 0:
+                ti.skipped = True
+            elif i == 1:
+                ti.tolerance = None
+                ti.reference = None
+
+            ti.save()
+        tli.save()
+        return tli
+
+    #----------------------------------------------------------------------
+    def test_pass_fail(self):
+
+        pf_status = self.test_list_instance.pass_fail_status()
+        for pass_fail, _, tests in pf_status:
+            if pass_fail == models.OK:
+                self.assertTrue(len(tests) == 2)
+            else:
+                self.assertTrue(len(tests) == 1)
+
+    #----------------------------------------------------------------------
+    def test_review_status(self):
+
+        for stat, tests in self.test_list_instance.status():
+            self.assertEqual(len(tests), 1)
+
+    #----------------------------------------------------------------------
+    def test_unreviewed_instances(self):
+
+        self.assertSetEqual(
+            set(self.test_list_instance.unreviewed_instances()),
+            set(models.TestInstance.objects.all())
+        )
+    #----------------------------------------------------------------------
+
+    def test_tolerance_tests(self):
+        self.assertEqual(1, self.test_list_instance.tolerance_tests().count())
+    #----------------------------------------------------------------------
+
+    def test_failing_tests(self):
+        self.assertEqual(1, self.test_list_instance.tolerance_tests().count())
+    #----------------------------------------------------------------------
+
+    def test_in_progress(self):
+        self.test_list_instance.in_progress = True
+        self.test_list_instance.save()
+        self.assertEqual(
+            models.TestListInstance.objects.in_progress()[0],
+            self.test_list_instance
+        )
+
+    #----------------------------------------------------------------------
+    def test_deleted_signal_tis_deleted(self):
+        self.test_list_instance.delete()
+        self.assertEqual(models.TestInstance.objects.count(), 0)
+
+    #----------------------------------------------------------------------
+    def test_deleted_signal_last_instance_updated(self):
+
+        tli = self.create_test_list_instance()
+        self.unit_test_collection = models.UnitTestCollection.objects.get(pk=self.unit_test_collection.pk)
+        self.assertEqual(self.unit_test_collection.last_instance, tli)
+
+        tli.delete()
+        self.unit_test_collection = models.UnitTestCollection.objects.get(pk=self.unit_test_collection.pk)
+        self.assertEqual(self.unit_test_collection.last_instance, self.test_list_instance)
+
+        self.test_list_instance.delete()
+        self.unit_test_collection = models.UnitTestCollection.objects.get(pk=self.unit_test_collection.pk)
+        self.assertEqual(self.unit_test_collection.last_instance, None)
+
+    #----------------------------------------------------------------------
+    # def test_deleted_signal_uti_last_instance_updated(self):
+        # tli = self.create_test_list_instance()
+        # utc = self.unit_test_collection
+
+        # for test in self.tests:
+            # uti = models.UnitTestInfo.objects.get(test=test,unit=utc.unit)
+            # self.assertIn(uti.last_instance,tli.testinstance_set.all())
+
+        # tli.delete()
+
+        # for test in self.tests:
+            # uti = models.UnitTestInfo.objects.get(test=test,unit=utc.unit)
+            # self.assertIn(uti.last_instance,self.test_list_instance.testinstance_set.all())
+
+        # self.test_list_instance.delete()
+        # for test in self.tests:
+            # uti = models.UnitTestInfo.objects.get(test=test,unit=utc.unit)
+            # self.assertIsNone(uti.last_instance)
+
+    #----------------------------------------------------------------------
+    def test_input_later(self):
+        tli = self.create_test_list_instance()
+        utc = models.UnitTestCollection.objects.get(pk=self.unit_test_collection.pk)
+        self.assertEqual(utc.last_instance, tli)
+
+        tli.work_completed = timezone.now() - timezone.timedelta(days=1)
+        tli.save()
+
+        utc = models.UnitTestCollection.objects.get(pk=self.unit_test_collection.pk)
+        self.assertEqual(utc.last_instance, self.test_list_instance)
+
+
+if __name__ == "__main__":
+    setup_test_environment()
+    unittest.main()