<<<<<<< HEAD

import mock
import unittest

=======
>>>>>>> 2c5089e0
from django.contrib.contenttypes.models import ContentType
from django.core.exceptions import ValidationError
from django.conf import settings
from django.test import TestCase
from django.test.utils import setup_test_environment
from django.utils import timezone

from qatrack.qa import models
<<<<<<< HEAD
from qatrack.qa.tests import utils
=======

import mock
from . import utils
>>>>>>> 2c5089e0


def utc_2am():
    return timezone.make_aware(timezone.datetime(2014, 4, 2, 2), timezone.utc)


class TestFrequencyManager(TestCase):

    def test_choices(self):

        intervals = (
            ("Daily", "daily", 1, 1, 1),
            ("Weekly", "weekly", 7, 7, 9),
            ("Monthly", "monthly", 28, 28, 35),
        )
        for t, s, nom, due, overdue in intervals:
            utils.create_frequency(name=t, slug=s, nom=nom, due=due, overdue=overdue)
        self.assertEqual([(x[1], x[0]) for x in intervals], list(models.Frequency.objects.frequency_choices()))


class TestFrequency(TestCase):

    def test_nominal_delta(self):

        intervals = (
            ("Daily", "daily", 1, 1, 1),
            ("Weekly", "weekly", 7, 7, 9),
            ("Monthly", "monthly", 28, 28, 35),
        )
        for t, s, nom, due, overdue in intervals:
            f = utils.create_frequency(name=t, slug=s, nom=nom, due=due, overdue=overdue)
            expected_delta = timezone.timedelta(days=nom)
            self.assertEqual(expected_delta, f.nominal_delta())


class TestStatus(TestCase):

    def test_save_without_default(self):
        """If there's only one status type force it to be default on save"""
        self.assertIsNone(models.TestInstanceStatus.objects.default())
        status = models.TestInstanceStatus(name="foo", slug="foo", is_default=False, )
        status.save()
        self.assertEqual(status, models.TestInstanceStatus.objects.default())

    def test_new_default(self):
        status = models.TestInstanceStatus(name="foo", slug="foo", is_default=True, )
        status.save()

        new_status = models.TestInstanceStatus(name="bar", slug="bar", is_default=True, )
        new_status.save()

        defaults = models.TestInstanceStatus.objects.filter(is_default=True)
        self.assertEqual(list(defaults), [new_status])


class TestReference(TestCase):

    def test_invalid_value(self):
        u = utils.create_user()
        r = models.Reference(
            name="bool", type=models.BOOLEAN, value=3,
            created_by=u, modified_by=u
        )
        self.assertRaises(ValidationError, r.clean_fields)

    def test_display_value(self):
        t = models.Reference(type=models.BOOLEAN, value=1)
        f = models.Reference(type=models.BOOLEAN, value=0)
        v = models.Reference(type=models.NUMERICAL, value=0)
        n = models.Reference(type=models.NUMERICAL)

        self.assertTrue(t.value_display() == "Yes")
        self.assertTrue(f.value_display() == "No")
        self.assertTrue(v.value_display() == "0")
        self.assertTrue(n.value_display() == "")


class TestTolerance(TestCase):

    def test_pass_choices(self):
        t = models.Tolerance(mc_pass_choices="a,b,c")
        self.assertListEqual(["a", "b", "c"], t.pass_choices())

    def test_tol_choices(self):
        t = models.Tolerance(mc_tol_choices="a,b,c")
        self.assertListEqual(["a", "b", "c"], t.tol_choices())

    def test_no_pass_vals(self):
        t = models.Tolerance(mc_pass_choices=" ", type=models.MULTIPLE_CHOICE)
        self.assertRaises(ValidationError, t.clean_choices)

    def test_act_set(self):
        t = models.Tolerance(mc_pass_choices="", act_high=1, type=models.MULTIPLE_CHOICE)
        self.assertRaises(ValidationError, t.clean_choices)

    def test_pass_is_none(self):
        t = models.Tolerance(type=models.MULTIPLE_CHOICE)
        self.assertRaises(ValidationError, t.clean_choices)

    def test_with_tol_choices(self):
        t = models.Tolerance(mc_pass_choices="a", mc_tol_choices=" ", type=models.MULTIPLE_CHOICE)
        t.clean_choices()

    def test_ok_mc(self):
<<<<<<< HEAD
        t = models.Tolerance(name="foo", mc_pass_choices="a", mc_tol_choices="b", type=models.MULTIPLE_CHOICE)
=======
        t = models.Tolerance(mc_pass_choices="a", mc_tol_choices="b", type=models.MULTIPLE_CHOICE)
>>>>>>> 2c5089e0
        t.clean_fields()
        self.assertListEqual(t.tol_choices(), ["b"])
        self.assertListEqual(t.pass_choices(), ["a"])

    def test_without_act(self):
<<<<<<< HEAD
        t = models.Tolerance(name="foo", type=models.ABSOLUTE)
        self.assertRaises(ValidationError, t.clean_tols)

    def test_invalid_mc_choices(self):
        t = models.Tolerance(name="foo", mc_pass_choices="a", type=models.ABSOLUTE)
        self.assertRaises(ValidationError, t.clean_choices)

        t = models.Tolerance(name="foo", mc_tol_choices="a", type=models.ABSOLUTE)
        self.assertRaises(ValidationError, t.clean_choices)

    def test_no_pass_choices(self):
        t = models.Tolerance(name="foo", mc_pass_choices="", type=models.MULTIPLE_CHOICE)
        self.assertRaises(ValidationError, t.clean_choices)

    def test_no_tol_choices(self):
        t = models.Tolerance(name="foo", mc_pass_choices="a", mc_tol_choices="", type=models.MULTIPLE_CHOICE)
        t.clean_choices()
        t = models.Tolerance(name="foo", mc_pass_choices="a", type=models.MULTIPLE_CHOICE)
=======
        t = models.Tolerance(type=models.ABSOLUTE)
        self.assertRaises(ValidationError, t.clean_tols)

    def test_invalid_mc_choices(self):
        t = models.Tolerance(mc_pass_choices="a", type=models.ABSOLUTE)
        self.assertRaises(ValidationError, t.clean_choices)

        t = models.Tolerance(mc_tol_choices="a", type=models.ABSOLUTE)
        self.assertRaises(ValidationError, t.clean_choices)

    def test_no_pass_choices(self):
        t = models.Tolerance(mc_pass_choices="", type=models.MULTIPLE_CHOICE)
        self.assertRaises(ValidationError, t.clean_choices)

    def test_no_tol_choices(self):
        t = models.Tolerance(mc_pass_choices="a", mc_tol_choices="", type=models.MULTIPLE_CHOICE)
        t.clean_choices()
        t = models.Tolerance(mc_pass_choices="a", type=models.MULTIPLE_CHOICE)
>>>>>>> 2c5089e0
        t.clean_choices()

    def test_tolerances_for_value_none(self):
        expected = {models.ACT_HIGH: None, models.ACT_LOW: None, models.TOL_LOW: None, models.TOL_HIGH: None}
        t = models.Tolerance()
        self.assertDictEqual(t.tolerances_for_value(None), expected)

    def test_tolerances_for_value_absolute(self):
        expected = {models.ACT_HIGH: 55, models.ACT_LOW: 51, models.TOL_LOW: 52, models.TOL_HIGH: 54}
        t = models.Tolerance(act_high=2, act_low=-2, tol_high=1, tol_low=-1, type=models.ABSOLUTE)
        self.assertDictEqual(expected, t.tolerances_for_value(53))

    def test_tolerances_for_value_percent(self):
        expected = {models.ACT_HIGH: 1.02, models.ACT_LOW: 0.98, models.TOL_LOW: 0.99, models.TOL_HIGH: 1.01}
        t = models.Tolerance(act_high=2, act_low=-2, tol_high=1, tol_low=-1, type=models.PERCENT)
        self.assertDictEqual(expected, t.tolerances_for_value(1))

    def test_percent_string_rep(self):
        t = models.Tolerance(act_high=None, act_low=-2, tol_high=1, tol_low=None, type=models.PERCENT)
        self.assertEqual(t.name, "Percent(-2.00%, --, 1.00%, --)")

    def test_absolute_string_rep(self):
        t = models.Tolerance(act_high=None, act_low=-2, tol_high=1, tol_low=None, type=models.ABSOLUTE)
        self.assertEqual(t.name, "Absolute(-2.000, --, 1.000, --)")

    def test_mc_string_rep(self):
        t = models.Tolerance(mc_pass_choices="a,b,c", mc_tol_choices="d,e", type=models.MULTIPLE_CHOICE)
        self.assertEqual(t.name, "M.C.(%s=a:b:c, %s=d:e)" % (settings.TEST_STATUS_DISPLAY['ok'], settings.TEST_STATUS_DISPLAY['tolerance']))


class TestCategory(TestCase):
    pass


class TestTestCollectionInterface(TestCase):

    def test_abstract_test_list_members(self):
        self.assertRaises(NotImplementedError, models.TestCollectionInterface().test_list_members)


class TestTest(TestCase):

    def test_is_boolean(self):
        test = utils.create_test(name="bool", test_type=models.BOOLEAN)
        self.assertTrue(test.is_boolean())

    def test_is_string(self):
        test = utils.create_test(name="bool", test_type=models.STRING)
        self.assertTrue(test.is_string())

    def test_is_string_composite(self):
        test = utils.create_test(name="bool", test_type=models.STRING_COMPOSITE)
        self.assertTrue(test.is_string_composite())

    def test_is_upload(self):
        test = utils.create_test(name="upload", test_type=models.UPLOAD)
        self.assertTrue(test.is_upload())

    def test_is_numerical_type(self):
        for t in (models.COMPOSITE, models.CONSTANT, models.SIMPLE):
            test = utils.create_test(name="num", test_type=t)
            self.assertTrue(test.is_numerical_type())

    def test_is_string_type(self):
        for t in (models.STRING_COMPOSITE, models.STRING, ):
            test = utils.create_test(name="num", test_type=t)
            self.assertTrue(test.is_string_type())

    def test_valid_check_test_type(self):
        test_types = (
            ("choices", "foo, bar", models.MULTIPLE_CHOICE, "Multiple Choice"),
            ("constant_value", 1.0, models.CONSTANT, "Constant"),
            ("calculation_procedure", "result=foo", models.COMPOSITE, "Composite"),
        )
        for attr, val, ttype, display in test_types:
            test = utils.create_test(name=display, test_type=ttype)
            setattr(test, attr, val)
            test.check_test_type(getattr(test, attr), ttype, display)

    def test_invalid_check_test_type(self):
        test_types = (
            ("choices", "foo, bar", models.CONSTANT, "Invalid"),
            ("constant_value", 1., models.COMPOSITE, "Constant"),
            ("calculation_procedure", "result=foo", models.MULTIPLE_CHOICE, "Composite"),
            ("choices", None, models.MULTIPLE_CHOICE, "Multiple Choice"),
            ("constant_value", None, models.COMPOSITE, "Constant"),
            ("calculation_procedure", None, models.COMPOSITE, "Composite"),

        )
        for attr, val, ttype, display in test_types:
            test = utils.create_test(name=display, test_type=ttype)
            setattr(test, attr, val)
            test_type = ttype if val is None else models.SIMPLE
            errors = test.check_test_type(getattr(test, attr), test_type, display)
            self.assertTrue(len(errors) > 0)

    def test_clean_calc_proc_not_needed(self):
        test = utils.create_test(test_type=models.SIMPLE)
        self.assertIsNone(test.clean_calculation_procedure())

    def test_invalid_clean_calculation_procedure(self):

        test = utils.create_test(test_type=models.COMPOSITE)

        invalid_calc_procedures = (
            "resul t = a + b",
            "_result = a + b",
            "0result = a+b",
            "result_=foo",
            "",
            "foo = a +b",
            "foo = __import__('bar')",
            "result = (a+b",
        )

        for icp in invalid_calc_procedures:
            test.calculation_procedure = icp
            try:
                msg = "Passed but should have failed:\n %s" % icp
                test.clean_calculation_procedure()
            except ValidationError:
                msg = ""
            self.assertTrue(len(msg) == 0, msg=msg)

    def test_valid_calc_procedure(self):

        test = utils.create_test(test_type=models.COMPOSITE)

        valid_calc_procedures = (
            "result = a + b",
            "result = 42",
            """foo = a + b
result = foo + bar""",
            """foo = a + b
result = foo + bar

    """
        )
        for vcp in valid_calc_procedures:
            test.calculation_procedure = vcp
            try:
                msg = ""
                test.clean_calculation_procedure()
            except ValidationError:
                msg = "Failed but should have passed:\n %s" % vcp
            self.assertTrue(len(msg) == 0, msg=msg)

    def test_clean_constant_value(self):
        test = utils.create_test(test_type=models.CONSTANT)
        self.assertRaises(ValidationError, test.clean_constant_value)
        test.constant_value = 1
        self.assertIsNone(test.clean_constant_value())

    def test_clean_mult_choice_not_needed(self):
        test = utils.create_test(test_type=models.SIMPLE)
        self.assertIsNone(test.clean_choices())

    def test_valid_mult_choice(self):
        test = utils.create_test(test_type=models.MULTIPLE_CHOICE)
        valid = ("foo, bar, baz", "foo, bar, baz", "foo, \tbar")
        for v in valid:
            test.choices = v
            test.clean_choices()

        test.choices = valid[0]
        test.clean_choices()
        self.assertListEqual([("foo", "foo"), ("bar", "bar"), ("baz", "baz")], test.get_choices())

    def test_invalid_mult_choice(self):
        test = utils.create_test(test_type=models.MULTIPLE_CHOICE)
        invalid = (None, "", " ", )
        for i in invalid:
            test.choices = i
            self.assertRaises(ValidationError, test.clean_choices)

    def test_invalid_clean_slug(self):
        test = utils.create_test()

        invalid = ("0 foo", "foo ", " foo" "foo bar", "foo*bar", "%foo", "foo$")

        for i in invalid:
            test.slug = i
            try:
                msg = "Short name should have failed but passed: %s" % i
                test.clean_slug()
            except ValidationError:
                msg = ""

            self.assertTrue(len(msg) == 0, msg=msg)
        test.type = models.COMPOSITE
        test.slug = ""

        self.assertRaises(ValidationError, test.clean_slug)

    def test_valid_clean_slug(self):
        test = utils.create_test()
        valid = ("foo", "f6oo", "foo6", "_foo", "foo_", "foo_bar")
        for v in valid:
            test.slug = v
            try:
                msg = ""
                test.clean_slug()
            except ValidationError:
                msg = "Short name should have passed but failed: %s" % v
            self.assertTrue(len(msg) == 0, msg=msg)

    def test_clean_fields(self):
        test = utils.create_test()
        test.clean_fields()

    def test_get_choices(self):
        test = utils.create_test(test_type=models.MULTIPLE_CHOICE)
        test.choices = "a,b"

        self.assertEqual(test.get_choices(), [("a", "a"), ("b", "b")])


class TestOnTestSaveSignal(TestCase):

    def test_valid_bool_check(self):
        ref = utils.create_reference(value=3)
        uti = utils.create_unit_test_info(ref=ref)
        uti.test.type = models.BOOLEAN
        self.assertRaises(ValidationError, uti.test.save)


class TestUnitTestInfo(TestCase):

    def setUp(self):
        self.test = utils.create_test()
        self.test_list = utils.create_test_list()
        utils.create_test_list_membership(test=self.test, test_list=self.test_list)

        self.utc = utils.create_unit_test_collection(test_collection=self.test_list)
        self.uti = models.UnitTestInfo.objects.get(test=self.test, unit=self.utc.unit)
        self.tli = utils.create_test_list_instance(unit_test_collection=self.utc)

    def test_percentage_ref(self):
        self.uti.reference = utils.create_reference(value=0)
        self.uti.tolerance = utils.create_tolerance(tol_type=models.PERCENT)
        self.assertRaises(ValidationError, self.uti.clean)

    def test_boolean_ref(self):

        self.uti.reference = utils.create_reference(value=3)
        self.uti.test.type = models.BOOLEAN
        self.assertRaises(ValidationError, self.uti.clean)

    def test_boolean_with_tol(self):
        self.uti.reference = utils.create_reference(value=0)
        self.uti.tolerance = utils.create_tolerance()
        self.uti.test.type = models.BOOLEAN
        self.assertRaises(ValidationError, self.uti.clean)

    def test_mult_choice_with_tol(self):
        tol = models.Tolerance(type=models.MULTIPLE_CHOICE, mc_pass_choices="a")
        self.uti.tolerance = tol
        self.uti.test.type = models.BOOLEAN
        self.assertRaises(ValidationError, self.uti.clean)

    def test_history(self):
        td = timezone.timedelta
        now = timezone.now()

        status = utils.create_status()

        # values purposely utils.created out of order to make sure history
        # returns in correct order (i.e. ordered by date)
        history = [
            (now + td(days=4), 5., models.NO_TOL, status),
            (now + td(days=1), 5., models.NO_TOL, status),
            (now + td(days=3), 6., models.NO_TOL, status),
            (now + td(days=2), 7., models.NO_TOL, status),
        ]

        for wc, val, _, _ in history:
            utils.create_test_instance(self.tli, unit_test_info=self.uti, status=status, work_completed=wc, value=val)

        sorted_hist = list(sorted([(x[0].replace(second=0, microsecond=0), x[1], x[2], x[3]) for x in history]))
        uti_hist = [(x[0].replace(second=0, microsecond=0), x[1], x[2], x[3]) for x in self.uti.get_history()]
        self.assertListEqual(sorted_hist, uti_hist)

        # test returns correct number of results
        limited = [(x[0].replace(second=0, microsecond=0), x[1], x[2], x[3]) for x in self.uti.get_history(number=2)]
        self.assertListEqual(sorted_hist[-2:], limited)

    def test_add_to_cycle(self):
        models.UnitTestInfo.objects.all().delete()
        tl1 = utils.create_test_list("tl1")
        tl2 = utils.create_test_list("tl2")
        t1 = utils.create_test("t1")
        t2 = utils.create_test("t2")
        utils.create_test_list_membership(tl1, t1)
        utils.create_test_list_membership(tl2, t2)

        cycle = utils.create_cycle(test_lists=[tl1, tl2])

        utils.create_unit_test_collection(test_collection=cycle, unit=self.utc.unit, frequency=self.utc.frequency)

        utis = models.UnitTestInfo.objects.all()

        self.assertEqual(len(utis), 2)
        t3 = utils.create_test("t3")
        utils.create_test_list_membership(tl2, t3)

        utis = models.UnitTestInfo.objects.all()
        self.assertEqual(len(utis), 3)

    def test_read_test(self):
        utis = models.UnitTestInfo.objects.all()
        self.assertEqual(utis.count(), 1)
        utis.delete()
        self.assertEqual(utis.count(), 0)
        self.test_list.save()
        self.assertEqual(models.UnitTestInfo.objects.count(), 1)

    def test_active_only_simple(self):

        utis = models.UnitTestInfo.objects.active()
        self.assertEqual(utis.count(), 1)
        self.utc.active = False
        self.utc.save()
        self.assertEqual(models.UnitTestInfo.objects.active().count(), 0)

    def test_active_only_with_multiple_lists(self):

        tl2 = utils.create_test_list("tl2")
        t2 = utils.create_test("t2")
        utils.create_test_list_membership(tl2, self.test)
        utils.create_test_list_membership(tl2, t2)
        utc2 = utils.create_unit_test_collection(test_collection=tl2, unit=self.utc.unit, frequency=self.utc.frequency)

        utis = models.UnitTestInfo.objects.active()
        # only 2 active because t1 and t2 shared between tl1 and tl2
        self.assertEqual(utis.count(), 2)

        # uti for t1 should stay active because it's present in utc2
        self.utc.active = False
        self.utc.save()

        self.assertEqual(models.UnitTestInfo.objects.active().count(), 2)

        utc2.active = False
        utc2.save()
        self.utc.active = True
        self.utc.save()
        self.assertEqual(models.UnitTestInfo.objects.active().count(), 1)

    def test_active_only_with_cycle(self):

        tl2 = utils.create_test_list("tl2")
        t2 = utils.create_test("t2")
        utils.create_test_list_membership(tl2, self.test)
        utils.create_test_list_membership(tl2, t2)
        utc2 = utils.create_unit_test_collection(unit=self.utc.unit, test_collection=tl2, frequency=self.utc.frequency)

        tl3 = utils.create_test_list("tl3")
        t3 = utils.create_test("t3")
        utils.create_test_list_membership(tl3, self.test)
        utils.create_test_list_membership(tl2, t3)
        tlc = utils.create_cycle([tl2, tl3])

        utc3 = utils.create_unit_test_collection(test_collection=tlc, unit=utc2.unit, frequency=utc2.frequency)

        utis = models.UnitTestInfo.objects.active()

        self.assertEqual(utis.count(), 3)

        # uti for t1 should stay active because it's present in utc2
        self.utc.active = False
        self.utc.save()

        # all still should be active since t1 is present in tl2
        self.assertEqual(models.UnitTestInfo.objects.active().count(), 3)

        utc2.active = False
        utc2.save()

        # all still should be active since tl2 is present in tlc
        self.assertEqual(models.UnitTestInfo.objects.active().count(), 3)

        self.utc.active = True
        self.utc.save()
        utc3.active = False
        utc3.save()

        # only utc1 is active now
        self.assertEqual(models.UnitTestInfo.objects.active().count(), 1)


class TestTestListMembership(TestCase):
    pass


class TestTestList(TestCase):

    def test_get_list(self):
        tl = models.TestList()
        self.assertEqual((0, tl), tl.get_list())

    def test_test_list_members(self):
        tl = utils.create_test_list()
        self.assertListEqual([tl], list(tl.test_list_members()))

    def test_get_next_list(self):
        tl = models.TestList()
        self.assertEqual((0, tl), tl.next_list(None))

    def test_first(self):
        tl = models.TestList()
        self.assertEqual(tl, tl.first())

    def test_all_tests(self):
        """"""
        tl = utils.create_test_list()
        tests = [utils.create_test(name="test %d" % i) for i in range(4)]
        for order, test in enumerate(tests):
            utils.create_test_list_membership(test_list=tl, test=test, order=order)

        self.assertSetEqual(set(tests), set(tl.all_tests()))

    def test_content_type(self):
        tl = utils.create_test_list()
<<<<<<< HEAD
        self.assertEqual(tl.content_type(), ContentType.objects.get(name="test list"))
=======
        self.assertEqual(tl.content_type(), ContentType.objects.get(model="testlist"))
>>>>>>> 2c5089e0

    def test_all_lists(self):
        tl1 = utils.create_test_list(name="1")
        tl2 = utils.create_test_list(name="2")
        tl1.sublists.add(tl2)
        tl1.save()
        self.assertSetEqual(set([tl1, tl2]), set(tl1.all_lists()))

    def test_ordered_tests(self):
        tl1 = utils.create_test_list(name="1")
        tl2 = utils.create_test_list(name="2")
        t1 = utils.create_test()
        t2 = utils.create_test("test2")
        utils.create_test_list_membership(test_list=tl1, test=t1)
        utils.create_test_list_membership(test_list=tl2, test=t2)
        tl1.sublists.add(tl2)

        self.assertListEqual(list(tl1.ordered_tests()), [t1, t2])

    def test_len(self):
        self.assertEqual(1, len(utils.create_test_list()))


class TestTestListCycle(TestCase):

    def setUp(self):
        super(TestTestListCycle, self).setUp()

        daily = utils.create_frequency(nom=1, due=1, overdue=1)
        utils.create_status()

        self.empty_cycle = utils.create_cycle(name="empty")
        utc = utils.create_unit_test_collection(test_collection=self.empty_cycle, frequency=daily)

        self.test_lists = [utils.create_test_list(name="test list %d" % i) for i in range(2)]
        self.tests = []
        for i, test_list in enumerate(self.test_lists):
            test = utils.create_test(name="test %d" % i)
            utils.create_test_list_membership(test_list, test)
            self.tests.append(test)
        self.cycle = utils.create_cycle(test_lists=self.test_lists)

        utc = utils.create_unit_test_collection(test_collection=self.cycle, frequency=daily, unit=utc.unit)

    def test_get_list(self):
        for day, test_list in enumerate(self.test_lists):
            self.assertEqual((day, test_list), self.cycle.get_list(day))

        self.assertEqual((None, None), self.empty_cycle.get_list())

    def test_cycle_test_list_members(self):
        self.assertListEqual(self.test_lists, list(self.cycle.test_list_members()))

    def test_get_next_list(self):
        next_ = self.cycle.next_list(0)
        self.assertEqual((1, self.test_lists[1]), next_)

        next_ = self.cycle.next_list(1)
        self.assertEqual((0, self.cycle.first()), next_)

        self.assertEqual((None, None), self.empty_cycle.next_list(None))

    def test_first(self):
        self.assertEqual(self.cycle.first(), self.test_lists[0])
        self.assertFalse(self.empty_cycle.first())

    def test_all_tests(self):
        self.assertSetEqual(set(self.tests), set(self.cycle.all_tests()))
        self.assertEqual(0, self.empty_cycle.all_tests().count())

    def test_content_type(self):
        tl = utils.create_test_list()
<<<<<<< HEAD
        self.assertEqual(tl.content_type(), ContentType.objects.get(name="test list"))
=======
        self.assertEqual(tl.content_type(), ContentType.objects.get(model="testlist"))
>>>>>>> 2c5089e0

    def test_all_lists(self):
        self.assertSetEqual(set(self.test_lists), set(self.cycle.all_lists()))
        self.assertFalse(self.empty_cycle.all_lists())

    def test_len(self):
        self.assertEqual(0, len(models.TestListCycle()))
        self.assertEqual(2, len(self.cycle))
        self.assertEqual(0, len(self.empty_cycle))


class TestUTCDueDates(TestCase):

    def setUp(self):
        test = utils.create_test()
        test_list = utils.create_test_list()
        utils.create_test_list_membership(test=test, test_list=test_list)

        self.valid_status = models.TestInstanceStatus(name="valid", slug="valid", is_default=True, requires_review=True, valid=True)
        self.valid_status.save()

        self.invalid_status = models.TestInstanceStatus(name="invalid", slug="invalid", is_default=False, requires_review=False, valid=False)
        self.invalid_status.save()

        self.daily = utils.create_frequency(name="daily", slug="daily", nom=1, due=1, overdue=1)
        self.monthly = utils.create_frequency(name="monthly", slug="monthly", nom=28, due=28, overdue=35)
        self.utc_hist = utils.create_unit_test_collection(test_collection=test_list, frequency=self.daily)
        self.uti_hist = models.UnitTestInfo.objects.get(test=test, unit=self.utc_hist.unit)

    def test_no_history(self):
        self.assertIsNone(self.utc_hist.due_date)

    def test_basic(self):
        # test case where utc is completed with valid status
        now = timezone.now()
        tli = utils.create_test_list_instance(unit_test_collection=self.utc_hist, work_completed=now)
        utils.create_test_instance(tli, unit_test_info=self.uti_hist, status=self.valid_status)
        self.utc_hist = models.UnitTestCollection.objects.get(pk=self.utc_hist.pk)
        self.assertEqual(self.utc_hist.due_date.date(), (now + self.utc_hist.frequency.due_delta()).date())

    def test_invalid_without_history(self):
        # test case where utc has no history and is completed with invalid status
        now = timezone.now()
        tli = utils.create_test_list_instance(unit_test_collection=self.utc_hist, work_completed=now)
        utils.create_test_instance(tli, unit_test_info=self.uti_hist, status=self.invalid_status)
        tli.save()

        self.utc_hist = models.UnitTestCollection.objects.get(pk=self.utc_hist.pk)
        self.assertEqual(self.utc_hist.due_date.date(), now.date())

    def test_modified_to_invalid(self):
        # test case where utc with history was created with valid status and
        # later changed to have invlaid status

        # first create valid history
        now = timezone.now()
        tli1 = utils.create_test_list_instance(unit_test_collection=self.utc_hist, work_completed=now)
        utils.create_test_instance(tli1, unit_test_info=self.uti_hist, status=self.valid_status)
        tli1.save()

        # now create 2nd valid history
        now = timezone.now()
        tli2 = utils.create_test_list_instance(unit_test_collection=self.utc_hist, work_completed=now + self.utc_hist.frequency.due_delta())
        ti2 = utils.create_test_instance(tli2, unit_test_info=self.uti_hist, status=self.valid_status)
        tli2.save()

        self.utc_hist = models.UnitTestCollection.objects.get(pk=self.utc_hist.pk)
        self.assertEqual(self.utc_hist.due_date.date(), (tli2.work_completed + self.utc_hist.frequency.due_delta()).date())

        # now mark ti2 as invali
        ti2.status = self.invalid_status
        ti2.save()

        self.utc_hist = models.UnitTestCollection.objects.get(pk=self.utc_hist.pk)
        self.utc_hist.set_due_date()

        self.assertEqual(self.utc_hist.due_date.date(), (tli1.work_completed + self.utc_hist.frequency.due_delta()).date())

    def test_modified_to_valid(self):
        # test case where test list was saved with invalid status and later
        # updated to have valid status

        # first create valid history
        now = timezone.now()
        tli1 = utils.create_test_list_instance(unit_test_collection=self.utc_hist, work_completed=now)
        utils.create_test_instance(tli1, unit_test_info=self.uti_hist, status=self.valid_status)
        tli1.save()

        # now create 2nd  with ivalid status
        now = timezone.now()
        tli2 = utils.create_test_list_instance(unit_test_collection=self.utc_hist, work_completed=now + self.utc_hist.frequency.due_delta())
        ti2 = utils.create_test_instance(tli2, unit_test_info=self.uti_hist, status=self.invalid_status)
        tli2.save()

        # due date should be based on tli1 since tli2 is invalid
        self.utc_hist = models.UnitTestCollection.objects.get(pk=self.utc_hist.pk)
        self.assertEqual(self.utc_hist.due_date.date(), (tli1.work_completed + self.utc_hist.frequency.due_delta()).date())

        # now mark ti2 as valid
        ti2.status = self.valid_status
        ti2.save()
        self.utc_hist.set_due_date()

        # due date should now be based on tli2 since it is valid
        self.assertEqual(self.utc_hist.due_date.date(), (tli2.work_completed + self.utc_hist.frequency.due_delta()).date())

    def test_due_date_not_updated_for_in_progress(self):
<<<<<<< HEAD
        # test case where utc with history was performed and then performed 2nd time but
        # set as in_progress
=======
        # test case where utc with history was created with valid status and
        # later changed to have invlaid status
>>>>>>> 2c5089e0

        # first create valid history
        now = timezone.now()
        tli1 = utils.create_test_list_instance(unit_test_collection=self.utc_hist, work_completed=now)
        utils.create_test_instance(tli1, unit_test_info=self.uti_hist, status=self.valid_status)
        tli1.save()

        # now create 2nd in progress history
        now = timezone.now()
        tli2 = utils.create_test_list_instance(unit_test_collection=self.utc_hist, work_completed=now + self.utc_hist.frequency.due_delta())
        utils.create_test_instance(tli2, unit_test_info=self.uti_hist, status=self.valid_status)
        tli2.in_progress = True
        tli2.save()

        self.utc_hist = models.UnitTestCollection.objects.get(pk=self.utc_hist.pk)
        self.assertEqual(self.utc_hist.due_date.date(), (tli1.work_completed + self.utc_hist.frequency.due_delta()).date())

<<<<<<< HEAD
    def test_due_date_not_updated_for_in_progress_no_history_due_date_set(self):
        # test case where utc without history and a due date set was performed and
        # set as in_progress

        # first set due date
        due_date = timezone.now() - timezone.timedelta(days=1)
        self.utc_hist.due_date = due_date
        self.utc_hist.save()


        #now create in progress history
        now = timezone.now()
        tli = utils.create_test_list_instance(unit_test_collection=self.utc_hist, work_completed=now, in_progress=True)
        #ti = utils.create_test_instance(unit_test_info=self.uti_hist, status=self.valid_status)
        # ti.test_list_instance = tli
        # ti.save()
        # tli.in_progress=True
        # tli.save()

        self.utc_hist = models.UnitTestCollection.objects.get(pk=self.utc_hist.pk)
        self.assertEqual(self.utc_hist.due_date, due_date)

    def test_due_date_not_updated_for_in_progress_no_history(self):
        # test case where utc without history without a due date set was performed and
        # set as in_progress

        #create in progress history
        now = timezone.now()
        tli = utils.create_test_list_instance(unit_test_collection=self.utc_hist, work_completed=now, in_progress=True)

        self.utc_hist = models.UnitTestCollection.objects.get(pk=self.utc_hist.pk)
        self.assertEqual(self.utc_hist.due_date, None)

=======
>>>>>>> 2c5089e0
    def test_cycle_due_date(self):
        test_lists = [utils.create_test_list(name="test list %d" % i) for i in range(2)]
        for i, test_list in enumerate(test_lists):
            test = utils.create_test(name="test %d" % i)
            utils.create_test_list_membership(test_list, test)
        cycle = utils.create_cycle(test_lists=test_lists)
        daily = utils.create_frequency(nom=1, due=1, overdue=1)
        status = utils.create_status()
        utc = utils.create_unit_test_collection(test_collection=cycle, frequency=daily, unit=self.utc_hist.unit)

        now = timezone.now()
        day, tl = utc.next_list()
        uti = models.UnitTestInfo.objects.get(test=tl.all_tests()[0], unit=utc.unit)
        tli = utils.create_test_list_instance(unit_test_collection=utc, work_completed=now)
        utils.create_test_instance(tli, unit_test_info=uti, work_completed=now, status=status)

        tli.save()

        utc = models.UnitTestCollection.objects.get(pk=utc.pk)
        self.assertTrue(utils.datetimes_same(utc.due_date, now + daily.due_delta()))

        uti = models.UnitTestInfo.objects.get(test=test_lists[1].tests.all()[0], unit=utc.unit)

        utils.create_test_instance(tli, unit_test_info=uti, work_completed=now, status=status)
        self.assertTrue(utils.datetimes_same(timezone.localtime(utc.due_date), now + daily.due_delta()))


class TestUnitTestCollection(TestCase):

    def test_manager_by_unit(self):
        utc = utils.create_unit_test_collection()
        self.assertListEqual(list(models.UnitTestCollection.objects.by_unit(utc.unit)), [utc])

    def test_manager_by_frequency(self):
        utc = utils.create_unit_test_collection()
        self.assertListEqual(list(models.UnitTestCollection.objects.by_frequency(utc.frequency)), [utc])

    def test_manager_by_unit_frequency(self):
        utc = utils.create_unit_test_collection()
        self.assertListEqual(list(models.UnitTestCollection.objects.by_unit_frequency(utc.unit, utc.frequency)), [utc])

    def test_manager_test_lists(self):
        utc = utils.create_unit_test_collection()
        self.assertListEqual(list(models.UnitTestCollection.objects.test_lists()), [utc])

    def test_adhoc_due_status(self):
        now = timezone.now()

        utc = utils.create_unit_test_collection(frequency=None, null_frequency=True)

<<<<<<< HEAD
        self.assertEqual(models.NOT_DUE, utc.due_status())
=======
        self.assertEqual(models.NO_DUE_DATE, utc.due_status())
>>>>>>> 2c5089e0
        utc.set_due_date(now - timezone.timedelta(days=1))

        utc = models.UnitTestCollection.objects.get(pk=utc.pk)
        self.assertEqual(utc.due_status(), models.OVERDUE)

    def test_daily_due_status(self):
        now = timezone.now()

        daily = utils.create_frequency(nom=1, due=1, overdue=1)

        utc = utils.create_unit_test_collection(frequency=daily)

<<<<<<< HEAD
        self.assertEqual(models.NOT_DUE, utc.due_status())
=======
        self.assertEqual(models.NO_DUE_DATE, utc.due_status())
>>>>>>> 2c5089e0

        daily_statuses = (
            (-2, models.OVERDUE),
            (-1, models.OVERDUE),
            (0, models.NOT_DUE),
            (1, models.NOT_DUE)
        )
        for delta, due_status in daily_statuses:
            wc = now + timezone.timedelta(days=delta)
            utils.create_test_list_instance(unit_test_collection=utc, work_completed=wc)

            utc = models.UnitTestCollection.objects.get(pk=utc.pk)
            self.assertEqual(utc.due_status(), due_status)

    def test_weekly_due_status(self):
        now = timezone.now()

        weekly = utils.create_frequency(nom=7, due=7, overdue=9)
        utc = utils.create_unit_test_collection(frequency=weekly)

<<<<<<< HEAD
        self.assertEqual(models.NOT_DUE, utc.due_status())
=======
        self.assertEqual(models.NO_DUE_DATE, utc.due_status())
>>>>>>> 2c5089e0

        weekly_statuses = (
            (-10, models.OVERDUE),
            (-8, models.DUE),
            (-7, models.DUE),
            (-6, models.NOT_DUE),
            (1, models.NOT_DUE)
        )
        for delta, due_status in weekly_statuses:
            wc = now + timezone.timedelta(days=delta)
            utils.create_test_list_instance(unit_test_collection=utc, work_completed=wc)
            utc = models.UnitTestCollection.objects.get(pk=utc.pk)
            self.assertEqual(utc.due_status(), due_status)

    @mock.patch('django.utils.timezone.now', mock.Mock(side_effect=utc_2am))
    def test_date_straddle_due_status(self):
        """
        Ensure that due_status is correct when test list is due tomorrow
        and current local time + UTC offset crosses midnight.
        e.g. the situation where:
            utc.due_date ==  2 April 2014 14:00 (UTC)
            timezone.localtime(timezone.now()).date() == 1 April 2014
            but
            timezone.now().date() == 2 April 2014
        """

        with timezone.override("America/Toronto"):
            weekly = utils.create_frequency(nom=7, due=7, overdue=9)
            utc = utils.create_unit_test_collection(frequency=weekly)
            utc.set_due_date(utc_2am()+timezone.timedelta(hours=12))
            utc = models.UnitTestCollection.objects.get(pk=utc.pk)
            self.assertEqual(utc.due_status(), models.NOT_DUE)

    def test_set_due_date(self):

        due_date = timezone.now() + timezone.timedelta(days=1)
        utc = utils.create_unit_test_collection()
        utc.set_due_date(due_date)
        self.assertEqual(utc.due_date, due_date)

    def test_set_due_date_none(self):
        now = timezone.now()
        utc = utils.create_unit_test_collection()
        utils.create_test_list_instance(unit_test_collection=utc, work_completed=now)
        utc = models.UnitTestCollection.objects.get(pk=utc.pk)
        utc.set_due_date()
        due = now + timezone.timedelta(utc.frequency.due_interval)

        self.assertTrue(utils.datetimes_same(utc.due_date, due))

    def test_last_done_date(self):
        now = timezone.now()
        utc = utils.create_unit_test_collection()
        self.assertFalse(utc.unreviewed_instances())
        tli = utils.create_test_list_instance(unit_test_collection=utc, work_completed=now)
        test = utils.create_test(name="tester")
        utils.create_test_list_membership(tli.test_list, test)

        uti = models.UnitTestInfo.objects.get(test=test, unit=utc.unit)

        utils.create_test_instance(tli, unit_test_info=uti, work_completed=now)
        utc = models.UnitTestCollection.objects.get(pk=utc.pk)
        self.assertTrue(utils.datetimes_same(now, utc.last_done_date()))

    def test_unreviewed_instances(self):
        utc = utils.create_unit_test_collection()
        self.assertFalse(utc.unreviewed_instances())
        tli = utils.create_test_list_instance(unit_test_collection=utc)
        test = utils.create_test(name="tester")
        utils.create_test_list_membership(tli.test_list, test)
        # uti = utils.create_unit_test_info(test=test, unit=utc.unit, frequency=utc.frequency)
        uti = models.UnitTestInfo.objects.get(test=test, unit=utc.unit)
        utils.create_test_instance(tli, unit_test_info=uti)
        self.assertEqual([tli], list(utc.unreviewed_instances()))

    def test_last_completed_instance(self):
        utc = utils.create_unit_test_collection()
        self.assertFalse(utc.unreviewed_instances())

        test = utils.create_test(name="tester")
        utils.create_test_list_membership(utc.tests_object, test)

        self.assertIsNone(utc.last_instance)

        uti = models.UnitTestInfo.objects.get(test=test, unit=utc.unit)
        tli = utils.create_test_list_instance(unit_test_collection=utc)
        utc = models.UnitTestCollection.objects.get(pk=utc.pk)
        utils.create_test_instance(tli, unit_test_info=uti)
        self.assertEqual(tli, utc.last_instance)

    def test_unreview_test_instances(self):
        utc = utils.create_unit_test_collection()
        self.assertFalse(utc.unreviewed_instances())

        test = utils.create_test(name="tester")
        utils.create_test_list_membership(utc.tests_object, test)

        self.assertIsNone(utc.last_instance)

        tli = utils.create_test_list_instance(unit_test_collection=utc)
        uti = models.UnitTestInfo.objects.get(test=test, unit=utc.unit)
        ti = utils.create_test_instance(tli, unit_test_info=uti)
        self.assertEqual([ti], list(utc.unreviewed_test_instances()))

    def test_history(self):
        td = timezone.timedelta
        now = timezone.now()
        utc = utils.create_unit_test_collection()

        test = utils.create_test(name="tester")
        utils.create_test_list_membership(utc.tests_object, test)

        uti = models.UnitTestInfo.objects.latest("pk")
        status = utils.create_status()

        # values purposely utils.created out of order to make sure history
        # returns in correct order (i.e. ordered by date)
        history = [
            now - td(days=4), now - td(days=1), now - td(days=3), now - td(days=2),
        ]

        tlis = []
        tis = []
        for wc in history:
            tli = utils.create_test_list_instance(unit_test_collection=utc, work_completed=wc)
            ti = utils.create_test_instance(tli, unit_test_info=uti, work_completed=wc, status=status)
            tis.append(ti)
            tlis.append(tli)

        tlis.sort(key=lambda x: x.work_completed, reverse=True)
        tis.sort(key=lambda x: x.work_completed, reverse=True)

        sorted_hist = list(reversed(sorted([h.replace(second=0, microsecond=0) for h in history])))

        test_hist, dates = utc.history(before=now)

        dates = [x.replace(second=0, microsecond=0) for x in dates]
        wcs = [x.work_completed.replace(second=0, microsecond=0) for x in tlis]

        self.assertEqual(sorted_hist, dates)
        self.assertEqual(sorted_hist, wcs)

        # test returns correct number of results
        self.assertEqual([(test, tis)], test_hist)

    def test_test_list_next_list(self):

        utc = utils.create_unit_test_collection()

        self.assertEqual(utc.next_list(), (0, utc.tests_object))

        utils.create_test_list_instance(unit_test_collection=utc)
        self.assertEqual(utc.next_list(), (0, utc.tests_object))

    def test_cycle_next_list_empty(self):

        cycle = utils.create_cycle()
        utc = utils.create_unit_test_collection(test_collection=cycle)

        self.assertEqual(utc.next_list(), (None, None))

    def test_cycle_next_list(self):

        test_lists = [utils.create_test_list(name="test list %d" % i) for i in range(2)]
        for i, test_list in enumerate(test_lists):
            test = utils.create_test(name="test %d" % i)
            utils.create_test_list_membership(test_list, test)

        cycle = utils.create_cycle(test_lists=test_lists)
        utc = utils.create_unit_test_collection(test_collection=cycle)

        self.assertEqual(utc.next_list(), (0, test_lists[0]))
        tli = utils.create_test_list_instance(unit_test_collection=utc, test_list=test_lists[0])

        # need to regrab from db since since last_instance was updated in the db
        # by signal handler
        utc = models.UnitTestCollection.objects.get(pk=utc.pk)
        self.assertEqual(utc.next_list(), (1, test_lists[1]))

        work_completed = tli.work_completed + timezone.timedelta(hours=1)
        utils.create_test_list_instance(unit_test_collection=utc, test_list=test_lists[1], day=1, work_completed=work_completed)
        utc = models.UnitTestCollection.objects.get(pk=utc.pk)

        self.assertEqual(utc.next_list(), (0, test_lists[0]))

    def test_cycle_next_list_with_repeats(self):

        test_lists = [utils.create_test_list(name="test list %d" % i) for i in range(2)]
        test_lists = test_lists + test_lists

        for i, test_list in enumerate(test_lists):
            test = utils.create_test(name="test %d" % i)
            utils.create_test_list_membership(test_list, test)

        cycle = utils.create_cycle(test_lists=test_lists)
        utc = utils.create_unit_test_collection(test_collection=cycle)

        self.assertEqual(utc.next_list(), (0, test_lists[0]))
        tli = utils.create_test_list_instance(unit_test_collection=utc, test_list=test_lists[0], day=2)

        # need to regrab from db since since last_instance was updated in the db
        # by signal handler
        utc = models.UnitTestCollection.objects.get(pk=utc.pk)
        self.assertEqual(utc.next_list(), (3, test_lists[3]))
        work_completed = tli.work_completed + timezone.timedelta(hours=1)

        utils.create_test_list_instance(unit_test_collection=utc, test_list=test_lists[3], day=3, work_completed=work_completed)
        utc = models.UnitTestCollection.objects.get(pk=utc.pk)
        self.assertEqual(utc.next_list(), (0, test_lists[0]))

    def test_cycle_get_list(self):

        test_lists = [utils.create_test_list(name="test list %d" % i) for i in range(2)]
        for i, test_list in enumerate(test_lists):
            test = utils.create_test(name="test %d" % i)
            utils.create_test_list_membership(test_list, test)

        cycle = utils.create_cycle(test_lists=test_lists)
        utc = utils.create_unit_test_collection(test_collection=cycle)

        for i, test_list in enumerate(test_lists):
            self.assertEqual(utc.get_list(i), (i, test_list))

        self.assertEqual(utc.get_list(), (0, test_lists[0]))

    def test_cycle_delete_day(self):

        test_lists = [utils.create_test_list(name="test list %d" % i) for i in range(2)]
        for i, test_list in enumerate(test_lists):
            test = utils.create_test(name="test %d" % i)
            utils.create_test_list_membership(test_list, test)

        cycle = utils.create_cycle(test_lists=test_lists)
        utc = utils.create_unit_test_collection(test_collection=cycle)

        self.assertEqual(utc.next_list(), (0, test_lists[0]))
        tli = utils.create_test_list_instance(unit_test_collection=utc, test_list=test_lists[0])

        membership = cycle.testlistcyclemembership_set.get(test_list=tli.test_list)
        membership.delete()
        cycle.testlistcyclemembership_set.filter(test_list=test_lists[1]).update(order=0)
        self.assertEqual(cycle.next_list(tli.day), (0, cycle.first()))

    def test_name(self):
        tl = utils.create_test_list("tl1")
        utc = utils.create_unit_test_collection(test_collection=tl)
        self.assertEqual(utc.name(), str(utc))
        self.assertEqual(tl.name, utc.test_objects_name())

    def test_delete_utc(self):

        utc = utils.create_unit_test_collection()

        tli = utils.create_test_list_instance(unit_test_collection=utc)
        tl = utc.tests_object
        utc = models.UnitTestCollection.objects.get(pk=utc.pk)
        self.assertEqual(utc.last_instance, tli)
        utc.delete()

        self.assertRaises(
            models.UnitTestCollection.DoesNotExist,
            models.UnitTestCollection.objects.get, pk=utc.pk
        )

        self.assertRaises(
            models.TestListInstance.DoesNotExist,
            models.TestListInstance.objects.get, pk=tl.pk
        )


class TestSignals(TestCase):

    def test_list_assigned_to_unit(self):
        test = utils.create_test(name="test")
        test_list = utils.create_test_list()
        utils.create_test_list_membership(test_list, test)

        utc = utils.create_unit_test_collection(test_collection=test_list)

        utis = list(models.UnitTestInfo.objects.all())

        # test list on its own
        self.assertEqual(len(utis), 1)
        self.assertListEqual([utc.unit, test], [utis[0].unit, utis[0].test])

        # test utis are utils.created for sublists
        sub_test = utils.create_test(name="sub")
        sub_list = utils.create_test_list(name="sublist")
        utils.create_test_list_membership(sub_list, sub_test)
        test_list.sublists.add(sub_list)
        test_list.save()

        utis = list(models.UnitTestInfo.objects.all())
        self.assertEqual(len(utis), 2)
        self.assertListEqual([utc.unit, sub_test], [utis[1].unit, utis[1].test])

    def test_sublist_changed(self):
        test = utils.create_test(name="test")
        test_list = utils.create_test_list()
        utils.create_test_list_membership(test_list, test)

        utc = utils.create_unit_test_collection(test_collection=test_list)

        # test utis are utils.created for sublists
        sub_test = utils.create_test(name="sub")
        sub_list = utils.create_test_list(name="sublist")
        utils.create_test_list_membership(sub_list, sub_test)
        test_list.sublists.add(sub_list)
        test_list.save()

        utis = list(models.UnitTestInfo.objects.all())
        self.assertEqual(len(utis), 2)
        self.assertListEqual([utc.unit, sub_test], [utis[1].unit, utis[1].test])

        sub_test2 = utils.create_test(name="sub2")
        utils.create_test_list_membership(sub_list, sub_test2)
        utis = list(models.UnitTestInfo.objects.all())
        self.assertEqual(len(utis), 3)

    def test_test_cycle_changed(self):

        test_lists = [utils.create_test_list(name="test list %d" % i) for i in range(4)]
        tests = []
        for i, test_list in enumerate(test_lists):
            test = utils.create_test(name="test %d" % i)
            utils.create_test_list_membership(test_list, test)
            tests.append(test)

        cycle1 = utils.create_cycle(test_lists=test_lists[:2])
        cycle2 = utils.create_cycle(name="cycle2", test_lists=test_lists[2:])

        utc = utils.create_unit_test_collection(test_collection=cycle1)

        # change test collection
        utc.tests_object = cycle2
        utc.save()

        utis = list(models.UnitTestInfo.objects.all())

        # test list on its own
        self.assertEqual(len(utis), 4)
        self.assertListEqual(tests, [x.test for x in utis])


class TestTestInstance(TestCase):

    def setUp(self):
        self.test = utils.create_test()
        self.test_list = utils.create_test_list()
        utils.create_test_list_membership(test=self.test, test_list=self.test_list)
        self.utc = utils.create_unit_test_collection(test_collection=self.test_list)
        self.uti = models.UnitTestInfo.objects.get(test=self.test, unit=self.utc.unit)
        self.tli = utils.create_test_list_instance(unit_test_collection=self.utc)

    def test_save(self):
        ti = utils.create_test_instance(self.tli, unit_test_info=self.uti)
        ti.pass_fail = None
        self.assertIsNone(ti.pass_fail)
        ti.save()
        self.assertIsNotNone(ti.pass_fail)

    def test_diff(self):
        ref = utils.create_reference(value=1)
        ti = utils.create_test_instance(self.tli, unit_test_info=self.uti, value=1)
        ti.reference = ref
        self.assertEqual(0, ti.difference())

    def test_diff_unavailable(self):
        ti = utils.create_test_instance(self.tli, unit_test_info=self.uti, value=1)
        self.assertIsNone(ti.calculate_diff())

    def test_percent_diff(self):
        ref = utils.create_reference(value=1)
        ti = utils.create_test_instance(self.tli, unit_test_info=self.uti, value=1.1)
        ti.reference = ref
        self.assertAlmostEqual(10, ti.percent_difference())
        ref.value = 0
        self.assertRaises(ZeroDivisionError, ti.percent_difference)

    def test_bool_pass_fail(self):
        test = utils.create_test(test_type=models.BOOLEAN)
        uti = models.UnitTestInfo(test=test)

        yes_ref = models.Reference(type=models.BOOLEAN, value=True, )
        no_ref = models.Reference(type=models.BOOLEAN, value=False, )

        yes_instance = models.TestInstance(value=1, unit_test_info=uti)
        no_instance = models.TestInstance(value=0, unit_test_info=uti)

        ok_tests = (
            (yes_instance, yes_ref),
            (no_instance, no_ref),
        )
        action_tests = (
            (no_instance, yes_ref),
            (yes_instance, no_ref),
        )
        for i, ref in ok_tests:
            i.reference = ref
            i.calculate_pass_fail()
            self.assertEqual(models.OK, i.pass_fail)

        for i, ref in action_tests:
            i.reference = ref
            i.calculate_pass_fail()
            self.assertEqual(models.ACTION, i.pass_fail)

    def test_mult_pass_fail(self):
        test = models.Test(type=models.MULTIPLE_CHOICE, choices="a,b,c,d,e")

        t = models.Tolerance(type=models.MULTIPLE_CHOICE, mc_pass_choices="a,b", mc_tol_choices="c,d")
        uti = models.UnitTestInfo(test=test, tolerance=t)

        instance = models.TestInstance(test_list_instance=self.tli, unit_test_info=uti, tolerance=t)

        for c in ("a", "b"):
            instance.string_value = c
            instance.calculate_pass_fail()
            self.assertEqual(instance.pass_fail, models.OK)

        for c in ("c", "d"):
            instance.string_value = c
            instance.calculate_pass_fail()
            self.assertEqual(instance.pass_fail, models.TOLERANCE)

        for c in ("e", ):
            instance.string_value = c
            instance.calculate_pass_fail()
            self.assertEqual(instance.pass_fail, models.ACTION)

    def test_absolute_pass_fail(self):
        test = models.Test(type=models.SIMPLE)
        uti = models.UnitTestInfo(test=test)
        ti = models.TestInstance(unit_test_info=uti)
        ref = models.Reference(type=models.NUMERICAL, value=100.)
        ti.reference = ref
        tol = models.Tolerance(
            type=models.ABSOLUTE,
            act_low=-3,
            tol_low=-2,
            tol_high=2,
            act_high=3,
        )
        ti.tolerance = tol
        tests = (
            (models.ACTION, 96),
            (models.ACTION, -100),
            (models.ACTION, 1E99),
            (models.ACTION, 103.1),
            (models.TOLERANCE, 97),
            (models.TOLERANCE, 97.5),
            (models.TOLERANCE, 102.1),
            (models.TOLERANCE, 103),
            (models.OK, 100),
            (models.OK, 102),
            (models.OK, 98),
        )

        for result, val in tests:
            ti.value = val
            ti.calculate_pass_fail()
            self.assertEqual(result, ti.pass_fail)

    def test_absolute_no_action(self):
        test = models.Test(type=models.SIMPLE)
        uti = models.UnitTestInfo(test=test)
        ti = models.TestInstance(unit_test_info=uti)
        ref = models.Reference(type=models.NUMERICAL, value=100.)
        ti.reference = ref
        tol = models.Tolerance(
            type=models.ABSOLUTE,
            tol_low=-2,
            tol_high=2,
        )
        ti.tolerance = tol
        tests = (
            (models.TOLERANCE, 97),
            (models.TOLERANCE, 102.1),
            (models.OK, 100),
            (models.OK, 102),
            (models.OK, 98),
        )

        for result, val in tests:
            ti.value = val
            ti.calculate_pass_fail()
            self.assertEqual(result, ti.pass_fail)

    def test_edge_pass_fail(self):
        test = models.Test(type=models.SIMPLE)
        uti = models.UnitTestInfo(test=test)
        ti = models.TestInstance(unit_test_info=uti)
        ref = models.Reference(type=models.NUMERICAL, value=5.)
        ti.reference = ref
        tol = models.Tolerance(
            type=models.ABSOLUTE,
            act_low=-0.2,
            tol_low=-0.1,
            tol_high=0.1,
            act_high=0.2,
        )
        ti.tolerance = tol
        tests = (
            (models.ACTION, 4.79999),
            (models.TOLERANCE, 4.799999999999999999),
            (models.TOLERANCE, 4.8),

            (models.TOLERANCE, 4.89999),
            (models.OK, 4.899999999999999999),
            (models.OK, 4.9),


            (models.OK, 5.1),
            (models.OK, 5.10000000000000000000001),
            (models.TOLERANCE, 5.10001),

            (models.TOLERANCE, 5.2),
            (models.TOLERANCE, 5.20000000000000000000001),
            (models.ACTION, 5.20001),
        )

        for result, val in tests:
            ti.value = val
            ti.calculate_pass_fail()
            self.assertEqual(result, ti.pass_fail)

    def test_percent_pass_fail(self):
        test = models.Test(type=models.SIMPLE)
        uti = models.UnitTestInfo(test=test)
        ti = models.TestInstance(unit_test_info=uti)

        ti.reference = models.Reference(type=models.NUMERICAL, value=100.)
        ti.tolerance = models.Tolerance(
            type=models.PERCENT,
            act_low=-3,
            tol_low=-2,
            tol_high=2,
            act_high=3,
        )

        tests = (
            (models.ACTION, 96),
            (models.ACTION, -100),
            (models.ACTION, 1E99),
            (models.ACTION, 103.1),
            (models.TOLERANCE, 97),
            (models.TOLERANCE, 97.5),
            (models.TOLERANCE, 102.1),
            (models.TOLERANCE, 103),
            (models.OK, 100),
            (models.OK, 102),
            (models.OK, 98),
        )

        for result, val in tests:
            ti.value = val
            ti.calculate_pass_fail()
            self.assertEqual(result, ti.pass_fail)

    def test_skipped(self):
        ti = models.TestInstance(skipped=True)
        ti.calculate_pass_fail()
        self.assertEqual(models.NOT_DONE, ti.pass_fail)

    def test_in_progress(self):
        ti = utils.create_test_instance(self.tli, unit_test_info=self.uti)
        ti.test_list_instance.in_progress = True
        ti.test_list_instance.save()

        self.assertEqual(models.TestInstance.objects.in_progress()[0], ti)

    def test_upload_url_none(self):
        ti = utils.create_test_instance(self.tli, unit_test_info=self.uti)

        self.assertEqual(ti.upload_url(), None)

    def test_image_url_none(self):
        ti = utils.create_test_instance(self.tli, unit_test_info=self.uti)

        self.assertEqual(ti.image_url(), None)

    def test_upload_value_display(self):
        t = utils.create_test(test_type=models.UPLOAD)
        uti = utils.create_unit_test_info(test=t, unit=self.utc.unit, assigned_to=models.Group.objects.latest("id"))

        tli = utils.create_test_list_instance(unit_test_collection=self.utc)
        ti = utils.create_test_instance(tli, unit_test_info=uti)

        fname = "test.tmp"
        ti.string_value = fname

        url = "%s%d/%s" % (settings.UPLOADS_URL, tli.pk, fname)
        display = '<a href="%s" title="%s">%s</a>' % (url, fname, fname)

        self.assertEqual(display, ti.value_display())

    def test_string_value_display(self):
        t = models.Test(type=models.STRING)
        uti = models.UnitTestInfo(test=t)

        ti = models.TestInstance(unit_test_info=uti)
        ti.string_value = "test"

        self.assertEqual("test", ti.value_display())

    def test_bool_display_value(self):
        t = models.Test(type=models.BOOLEAN)
        uti = models.UnitTestInfo(test=t)

        ti = models.TestInstance(unit_test_info=uti, value=1)
        self.assertEqual("Yes", ti.value_display())

        ti = models.TestInstance(unit_test_info=uti, value=0)
        self.assertEqual("No", ti.value_display())

    def test_mc_display_value(self):
        t = models.Test(type=models.MULTIPLE_CHOICE, choices="a,b,c")
        uti = models.UnitTestInfo(test=t)

        ti = models.TestInstance(unit_test_info=uti, string_value="c")
        self.assertEqual("c", ti.value_display())

    def test_reg_display_value(self):
        t = models.Test(type=models.SIMPLE)
        uti = models.UnitTestInfo(test=t)

        ti = models.TestInstance(unit_test_info=uti, value=0)
        self.assertEqual("0", ti.value_display())

        ti.skipped = True
        self.assertEqual("Skipped", ti.value_display())

        ti.skipped = False
        ti.value = None
        self.assertEqual("Not Done", ti.value_display())

    def test_diff_display_no_value(self):
        t = models.Test(type=models.SIMPLE)
        uti = models.UnitTestInfo(test=t)

        ti = models.TestInstance(unit_test_info=uti, value=0)
        self.assertEqual("", ti.diff_display())

    def test_diff_display_absolute(self):
        t = models.Test(type=models.SIMPLE)
        uti = models.UnitTestInfo(test=t)

        tol = models.Tolerance(act_high=2, act_low=-2, tol_high=1, tol_low=-1, type=models.ABSOLUTE)
        ref = models.Reference(type=models.NUMERICAL, value=100.)

        ti = models.TestInstance(unit_test_info=uti, value=0, reference=ref, tolerance=tol)
        self.assertEqual("-100", ti.diff_display())

    def test_diff_display_percent(self):
        t = models.Test(type=models.SIMPLE)
        uti = models.UnitTestInfo(test=t)

        tol = models.Tolerance(act_high=2, act_low=-2, tol_high=1, tol_low=-1, type=models.PERCENT)
        ref = models.Reference(type=models.NUMERICAL, value=1.)

        ti = models.TestInstance(unit_test_info=uti, value=0.995, reference=ref, tolerance=tol)
        self.assertEqual("-0.5%", ti.diff_display())

    def test_diff_zero_div(self):
        t = models.Test(type=models.SIMPLE)
        uti = models.UnitTestInfo(test=t)

        tol = models.Tolerance(act_high=2, act_low=-2, tol_high=1, tol_low=-1, type=models.PERCENT)
        ref = models.Reference(type=models.NUMERICAL, value=0.)

        display = "Zero ref with % diff tol"
        ti = models.TestInstance(unit_test_info=uti, value=0.995, reference=ref, tolerance=tol)
        self.assertEqual(display, ti.diff_display())


class TestTestListInstance(TestCase):

    def setUp(self):
        self.tests = []

        self.ref = models.Reference(type=models.NUMERICAL, value=100.)
        self.tol = models.Tolerance(type=models.PERCENT, act_low=-3, tol_low=-2, tol_high=2, act_high=3)
<<<<<<< HEAD
=======
        self.ref.created_by = utils.create_user()
        self.tol.created_by = utils.create_user()
        self.ref.modified_by = utils.create_user()
        self.tol.modified_by = utils.create_user()
>>>>>>> 2c5089e0
        self.values = [None, None, 96, 97, 100, 100]

        self.statuses = [utils.create_status(name="status%d" % x, slug="status%d" % x) for x in range(len(self.values))]

        self.test_list = utils.create_test_list()
        for i in range(6):
            test = utils.create_test(name="name%d" % i)
            self.tests.append(test)
            utils.create_test_list_membership(self.test_list, test)

        self.unit_test_collection = utils.create_unit_test_collection(test_collection=self.test_list)

        self.test_list_instance = self.create_test_list_instance()

<<<<<<< HEAD
    def create_test_list_instance(self):
        utc = self.unit_test_collection

        tli = utils.create_test_list_instance(unit_test_collection=utc)
=======
    def create_test_list_instance(self, work_completed=None):
        utc = self.unit_test_collection

        tli = utils.create_test_list_instance(unit_test_collection=utc, work_completed=work_completed)
>>>>>>> 2c5089e0

        for i, (v, test, status) in enumerate(zip(self.values, self.tests, self.statuses)):
            uti = models.UnitTestInfo.objects.get(test=test, unit=utc.unit)
            ti = utils.create_test_instance(tli, unit_test_info=uti, value=v, status=status)
            ti.reference = self.ref
            ti.tolerance = self.tol
            ti.test_list_instance = tli
            if i == 0:
                ti.skipped = True
<<<<<<< HEAD
            elif i == 1:
                ti.tolerance = None
                ti.reference = None

=======
            if i == 1:
                ti.tolerance = None
                ti.reference = None
            else:
                ti.reference.save()
                ti.tolerance.save()
>>>>>>> 2c5089e0
            ti.save()
        tli.save()
        return tli

    def test_pass_fail(self):

        pf_status = self.test_list_instance.pass_fail_status()
        for pass_fail, _, tests in pf_status:
            if pass_fail == models.OK:
                self.assertTrue(len(tests) == 2)
            else:
                self.assertTrue(len(tests) == 1)

    def test_review_status(self):

        for stat, tests in self.test_list_instance.status():
            self.assertEqual(len(tests), 1)

    def test_unreviewed_instances(self):

        self.assertSetEqual(
            set(self.test_list_instance.unreviewed_instances()),
            set(models.TestInstance.objects.all())
        )

    def test_tolerance_tests(self):
        self.assertEqual(1, self.test_list_instance.tolerance_tests().count())

    def test_failing_tests(self):
        self.assertEqual(1, self.test_list_instance.tolerance_tests().count())

    def test_in_progress(self):
        self.test_list_instance.in_progress = True
        self.test_list_instance.save()
        self.assertEqual(
            models.TestListInstance.objects.in_progress()[0],
            self.test_list_instance
        )

    def test_deleted_signal_tis_deleted(self):
        self.test_list_instance.delete()
        self.assertEqual(models.TestInstance.objects.count(), 0)

    def test_deleted_signal_last_instance_updated(self):

        tli = self.create_test_list_instance()
        self.unit_test_collection = models.UnitTestCollection.objects.get(pk=self.unit_test_collection.pk)
        self.assertEqual(self.unit_test_collection.last_instance, tli)

        tli.delete()
        self.unit_test_collection = models.UnitTestCollection.objects.get(pk=self.unit_test_collection.pk)
        self.assertEqual(self.unit_test_collection.last_instance, self.test_list_instance)

        self.test_list_instance.delete()
        self.unit_test_collection = models.UnitTestCollection.objects.get(pk=self.unit_test_collection.pk)
        self.assertEqual(self.unit_test_collection.last_instance, None)

    def test_input_later(self):
<<<<<<< HEAD
        tli = self.create_test_list_instance()
        utc = models.UnitTestCollection.objects.get(pk=self.unit_test_collection.pk)
        self.assertEqual(utc.last_instance, tli)

        tli.work_completed = timezone.now() - timezone.timedelta(days=1)
=======
        dt = timezone.now() + timezone.timedelta(seconds=1)
        tli = self.create_test_list_instance(work_completed=dt)
        utc = models.UnitTestCollection.objects.get(pk=self.unit_test_collection.pk)
        self.assertEqual(utc.last_instance, tli)

        tli.work_completed = dt - timezone.timedelta(days=1)
>>>>>>> 2c5089e0
        tli.save()

        utc = models.UnitTestCollection.objects.get(pk=self.unit_test_collection.pk)
        self.assertEqual(utc.last_instance, self.test_list_instance)


class TestAutoReview(TestCase):

    def setUp(self):
        self.tests = []

        self.ref = models.Reference(type=models.NUMERICAL, value=100.)
        self.tol = models.Tolerance(type=models.PERCENT, act_low=-3, tol_low=-2, tol_high=2, act_high=3)
<<<<<<< HEAD
=======
        self.ref.created_by = utils.create_user()
        self.tol.created_by = utils.create_user()
        self.ref.modified_by = utils.create_user()
        self.tol.modified_by = utils.create_user()
>>>>>>> 2c5089e0
        self.values = [96, 97, 100]

        self.statuses = [
            utils.create_status(name="default", slug="default", requires_review=True, is_default=True),
            utils.create_status(name="pass", slug="pass", requires_review=False, is_default=False),
            utils.create_status(name="tol", slug="tol", requires_review=False, is_default=False),
            utils.create_status(name="fail", slug="fail", requires_review=False, is_default=False),
        ]

        models.AutoReviewRule.objects.bulk_create([
            models.AutoReviewRule(pass_fail=models.OK, status=self.statuses[1]),
            models.AutoReviewRule(pass_fail=models.TOLERANCE, status=self.statuses[2]),
        ])

        self.test_list = utils.create_test_list()
        for i in range(3):
            test = utils.create_test(name="name%d" % i)
            test.auto_review = True
            test.save()

            self.tests.append(test)
            utils.create_test_list_membership(self.test_list, test)

        self.unit_test_collection = utils.create_unit_test_collection(test_collection=self.test_list)

        self.test_list_instance = self.create_test_list_instance()

    def create_test_list_instance(self):
        utc = self.unit_test_collection

        tli = utils.create_test_list_instance(unit_test_collection=utc)

<<<<<<< HEAD
=======
        self.ref.save()
        self.tol.save()

>>>>>>> 2c5089e0
        for i, (v, test) in enumerate(zip(self.values, self.tests)):
            uti = models.UnitTestInfo.objects.get(test=test, unit=utc.unit)
            ti = utils.create_test_instance(tli, unit_test_info=uti, value=v, status=self.statuses[0])
            ti.reference = self.ref
            ti.tolerance = self.tol
            ti.test_list_instance = tli
            ti.calculate_pass_fail()
            ti.auto_review()
            ti.save()

        tli.save()
        return tli

    def test_review_status(self):
        """Each of the three tests should have a different status"""

        for stat, tests in self.test_list_instance.status():
            self.assertEqual(len(tests), 1)

    def test_review_status_with_coment(self):
        """Each of the three tests should have a different status"""

        uti = models.UnitTestInfo.objects.get(test=self.tests[0], unit=self.unit_test_collection.unit)
        ti = utils.create_test_instance(self.test_list_instance, unit_test_info=uti, value=self.ref.value, status=self.statuses[0])
        ti.reference = self.ref
        ti.tolerance = self.tol
        ti.comment = "comment"
        ti.calculate_pass_fail()
        ti.auto_review()
        ti.save()
        self.assertTrue(ti.status.requires_review)

    def test_review_status_with_tli_coment(self):
        """Each of the three tests should have a different status"""

        uti = models.UnitTestInfo.objects.get(test=self.tests[0], unit=self.unit_test_collection.unit)
        ti = utils.create_test_instance(self.test_list_instance, unit_test_info=uti, value=self.ref.value, status=self.statuses[0])
        ti.reference = self.ref
        ti.tolerance = self.tol
        self.test_list_instance.comment = "comment"
        ti.calculate_pass_fail()
        ti.auto_review()
        ti.save()
        self.assertTrue(ti.status.requires_review)

if __name__ == "__main__":
    setup_test_environment()
    unittest.main()<|MERGE_RESOLUTION|>--- conflicted
+++ resolved
@@ -1,10 +1,4 @@
-<<<<<<< HEAD
-
-import mock
-import unittest
-
-=======
->>>>>>> 2c5089e0
+
 from django.contrib.contenttypes.models import ContentType
 from django.core.exceptions import ValidationError
 from django.conf import settings
@@ -13,13 +7,9 @@
 from django.utils import timezone
 
 from qatrack.qa import models
-<<<<<<< HEAD
-from qatrack.qa.tests import utils
-=======
 
 import mock
 from . import utils
->>>>>>> 2c5089e0
 
 
 def utc_2am():
@@ -124,36 +114,12 @@
         t.clean_choices()
 
     def test_ok_mc(self):
-<<<<<<< HEAD
-        t = models.Tolerance(name="foo", mc_pass_choices="a", mc_tol_choices="b", type=models.MULTIPLE_CHOICE)
-=======
         t = models.Tolerance(mc_pass_choices="a", mc_tol_choices="b", type=models.MULTIPLE_CHOICE)
->>>>>>> 2c5089e0
         t.clean_fields()
         self.assertListEqual(t.tol_choices(), ["b"])
         self.assertListEqual(t.pass_choices(), ["a"])
 
     def test_without_act(self):
-<<<<<<< HEAD
-        t = models.Tolerance(name="foo", type=models.ABSOLUTE)
-        self.assertRaises(ValidationError, t.clean_tols)
-
-    def test_invalid_mc_choices(self):
-        t = models.Tolerance(name="foo", mc_pass_choices="a", type=models.ABSOLUTE)
-        self.assertRaises(ValidationError, t.clean_choices)
-
-        t = models.Tolerance(name="foo", mc_tol_choices="a", type=models.ABSOLUTE)
-        self.assertRaises(ValidationError, t.clean_choices)
-
-    def test_no_pass_choices(self):
-        t = models.Tolerance(name="foo", mc_pass_choices="", type=models.MULTIPLE_CHOICE)
-        self.assertRaises(ValidationError, t.clean_choices)
-
-    def test_no_tol_choices(self):
-        t = models.Tolerance(name="foo", mc_pass_choices="a", mc_tol_choices="", type=models.MULTIPLE_CHOICE)
-        t.clean_choices()
-        t = models.Tolerance(name="foo", mc_pass_choices="a", type=models.MULTIPLE_CHOICE)
-=======
         t = models.Tolerance(type=models.ABSOLUTE)
         self.assertRaises(ValidationError, t.clean_tols)
 
@@ -172,7 +138,6 @@
         t = models.Tolerance(mc_pass_choices="a", mc_tol_choices="", type=models.MULTIPLE_CHOICE)
         t.clean_choices()
         t = models.Tolerance(mc_pass_choices="a", type=models.MULTIPLE_CHOICE)
->>>>>>> 2c5089e0
         t.clean_choices()
 
     def test_tolerances_for_value_none(self):
@@ -596,11 +561,7 @@
 
     def test_content_type(self):
         tl = utils.create_test_list()
-<<<<<<< HEAD
-        self.assertEqual(tl.content_type(), ContentType.objects.get(name="test list"))
-=======
         self.assertEqual(tl.content_type(), ContentType.objects.get(model="testlist"))
->>>>>>> 2c5089e0
 
     def test_all_lists(self):
         tl1 = utils.create_test_list(name="1")
@@ -673,11 +634,7 @@
 
     def test_content_type(self):
         tl = utils.create_test_list()
-<<<<<<< HEAD
-        self.assertEqual(tl.content_type(), ContentType.objects.get(name="test list"))
-=======
         self.assertEqual(tl.content_type(), ContentType.objects.get(model="testlist"))
->>>>>>> 2c5089e0
 
     def test_all_lists(self):
         self.assertSetEqual(set(self.test_lists), set(self.cycle.all_lists()))
@@ -785,13 +742,8 @@
         self.assertEqual(self.utc_hist.due_date.date(), (tli2.work_completed + self.utc_hist.frequency.due_delta()).date())
 
     def test_due_date_not_updated_for_in_progress(self):
-<<<<<<< HEAD
-        # test case where utc with history was performed and then performed 2nd time but
-        # set as in_progress
-=======
         # test case where utc with history was created with valid status and
         # later changed to have invlaid status
->>>>>>> 2c5089e0
 
         # first create valid history
         now = timezone.now()
@@ -809,42 +761,6 @@
         self.utc_hist = models.UnitTestCollection.objects.get(pk=self.utc_hist.pk)
         self.assertEqual(self.utc_hist.due_date.date(), (tli1.work_completed + self.utc_hist.frequency.due_delta()).date())
 
-<<<<<<< HEAD
-    def test_due_date_not_updated_for_in_progress_no_history_due_date_set(self):
-        # test case where utc without history and a due date set was performed and
-        # set as in_progress
-
-        # first set due date
-        due_date = timezone.now() - timezone.timedelta(days=1)
-        self.utc_hist.due_date = due_date
-        self.utc_hist.save()
-
-
-        #now create in progress history
-        now = timezone.now()
-        tli = utils.create_test_list_instance(unit_test_collection=self.utc_hist, work_completed=now, in_progress=True)
-        #ti = utils.create_test_instance(unit_test_info=self.uti_hist, status=self.valid_status)
-        # ti.test_list_instance = tli
-        # ti.save()
-        # tli.in_progress=True
-        # tli.save()
-
-        self.utc_hist = models.UnitTestCollection.objects.get(pk=self.utc_hist.pk)
-        self.assertEqual(self.utc_hist.due_date, due_date)
-
-    def test_due_date_not_updated_for_in_progress_no_history(self):
-        # test case where utc without history without a due date set was performed and
-        # set as in_progress
-
-        #create in progress history
-        now = timezone.now()
-        tli = utils.create_test_list_instance(unit_test_collection=self.utc_hist, work_completed=now, in_progress=True)
-
-        self.utc_hist = models.UnitTestCollection.objects.get(pk=self.utc_hist.pk)
-        self.assertEqual(self.utc_hist.due_date, None)
-
-=======
->>>>>>> 2c5089e0
     def test_cycle_due_date(self):
         test_lists = [utils.create_test_list(name="test list %d" % i) for i in range(2)]
         for i, test_list in enumerate(test_lists):
@@ -895,11 +811,7 @@
 
         utc = utils.create_unit_test_collection(frequency=None, null_frequency=True)
 
-<<<<<<< HEAD
-        self.assertEqual(models.NOT_DUE, utc.due_status())
-=======
         self.assertEqual(models.NO_DUE_DATE, utc.due_status())
->>>>>>> 2c5089e0
         utc.set_due_date(now - timezone.timedelta(days=1))
 
         utc = models.UnitTestCollection.objects.get(pk=utc.pk)
@@ -912,11 +824,7 @@
 
         utc = utils.create_unit_test_collection(frequency=daily)
 
-<<<<<<< HEAD
-        self.assertEqual(models.NOT_DUE, utc.due_status())
-=======
         self.assertEqual(models.NO_DUE_DATE, utc.due_status())
->>>>>>> 2c5089e0
 
         daily_statuses = (
             (-2, models.OVERDUE),
@@ -937,11 +845,7 @@
         weekly = utils.create_frequency(nom=7, due=7, overdue=9)
         utc = utils.create_unit_test_collection(frequency=weekly)
 
-<<<<<<< HEAD
-        self.assertEqual(models.NOT_DUE, utc.due_status())
-=======
         self.assertEqual(models.NO_DUE_DATE, utc.due_status())
->>>>>>> 2c5089e0
 
         weekly_statuses = (
             (-10, models.OVERDUE),
@@ -1624,13 +1528,10 @@
 
         self.ref = models.Reference(type=models.NUMERICAL, value=100.)
         self.tol = models.Tolerance(type=models.PERCENT, act_low=-3, tol_low=-2, tol_high=2, act_high=3)
-<<<<<<< HEAD
-=======
         self.ref.created_by = utils.create_user()
         self.tol.created_by = utils.create_user()
         self.ref.modified_by = utils.create_user()
         self.tol.modified_by = utils.create_user()
->>>>>>> 2c5089e0
         self.values = [None, None, 96, 97, 100, 100]
 
         self.statuses = [utils.create_status(name="status%d" % x, slug="status%d" % x) for x in range(len(self.values))]
@@ -1645,17 +1546,10 @@
 
         self.test_list_instance = self.create_test_list_instance()
 
-<<<<<<< HEAD
-    def create_test_list_instance(self):
-        utc = self.unit_test_collection
-
-        tli = utils.create_test_list_instance(unit_test_collection=utc)
-=======
     def create_test_list_instance(self, work_completed=None):
         utc = self.unit_test_collection
 
         tli = utils.create_test_list_instance(unit_test_collection=utc, work_completed=work_completed)
->>>>>>> 2c5089e0
 
         for i, (v, test, status) in enumerate(zip(self.values, self.tests, self.statuses)):
             uti = models.UnitTestInfo.objects.get(test=test, unit=utc.unit)
@@ -1665,19 +1559,12 @@
             ti.test_list_instance = tli
             if i == 0:
                 ti.skipped = True
-<<<<<<< HEAD
-            elif i == 1:
-                ti.tolerance = None
-                ti.reference = None
-
-=======
             if i == 1:
                 ti.tolerance = None
                 ti.reference = None
             else:
                 ti.reference.save()
                 ti.tolerance.save()
->>>>>>> 2c5089e0
             ti.save()
         tli.save()
         return tli
@@ -1736,20 +1623,12 @@
         self.assertEqual(self.unit_test_collection.last_instance, None)
 
     def test_input_later(self):
-<<<<<<< HEAD
-        tli = self.create_test_list_instance()
-        utc = models.UnitTestCollection.objects.get(pk=self.unit_test_collection.pk)
-        self.assertEqual(utc.last_instance, tli)
-
-        tli.work_completed = timezone.now() - timezone.timedelta(days=1)
-=======
         dt = timezone.now() + timezone.timedelta(seconds=1)
         tli = self.create_test_list_instance(work_completed=dt)
         utc = models.UnitTestCollection.objects.get(pk=self.unit_test_collection.pk)
         self.assertEqual(utc.last_instance, tli)
 
         tli.work_completed = dt - timezone.timedelta(days=1)
->>>>>>> 2c5089e0
         tli.save()
 
         utc = models.UnitTestCollection.objects.get(pk=self.unit_test_collection.pk)
@@ -1763,13 +1642,10 @@
 
         self.ref = models.Reference(type=models.NUMERICAL, value=100.)
         self.tol = models.Tolerance(type=models.PERCENT, act_low=-3, tol_low=-2, tol_high=2, act_high=3)
-<<<<<<< HEAD
-=======
         self.ref.created_by = utils.create_user()
         self.tol.created_by = utils.create_user()
         self.ref.modified_by = utils.create_user()
         self.tol.modified_by = utils.create_user()
->>>>>>> 2c5089e0
         self.values = [96, 97, 100]
 
         self.statuses = [
@@ -1802,12 +1678,9 @@
 
         tli = utils.create_test_list_instance(unit_test_collection=utc)
 
-<<<<<<< HEAD
-=======
         self.ref.save()
         self.tol.save()
 
->>>>>>> 2c5089e0
         for i, (v, test) in enumerate(zip(self.values, self.tests)):
             uti = models.UnitTestInfo.objects.get(test=test, unit=utc.unit)
             ti = utils.create_test_instance(tli, unit_test_info=uti, value=v, status=self.statuses[0])
