# Django settings for qatrack project.
import datetime
import os
import sys

import matplotlib

matplotlib.use("Agg")

# -----------------------------------------------------------------------------
DEBUG = False
TEMPLATE_DBG = False

# Who to email when server errors occur
ADMINS = (
    ('Admin Name', 'YOUR_EMAIL_ADDRESS_GOES_HERE'),
)
MANAGERS = ADMINS
SEND_BROKEN_LINK_EMAILS = False

# -----------------------------------------------------------------------------
# misc settings
PROJECT_ROOT = os.path.abspath(os.path.dirname(__file__))
LOG_ROOT = os.path.join(PROJECT_ROOT, "..", "logs")
if not os.path.isdir(LOG_ROOT):
    os.mkdir(LOG_ROOT)

<<<<<<< HEAD
VERSION = "0.2.9.1"
=======
VERSION = "0.3.0"
>>>>>>> 010e2b47
BUG_REPORT_URL = "https://bitbucket.org/tohccmedphys/qatrackplus/issues/new"
FEATURE_REQUEST_URL = BUG_REPORT_URL

# Python dotted path to the WSGI application used by Django's runserver.
WSGI_APPLICATION = 'qatrack.wsgi.application'

# Make this unique, and don't share it with anybody.
SECRET_KEY = '78kj_s=rqh46bsv10eb-)uyy02kr35jy19pp*7u$4-te=x0^86'
ROOT_URLCONF = 'qatrack.urls'

SITE_ID = 1
SITE_NAME = "QATrack+"

# -----------------------------------------------------------------------------
# Database settings

# if you wish to override the database settings below (e.g. for deployment),
# please do so here or in a local_settings.py file
DATABASES = {
    'default': {
        'ENGINE': 'django.db.backends.sqlite3',  # Add 'postgresql_psycopg2', 'mysql', 'sqlite3'
        'NAME': os.path.join(PROJECT_ROOT, '..', 'db/default.db'),  # db name Or path to database file if using sqlite3.
        'USER': '',                      # Not used with sqlite3.
        'PASSWORD': '',                  # Not used with sqlite3.S
        'HOST': '',                      # Set to empty string for localhost. Not used with sqlite3.
        'PORT': '',                      # Set to empty string for default. Not used with sqlite3.
    }
}

# ----------------------------------------------------------------------------
# Default local settings

# Local time zone for this installation. Choices can be found here:
# http://en.wikipedia.org/wiki/List_of_tz_zones_by_name
# although not all choices may be available on all operating systems.
# On Unix systems, a value of None will cause Django to use the same
# timezone as the operating system.
# If running in a Windows environment this must be set to the same as your
# system time zone.
TIME_ZONE = 'America/Toronto'

# If you set this to False, Django will not format dates, numbers and
# calendars according to the current locale
USE_L10N = True

# If you set this to False, Django will not use timezone-aware datetimes.
USE_TZ = True

FORMAT_MODULE_PATH = "qatrack.formats"

INPUT_DATE_FORMATS = (
    "%d-%m-%Y %H:%M", "%d/%m/%Y %H:%M",
    "%d-%m-%y %H:%M", "%d/%m/%y %H:%M",
)
SIMPLE_DATE_FORMAT = "%d-%m-%Y"
DATETIME_HELP = "Format DD-MM-YY hh:mm (hh:mm is 24h time e.g. 31-05-12 14:30)"

# Language code for this installation. All choices can be found here:
# http://www.i18nguy.com/unicode/language-identifiers.html
LANGUAGE_CODE = 'en-us'

# If you set this to False, Django will make some optimizations so as not
# to load the internationalization machinery.
USE_I18N = True

CONSTANT_PRECISION = 8

# This is the warning message given to the user when a test result is out of tolerance
# Override this setting in local_settings.py to a locally relevant warning message
DEFAULT_WARNING_MESSAGE = "Do not treat"

# ----------------------------------------------------------------------------
# static media settings

#  Absolute filesystem path to the directory that will hold user-uploaded files.
# Example: "/home/media/media.lawrence.com/media/"
MEDIA_ROOT = os.path.join(PROJECT_ROOT, "media")
TMP_UPLOAD_PATH = os.path.join("uploads", "tmp")
UPLOAD_ROOT = os.path.join(MEDIA_ROOT, "uploads")
TMP_UPLOAD_ROOT = os.path.join(UPLOAD_ROOT, "tmp")
for d in (MEDIA_ROOT, UPLOAD_ROOT, TMP_UPLOAD_ROOT):
    if not os.path.isdir(d):
        os.mkdir(d)

# URL that handles the media served from MEDIA_ROOT. Make sure to use a
# trailing slash.
# Examples: "http://media.lawrence.com/media/", "http://example.com/media/"
MEDIA_URL = '/media/'
UPLOADS_URL = MEDIA_URL + 'uploads/'

# Absolute path to the directory static files should be collected to.
# Don't put anything in this directory yourself; store your static files
# in apps' "static/" subdirectories and in STATICFILES_DIRS.
# Example: "/home/media/media.lawrence.com/static/"
STATIC_ROOT = os.path.join(PROJECT_ROOT, "static")

# URL prefix for static files.
# Example: "http://media.lawrence.com/static/"
STATIC_URL = '/static/'

#  Additional locations of static files
STATICFILES_DIRS = (
    # Put strings here, like "/home/html/static" or "C:/www/django/static".
    # Always use forward slashes, even on Windows.
    # Don't forget to use absolute paths, not relative paths.
    os.path.join(PROJECT_ROOT, "admin_media"),
    # os.path.join(PROJECT_ROOT, 'static/'),
)
# List of finder classes that know how to find static files in
# various locations.
STATICFILES_FINDERS = (
    'django.contrib.staticfiles.finders.FileSystemFinder',
    'django.contrib.staticfiles.finders.AppDirectoriesFinder',
    #    'django.contrib.staticfiles.finders.DefaultStorageFinder',
)

# add a site specific css file if one doesn't already exist
SITE_SPECIFIC_CSS_PATH = os.path.join(PROJECT_ROOT, "qatrack_core", "static", "qatrack_core", "css", "site.css")
if not os.path.isfile(SITE_SPECIFIC_CSS_PATH):
    with open(SITE_SPECIFIC_CSS_PATH, 'w') as f:
        f.write("/* You can place any site specific css in this file*/\n")


# ------------------------------------------------------------------------------
# Middleware
MIDDLEWARE = [
    'django.middleware.common.CommonMiddleware',
    'django.contrib.sessions.middleware.SessionMiddleware',
    'django.middleware.csrf.CsrfViewMiddleware',
    'django.contrib.auth.middleware.AuthenticationMiddleware',
    # 'django.contrib.auth.middleware.RemoteUserMiddleware',
    'django.contrib.messages.middleware.MessageMiddleware',
    'qatrack.middleware.login_required.LoginRequiredMiddleware',
    'qatrack.middleware.maintain_filters.FilterPersistMiddleware',
]


# login required middleware settings
LOGIN_EXEMPT_URLS = [r"^accounts/", r"api/*"]
ACCOUNT_ACTIVATION_DAYS = 7
LOGIN_REDIRECT_URL = '/qa/unit/'
LOGIN_URL = "/accounts/login/"

TEMPLATES = [
    {
        'BACKEND': 'django.template.backends.django.DjangoTemplates',
        'DIRS': [
            os.path.join(PROJECT_ROOT, 'templates'),
            'genericdropdown/templates',
        ],
        'APP_DIRS': True,
        'OPTIONS': {
            'debug': False,
            'context_processors': [
                # Insert your TEMPLATE_CONTEXT_PROCESSORS here or use this
                # list if you haven't customized them:
                'django.contrib.auth.context_processors.auth',
                'django.template.context_processors.debug',
                'django.template.context_processors.i18n',
                'django.template.context_processors.media',
                'django.template.context_processors.request',
                'django.template.context_processors.static',
                'django.template.context_processors.tz',
                'django.contrib.messages.context_processors.messages',

                'qatrack.context_processors.site',
            ],
        },
    },
]

# ------------------------------------------------------------------------------
# Fixtures
# you can add more default fixture locations here
FIXTURE_DIRS = (
    'fixtures/defaults/qa',
    'fixtures/defaults/units',
)

# ------------------------------------------------------------------------------
INSTALLED_APPS = [
    'django.contrib.admin',
    'django.contrib.contenttypes',
    'django.contrib.auth',
    'django.contrib.sessions',
    'django.contrib.sites',
    'django.contrib.messages',
    'django.contrib.staticfiles',
    'django.contrib.humanize',
    'django_extensions',
    'django_comments',
    'formtools',
    'tastypie',
    'django_filters',
    'rest_framework',
    'rest_framework.authtoken',
    'listable',
    'genericdropdown',
    # 'crispy_forms',
    'widget_tweaks',
    'dynamic_raw_id',
    'qatrack.cache',
    'qatrack.accounts',
    'qatrack.units',
    'qatrack.qa',
    'qatrack.qatrack_core',
    'qatrack.notifications',
    'qatrack.contacts',
    'qatrack.issue_tracker',
    'qatrack.service_log',
    'qatrack.parts',
    'qatrack.attachments',
    'admin_views',
]

# ----------------------------------------------------------------------------
# API settings

REST_FRAMEWORK = {
    'DEFAULT_AUTHENTICATION_CLASSES': (
        'rest_framework.authentication.TokenAuthentication', 'rest_framework.authentication.SessionAuthentication'
    ),
    # Use Django's standard `django.contrib.auth` permissions
    'DEFAULT_PERMISSION_CLASSES': ['rest_framework.permissions.DjangoModelPermissions'],
    'DEFAULT_PAGINATION_CLASS': 'rest_framework.pagination.LimitOffsetPagination',
    'PAGE_SIZE': 100,
    'DATETIME_INPUT_FORMATS': ["%Y-%m-%d %H:%M:%S", "%Y-%m-%d %H:%M"],
    'TEST_REQUEST_DEFAULT_FORMAT': 'json',
    'DEFAULT_FILTER_BACKENDS': (
        'rest_framework_filters.backends.DjangoFilterBackend',
    ),
}


# -----------------------------------------------------------------------------
# Cache settings

CACHE_UNREVIEWED_COUNT = 'unreviewed-count'
CACHE_QA_FREQUENCIES = 'qa-frequencies'
CACHE_RTS_QA_COUNT = 'unreviewed-rts-qa'
CACHE_IN_PROGRESS_COUNT = 'in-progress-count'

MAX_CACHE_TIMEOUT = 24 * 60 * 60  # 24hours

CACHE_LOCATION = os.path.join(PROJECT_ROOT, "cache", "cache_data")
if not os.path.isdir(CACHE_LOCATION):
    os.mkdir(CACHE_LOCATION)

CACHES = {
    'default': {
        'BACKEND': 'django.core.cache.backends.filebased.FileBasedCache',
        'LOCATION': CACHE_LOCATION,
        'TIMEOUT': MAX_CACHE_TIMEOUT,
    }
}

# -----------------------------------------------------------------------------
# Session Settings
SESSION_COOKIE_AGE = 14 * 24 * 60 * 60
SESSION_SAVE_EVERY_REQUEST = True


# -----------------------------------------------------------------------------
# Email and notification settings
EMAIL_NOTIFICATION_USER = None
EMAIL_NOTIFICATION_PWD = None
EMAIL_NOTIFICATION_TEMPLATE = "notification_email.html"
EMAIL_NOTIFICATION_SENDER = "qatrack"
# use either a static subject or a customizable template
# EMAIL_NOTIFICATION_SUBJECT = "QATrack+ Test Status Notification"
EMAIL_NOTIFICATION_SUBJECT_TEMPLATE = "notification_email_subject.txt"

EMAIL_FAIL_SILENTLY = True
EMAIL_HOST = ""  # e.g. 'smtp.gmail.com'
EMAIL_HOST_USER = ''  # e.g. "randle.taylor@gmail.com"
EMAIL_HOST_PASSWORD = 'your_password_here'
EMAIL_USE_TLS = True
EMAIL_PORT = 587


# -----------------------------------------------------------------------------
# Account settings
# a list of group names to automatically add users to when they sign up
DEFAULT_GROUP_NAMES = []  # eg ["Therapists"]

# -----------------------------------------------------------------------------
# Authentication backend settings
AUTHENTICATION_BACKENDS = (
    'django.contrib.auth.backends.ModelBackend',
    # 'qatrack.accounts.backends.ActiveDirectoryGroupMembershipSSLBackend',
    # 'qatrack.accounts.backends.WindowsIntegratedAuthenticationBackend',
)

# active directory settings (not required if only using ModelBackend
AD_DNS_NAME = ''  # e.g. ad.civic1.ottawahospital.on.ca

# If using non-SSL use these
AD_LDAP_PORT = 389
AD_LDAP_URL = 'ldap://%s:%s' % (AD_DNS_NAME, AD_LDAP_PORT)
AD_LDAP_USER = ''
AD_LDAP_PW = ''

AD_LU_ACCOUNT_NAME = "sAMAccountName"
AD_LU_MAIL = "mail"
AD_LU_SURNAME = "sn"
AD_LU_GIVEN_NAME = "givenName"
AD_LU_MEMBER_OF = "memberOf"

# If using SSL use these:
# AD_LDAP_PORT=636
# AD_LDAP_URL='ldaps://%s:%s' % (AD_DNS_NAME,AD_LDAP_PORT)

AD_SEARCH_DN = ""  # eg "dc=ottawahospital,dc=on,dc=ca"
AD_NT4_DOMAIN = ""  # Network domain that AD server is part of

AD_SEARCH_FIELDS = [AD_LU_MAIL, AD_LU_SURNAME, AD_LU_GIVEN_NAME, AD_LU_ACCOUNT_NAME, AD_LU_MEMBER_OF]
AD_MEMBERSHIP_REQ = []  # eg ["*TOHCC - All Staff | Tout le personnel  - CCLHO"]
# AD_CERT_FILE='/path/to/your/cert.txt'

AD_DEBUG_FILE = None
AD_DEBUG = False

CLEAN_USERNAME_STRING = AD_CLEAN_USERNAME_STRING = ''

# define a function called AD_CLEAN_USERNAME in local_settings.py if you
# wish to clean usernames before sending to ldap server
AD_CLEAN_USERNAME = None

# ------------------------------------------------------------------------------
# Logging Settings
# A sample logging configuration. The only tangible logging
# performed by this configuration is to send an email to
# the site admins on every HTTP 500 error.
# See http://docs.djangoproject.com/en/dev/topics/logging for
# more details on how to customize your logging configuration.
LOGGING = {
    'version': 1,
    'disable_existing_loggers': False,
    'filters': {
        'require_debug_false': {
            '()': 'django.utils.log.RequireDebugFalse'
        }
    },
    'formatters': {
        'verbose': {
            'format': "[%(asctime)s] %(levelname)s [%(name)s:%(lineno)s] %(message)s",
            'datefmt': "%d/%b/%Y %H:%M:%S"
        },
        'simple': {
            'format': '%(levelname)s %(message)s'
        },
    },
    'handlers': {
        'mail_admins': {
            'level': 'ERROR',
            'filters': ['require_debug_false'],
            'class': 'django.utils.log.AdminEmailHandler'
        },
        'console': {
            'level': 'DEBUG',
            'class': 'logging.StreamHandler',
        },
        'file': {
            'level': 'INFO',
            'class': 'logging.handlers.TimedRotatingFileHandler',
            'filename': os.path.join(LOG_ROOT, "debug.log"),
            'when': 'D',  # this specifies the interval
            'interval': 7,  # defaults to 1, only necessary for other values
            'backupCount': 26,  # how many backup file to keep, 10 days
            'formatter': 'verbose',
        },
        'migrate': {
            'level': 'INFO',
            'class': 'logging.handlers.TimedRotatingFileHandler',
            'filename': os.path.join(LOG_ROOT, "migrate.log"),
            'when': 'D',  # this specifies the interval
            'interval': 7,  # defaults to 1, only necessary for other values
            'backupCount': 26,  # how many backup file to keep, 10 days
            'formatter': 'verbose',
        },
    },
    'loggers': {
        'django': {
            'handlers': ['file', 'console'],
            'level': 'DEBUG',
            'propagate': True,
        },
        'django.server': {
            'handlers': ['console'],
            'level': 'DEBUG',
            'propagate': False,
        },
        'django.request': {
            'handlers': ['console', 'mail_admins', 'file'],
            'level': 'ERROR',
            'propagate': True,
        },
        'django.db.backends': {
            'handlers': [],  # Quiet by default!
            'propagate': False,
            'level': 'DEBUG',
        },
        'django.template': {
            'handlers': ['console', 'file'],
            'propagate': True,
            'level': 'WARNING',
        },
        'qatrack': {
            'handlers': ['console', 'file'],
            'level': 'DEBUG',
            'propagate': True,
        },
        'qatrack.migrations': {
            'handlers': ['console', 'migrate'],
            'level': 'DEBUG',
            'propagate': True,
        },
    }
}

FORCE_SCRIPT_NAME = None

# ------------------------------------------------------------------------------
# QA Settings

# remember to change iDisplayLength in unittestcollection.js and
# testlistinstance.js if you change this
PAGINATE_DEFAULT = 50

NHIST = 5  # number of historical test results to show when reviewing/performing qa

ICON_SETTINGS = {
    'SHOW_STATUS_ICONS_PERFORM': True,
    'SHOW_STATUS_ICONS_LISTING': True,
    'SHOW_STATUS_ICONS_REVIEW': True,
    'SHOW_STATUS_ICONS_HISTORY': False,
    'SHOW_REVIEW_ICONS': True,
    'SHOW_REVIEW_LABELS_LISTING': True,
    'SHOW_STATUS_LABELS_LISTING': True,
    'SHOW_STATUS_LABELS_REVIEW': True,
    'SHOW_DUE_ICONS': True,
}


# Display ordering on the "Choose Unit" page. (Use "name" or "number")
ORDER_UNITS_BY = "number"

# Enable or disable the "Difference" column when reviewing test lists
REVIEW_DIFF_COL = False

# default display settings for test statuses
TEST_STATUS_DISPLAY = {
    'fail': "Fail",
    'not_done': "Not Done",
    'done': "Done",
    'ok': "OK",
    'tolerance': "Tolerance",
    'action': "Action",
    'no_tol': "No Tol Set",
}

# default short display settings for test statuses
TEST_STATUS_DISPLAY_SHORT = {
    'fail': "Fail",
    'not_done': "Not Done",
    'done': "Done",
    'ok': "OK",
    'tolerance': "TOL",
    'action': "ACT",
    'no_tol': "NO TOL",
}

DEFAULT_COLOURS = [
    'rgba(60,141,188,1)',
    'rgba(0,192,239,1)',
    'rgba(0,166,90,1)',
    'rgba(0,166,90,1)',
    'rgba(243,156,18,1)',
    'rgba(245,105,84,1)',
    'rgba(210,214,222,1)',
    'rgba(0,31,63,1)',
    'rgba(240,245,2,1)',
    'rgba(57,204,204,1)',
    'rgba(96,92,168,1)',
    'rgba(216,27,96,1)',
    'rgba(1,255,112,1)',
    'rgba(17,17,17,1)',
]
DEFAULT_TEST_STATUS_COLOUR = 'rgba(243,156,18,1)'

USE_SERVICE_LOG = True
USE_PARTS = True
USE_ISSUES = False  # internal development issue tracker

DEFAULT_AVAILABLE_TIMES = {
    'hours_sunday': datetime.timedelta(hours=0, minutes=0),
    'hours_monday': datetime.timedelta(hours=8, minutes=0),
    'hours_tuesday': datetime.timedelta(hours=8, minutes=0),
    'hours_wednesday': datetime.timedelta(hours=8, minutes=0),
    'hours_thursday': datetime.timedelta(hours=8, minutes=0),
    'hours_friday': datetime.timedelta(hours=8, minutes=0),
    'hours_saturday': datetime.timedelta(hours=0, minutes=0),
}

TESTPACK_TIMEOUT = 30

if os.path.exists('/root/.is_inside_docker'):
    from .docker_settings import *  # NOQA

# ------------------------------------------------------------------------------
# local_settings contains anything that should be overridden
# based on site specific requirements (e.g. deployment, development etc)
try:
    from .local_settings import *  # NOQA
except ImportError:
    pass

TEMPLATES[0]['OPTIONS']['debug'] = TEMPLATE_DBG

# Parts must be used with service log
USE_PARTS = USE_PARTS or USE_SERVICE_LOG

DELETE_REASONS = (
    ('Duplicate', 'Duplicate'),
    ('Invalid', 'Invalid')
)

if FORCE_SCRIPT_NAME:
    # Fix URL for Admin Views if FORCE_SCRIPT_NAME_SET in local_settings
    ADMIN_VIEWS_URL_PREFIX = FORCE_SCRIPT_NAME + "/admin"


# ------------------------------------------------------------------------------
# Testing settings

SELENIUM_USE_CHROME = False  # Set to True to use Chrome instead of FF (requires ChromeDriver)
SELENIUM_CHROME_PATH = ''  # Set full path of Chromedriver binary if SELENIUM_USE_CHROME == True
SELENIUM_VIRTUAL_DISPLAY = False  # Set to True to use headless browser for testing (requires xvfb)

if any(['test' in v for v in sys.argv]):
    from .test_settings import *  # noqa

if DEBUG:
    INSTALLED_APPS.append('debug_toolbar')
    MIDDLEWARE.insert(0, 'debug_toolbar.middleware.DebugToolbarMiddleware')<|MERGE_RESOLUTION|>--- conflicted
+++ resolved
@@ -25,11 +25,7 @@
 if not os.path.isdir(LOG_ROOT):
     os.mkdir(LOG_ROOT)
 
-<<<<<<< HEAD
-VERSION = "0.2.9.1"
-=======
 VERSION = "0.3.0"
->>>>>>> 010e2b47
 BUG_REPORT_URL = "https://bitbucket.org/tohccmedphys/qatrackplus/issues/new"
 FEATURE_REQUEST_URL = BUG_REPORT_URL
 
