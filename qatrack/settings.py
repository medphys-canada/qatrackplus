--- conflicted
+++ resolved
@@ -210,10 +210,6 @@
     'tastypie',
 
     'genericdropdown',
-<<<<<<< HEAD
-    'django_coverage',
-=======
->>>>>>> 09c05c7a
 
     'qatrack.accounts',
     'qatrack.units',
