--- conflicted
+++ resolved
@@ -183,12 +183,8 @@
 
 
 # login required middleware settings
-<<<<<<< HEAD
 LOGIN_EXEMPT_URLS = [r"^favicon.ico$", r"^accounts/", r"api/*", r"^oauth2"]
 ACCOUNT_ACTIVATION_DAYS = 7
-=======
-LOGIN_EXEMPT_URLS = [r"^favicon.ico$", r"^accounts/", r"api/*"]
->>>>>>> d4a0608d
 LOGIN_REDIRECT_URL = '/qc/unit/'
 LOGIN_URL = "/accounts/login/"
 
@@ -365,16 +361,11 @@
 
 # -----------------------------------------------------------------------------
 # Authentication backend settings
-<<<<<<< HEAD
-AUTHENTICATION_BACKENDS = [
-    'django.contrib.auth.backends.ModelBackend',
-=======
 AUTHENTICATION_BACKENDS = (
     'qatrack.accounts.backends.QATrackAccountBackend',
->>>>>>> d4a0608d
     # 'qatrack.accounts.backends.ActiveDirectoryGroupMembershipSSLBackend',
     # 'qatrack.accounts.backends.WindowsIntegratedAuthenticationBackend',
-]
+)
 
 
 ACCOUNT_ACTIVATION_DAYS = 7
@@ -538,11 +529,6 @@
             'level': 'DEBUG',
             'propagate': True,
         },
-<<<<<<< HEAD
-        'django_auth_adfs': {
-            'handlers': ['console'],
-            'level': 'DEBUG',
-=======
         'django-q': {
             'handlers': ['console', 'django-q'],
             'level': 'DEBUG',
@@ -557,7 +543,11 @@
             'handlers': ['console', 'auth'],
             'level': 'DEBUG',
             'propagate': True,
->>>>>>> d4a0608d
+        },
+        'django_auth_adfs': {
+            'handlers': ['console', 'auth'],
+            'level': 'DEBUG',
+            'propagate': True,
         },
     }
 }
