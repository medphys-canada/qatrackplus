""" settings.py

    Default settings for QATrack+

    isort:skip_file
"""

import datetime
import os
import sys

import matplotlib

matplotlib.use("Agg")

# -----------------------------------------------------------------------------
DEBUG = False
DEBUG_TOOLBAR = False

# Who to email when server errors occur
ADMINS = (
    ('Admin Name', 'YOUR_EMAIL_ADDRESS_GOES_HERE'),
)
MANAGERS = ADMINS
SEND_BROKEN_LINK_EMAILS = False

# -----------------------------------------------------------------------------
# misc settings
PROJECT_ROOT = os.path.abspath(os.path.dirname(__file__))

LOG_ROOT = os.path.join(PROJECT_ROOT, "..", "logs")

<<<<<<< HEAD
VERSION = "0.3.0.19"
BUG_REPORT_URL = "https://bitbucket.org/tohccmedphys/qatrackplus/issues/new"
=======
VERSION = "3.1.0RC5"
BUG_REPORT_URL = "https://github.com/qatrackplus/qatrackplus/issues/new"
>>>>>>> 19045246
FEATURE_REQUEST_URL = BUG_REPORT_URL

# Python dotted path to the WSGI application used by Django's runserver.
WSGI_APPLICATION = 'qatrack.wsgi.application'

# Make this unique, and don't share it with anybody.
SECRET_KEY = '78kj_s=rqh46bsv10eb-)uyy02kr35jy19pp*7u$4-te=x0^86'
ROOT_URLCONF = 'qatrack.urls'

SITE_ID = 1
SITE_NAME = "QATrack+"

# -----------------------------------------------------------------------------
# Database settings

# if you wish to override the database settings below (e.g. for deployment),
# please do so here or in a local_settings.py file
DATABASES = {
    'default': {
        'ENGINE': 'django.db.backends.sqlite3',  # Add 'postgresql_psycopg2', 'mysql', 'sqlite3'
        'NAME': os.path.join(PROJECT_ROOT, '..', 'db/default.db'),  # db name Or path to database file if using sqlite3.
        'USER': '',                      # Not used with sqlite3.
        'PASSWORD': '',                  # Not used with sqlite3.S
        'HOST': '',                      # Set to empty string for localhost. Not used with sqlite3.
        'PORT': '',                      # Set to empty string for default. Not used with sqlite3.
    }
}

# ----------------------------------------------------------------------------
# Default local settings

# Local time zone for this installation. Choices can be found here:
# http://en.wikipedia.org/wiki/List_of_tz_zones_by_name
# although not all choices may be available on all operating systems.
# On Unix systems, a value of None will cause Django to use the same
# timezone as the operating system.
# If running in a Windows environment this must be set to the same as your
# system time zone.
TIME_ZONE = 'America/Toronto'

# If you set this to False, Django will not format dates, numbers and
# calendars according to the current locale
USE_L10N = True

# If you set this to False, Django will not use timezone-aware datetimes.
USE_TZ = True

FORMAT_MODULE_PATH = "qatrack.formats"


# formats for strptime/strftime
DATE_INPUT_FORMATS = ["%d %b %Y", "%Y-%m-%d"]
DATETIME_INPUT_FORMATS = [
    "%d %b %Y %H:%M",
    "%d %b %Y %H:%M:%S",
    "%Y-%m-%d %H:%M",
    "%Y-%m-%d %H:%M:%S",
    "%Y-%m-%d %H:%M:%S.%f",
    "%Y-%m-%dT%H:%M:%S.%fZ",
]
TIME_INPUT_FORMATS = ["%H:%M", "%H:%M:%S", "%H:%M:%S.%f"]

DATETIME_FORMAT = "j M Y H:i"
DATE_FORMAT = "j M Y"
TIME_FORMAT = "H:i"


DATETIME_HELP = "Format DD MMM YYYY hh:mm (hh:mm is 24h time e.g. 31 May 2012 14:30)"

# Language code for this installation. All choices can be found here:
# http://www.i18nguy.com/unicode/language-identifiers.html
LANGUAGE_CODE = 'en-us'

# If you set this to False, Django will make some optimizations so as not
# to load the internationalization machinery.
USE_I18N = True

CONSTANT_PRECISION = 8
DEFAULT_NUMBER_FORMAT = None


# This is the warning message given to the user when a test result is out of tolerance
# Override this setting in local_settings.py to a locally relevant warning message
DEFAULT_WARNING_MESSAGE = "Do not treat"

# ----------------------------------------------------------------------------
# static media settings

#  Absolute filesystem path to the directory that will hold user-uploaded files.
# Example: "/home/media/media.lawrence.com/media/"
MEDIA_ROOT = os.path.join(PROJECT_ROOT, "media")

UPLOAD_PATH = "uploads"
TMP_UPLOAD_PATH = os.path.join(UPLOAD_PATH, "tmp")
UPLOAD_ROOT = os.path.join(MEDIA_ROOT, "uploads")
TMP_UPLOAD_ROOT = os.path.join(UPLOAD_ROOT, "tmp")

# URL that handles the media served from MEDIA_ROOT. Make sure to use a
# trailing slash.
# Examples: "http://media.lawrence.com/media/", "http://example.com/media/"
MEDIA_URL = '/media/'
UPLOADS_URL = MEDIA_URL + 'uploads/'

# Absolute path to the directory static files should be collected to.
# Don't put anything in this directory yourself; store your static files
# in apps' "static/" subdirectories and in STATICFILES_DIRS.
# Example: "/home/media/media.lawrence.com/static/"
STATIC_ROOT = os.path.join(PROJECT_ROOT, "static")

# URL prefix for static files.
# Example: "http://media.lawrence.com/static/"
STATIC_URL = '/static/'

#  Additional locations of static files
STATICFILES_DIRS = (
    # Put strings here, like "/home/html/static" or "C:/www/django/static".
    # Always use forward slashes, even on Windows.
    # Don't forget to use absolute paths, not relative paths.
    os.path.join(PROJECT_ROOT, "admin_media"),
    # os.path.join(PROJECT_ROOT, 'static/'),
)
# List of finder classes that know how to find static files in
# various locations.
STATICFILES_FINDERS = (
    'django.contrib.staticfiles.finders.FileSystemFinder',
    'django.contrib.staticfiles.finders.AppDirectoriesFinder',
    #    'django.contrib.staticfiles.finders.DefaultStorageFinder',
)

# add a site specific css file if one doesn't already exist
SITE_SPECIFIC_CSS_PATH = os.path.join(PROJECT_ROOT, "qatrack_core", "static", "qatrack_core", "css", "site.css")
if not os.path.isfile(SITE_SPECIFIC_CSS_PATH):
    with open(SITE_SPECIFIC_CSS_PATH, 'w') as f:
        f.write("/* You can place any site specific css in this file*/\n")


# ------------------------------------------------------------------------------
# Middleware
MIDDLEWARE = [
    'django.middleware.common.CommonMiddleware',
    'django.contrib.sessions.middleware.SessionMiddleware',
    'django.middleware.csrf.CsrfViewMiddleware',
    'django.contrib.auth.middleware.AuthenticationMiddleware',
    # 'django.contrib.auth.middleware.RemoteUserMiddleware',
    'django.contrib.messages.middleware.MessageMiddleware',
    'qatrack.middleware.login_required.LoginRequiredMiddleware',
    'qatrack.middleware.maintain_filters.FilterPersistMiddleware',
]

# login required middleware settings
LOGIN_EXEMPT_URLS = [r"^favicon.ico$", r"^accounts/", r"api/*", r"^oauth2/*"]
ACCOUNT_ACTIVATION_DAYS = 7
LOGIN_REDIRECT_URL = '/qc/unit/'
LOGIN_URL = "/accounts/login/"

TEMPLATES = [
    {
        'BACKEND': 'django.template.backends.django.DjangoTemplates',
        'DIRS': [
            os.path.join(PROJECT_ROOT, 'templates'),
            'genericdropdown/templates',
        ],
        'APP_DIRS': True,
        'OPTIONS': {
            'debug': False,
            'context_processors': [
                # Insert your TEMPLATE_CONTEXT_PROCESSORS here or use this
                # list if you haven't customized them:
                'django.contrib.auth.context_processors.auth',
                'django.template.context_processors.debug',
                'django.template.context_processors.i18n',
                'django.template.context_processors.media',
                'django.template.context_processors.request',
                'django.template.context_processors.static',
                'django.template.context_processors.tz',
                'django.contrib.messages.context_processors.messages',
                'qatrack.context_processors.site',
            ],
        },
    },
]

# ------------------------------------------------------------------------------
# Fixtures
# you can add more default fixture locations here
FIXTURE_DIRS = (
    'fixtures/defaults/qa',
    'fixtures/defaults/units',
)

# ------------------------------------------------------------------------------
INSTALLED_APPS = [
    'django.contrib.admin',
    'django.contrib.contenttypes',
    'django.contrib.auth',
    'django.contrib.sessions',
    'django.contrib.sites',
    'django.contrib.messages',
    'django.contrib.staticfiles',
    'django.contrib.humanize',
    'django_extensions',
    'django_q',
    'django_comments',
    'formtools',
    'django_filters',
    'rest_framework',
    'rest_framework_filters',
    'rest_framework.authtoken',
    'listable',
    'genericdropdown',
    'recurrence',
    'widget_tweaks',
    'dynamic_raw_id',
    'mptt',
    'django_mptt_admin',
    'qatrack.cache',
    'qatrack.accounts',
    'qatrack.units',
    'qatrack.qa',
    'qatrack.qatrack_core',
    'qatrack.notifications',
    'qatrack.contacts',
    'qatrack.issue_tracker',
    'qatrack.service_log',
    'qatrack.parts',
    'qatrack.faults',
    'qatrack.attachments',
    'qatrack.reports',
    'admin_views',
]


# ----------------------------------------------------------------------------
# API settings

REST_FRAMEWORK = {
    'DEFAULT_AUTHENTICATION_CLASSES':
        ('rest_framework.authentication.TokenAuthentication', 'rest_framework.authentication.SessionAuthentication'),
    # Use Django's standard `django.contrib.auth` permissions
    'DEFAULT_PERMISSION_CLASSES': ['rest_framework.permissions.DjangoModelPermissions'],
    'DEFAULT_PAGINATION_CLASS': 'rest_framework.pagination.LimitOffsetPagination',
    'PAGE_SIZE': 100,
    'DATETIME_INPUT_FORMATS': DATETIME_INPUT_FORMATS,
    'TEST_REQUEST_DEFAULT_FORMAT': 'json',
    'DEFAULT_FILTER_BACKENDS': ('rest_framework_filters.backends.RestFrameworkFilterBackend',),
}

# -----------------------------------------------------------------------------
# Password validation settings

AUTH_PASSWORD_VALIDATORS = [
    {
        'NAME': 'django.contrib.auth.password_validation.UserAttributeSimilarityValidator',
    },
    {
        'NAME': 'django.contrib.auth.password_validation.MinimumLengthValidator',
    },
    {
        'NAME': 'django.contrib.auth.password_validation.CommonPasswordValidator',
    },
]

# -----------------------------------------------------------------------------
# Cache settings

CACHE_UNREVIEWED_COUNT = 'unreviewed-count'
CACHE_UNREVIEWED_COUNT_USER = 'unreviewed-count-user'
CACHE_QA_FREQUENCIES = 'qa-frequencies'
CACHE_RTS_QA_COUNT = 'unreviewed-rts-qa'
CACHE_RTS_INCOMPLETE_QA_COUNT = 'incomplete-rts-qa'
CACHE_IN_PROGRESS_COUNT_USER = 'in-progress-count-users'
CACHE_UNREVIEWED_COUNT_USER_DICT = 'unreviewed-count-users'
CACHE_DEFAULT_SE_STATUS = 'default-se-status'
CACHE_SE_NEEDING_REVIEW_COUNT = 'se_needing_review_count'
CACHE_SL_NOTIFICATION_TOTAL = 'sl-notification-total'
CACHE_SERVICE_STATUS_COLOURS = 'service-status-colours'
CACHE_ACTIVE_UTCS_FOR_UNIT_ = 'active_utcs_for_unit_{}'
CACHE_AUTOREVIEW_RULESETS = "autoreviewrulesets"
CACHE_UNREVIEWED_FAULT_COUNT = "unreviewed-fault-count"

MAX_CACHE_TIMEOUT = None

CACHES = {
    'default': {
        'BACKEND': 'django.core.cache.backends.db.DatabaseCache',
        'LOCATION': 'qatrack_cache_table',
    }
}

# -----------------------------------------------------------------------------
# Session Settings
SESSION_COOKIE_AGE = 14 * 24 * 60 * 60
SESSION_SAVE_EVERY_REQUEST = True
SESSION_EXPIRE_AT_BROWSER_CLOSE = False

CSRF_COOKIE_NAME = 'csrftoken'


# needs to be set to True when running behind reverse proxy (normal deploy)
# set to False when not running behind reverse proxy
# Use True for e.g. CherryPy/IIS and False for Apache/mod_wsgi
USE_X_FORWARDED_HOST = False
HTTP_OR_HTTPS = "http"

# -----------------------------------------------------------------------------
# Email and notification settings
EMAIL_NOTIFICATION_USER = None
EMAIL_NOTIFICATION_PWD = None
EMAIL_NOTIFICATION_TEMPLATE = "notification_email.html"
EMAIL_NOTIFICATION_SENDER = "notifications@qatrackplus.com"
# use either a static subject or a customizable template
# EMAIL_NOTIFICATION_SUBJECT = "QATrack+ Test Status Notification"
EMAIL_NOTIFICATION_SUBJECT_TEMPLATE = "notification_email_subject.txt"

EMAIL_FAIL_SILENTLY = True
EMAIL_HOST = ""  # e.g. 'smtp.gmail.com'
EMAIL_HOST_USER = ''  # e.g. "randle.taylor@gmail.com"
EMAIL_HOST_PASSWORD = 'your_password_here'
EMAIL_USE_TLS = True
EMAIL_PORT = 587


# -----------------------------------------------------------------------------
# Account settings

# Authentication backend settings
AUTHENTICATION_BACKENDS = [
    'qatrack.accounts.backends.QATrackAccountBackend',
    # 'qatrack.accounts.backends.ActiveDirectoryGroupMembershipSSLBackend',
    # 'qatrack.accounts.backends.WindowsIntegratedAuthenticationBackend',
    # 'qatrack.accounts.backends.QATrackAdfsAuthCodeBackend',
]


ACCOUNT_ACTIVATION_DAYS = 7
ACCOUNTS_SELF_REGISTER = False
ACCOUNTS_CLEAN_USERNAME = None
ACCOUNTS_PASSWORD_RESET = True


# active directory settings (not required if only using ModelBackend
AD_DNS_NAME = ''  # e.g. ad.civic1.ottawahospital.on.ca

# If using non-SSL use these
AD_LDAP_PORT = 389
AD_LDAP_URL = 'ldap://%s:%s' % (AD_DNS_NAME, AD_LDAP_PORT)
AD_LDAP_USER = ''  # only used for WindowsIntegratedAuthenticationBackend
AD_LDAP_PW = ''  # only used for WindowsIntegratedAuthenticationBackend

AD_LU_ACCOUNT_NAME = "sAMAccountName"
AD_LU_MAIL = "mail"
AD_LU_SURNAME = "sn"
AD_LU_GIVEN_NAME = "givenName"
AD_LU_MEMBER_OF = "memberOf"

# If using SSL use these:
# AD_LDAP_PORT=636
# AD_LDAP_URL='ldaps://%s:%s' % (AD_DNS_NAME,AD_LDAP_PORT)

AD_SEARCH_DN = ""  # eg "dc=ottawahospital,dc=on,dc=ca"
AD_NT4_DOMAIN = ""  # Network domain that AD server is part of

AD_SEARCH_FIELDS = [AD_LU_MAIL, AD_LU_SURNAME, AD_LU_GIVEN_NAME, AD_LU_ACCOUNT_NAME, AD_LU_MEMBER_OF]

# If AD_MIRROR_GROUPS is True then a QATrack+ group will be created with the
# same name as the AD group if it doesn't exist.
AD_MIRROR_GROUPS = False


AD_CERT_FILE = ''  # AD_CERT_FILE = '/path/to/your/cert.txt'

CLEAN_USERNAME_STRING = AD_CLEAN_USERNAME_STRING = ''

# define a function called AD_CLEAN_USERNAME in local_settings.py if you
# wish to clean usernames before sending to ldap server
AD_CLEAN_USERNAME = None


# AD FS settings. For more information and other settings, see
# https://django-auth-adfs.readthedocs.io/en/latest/settings_ref.html
AUTH_ADFS = {
    "SERVER": "some.adfs.server.com",
    "CLIENT_ID": "qatrackplus",
    "RELYING_PARTY_ID": "https://your.qatrackserver.com",
    "AUDIENCE": "http://your.qatrackserver.com",
    "CLAIM_MAPPING": {
        "first_name": "given_name",
        "last_name": "family_name",
        "email": "email"
    },
    "USERNAME_CLAIM": "winaccountname",
    "GROUPS_CLAIM": "group",
}

# ------------------------------------------------------------------------------
# Logging Settings
# A sample logging configuration. The only tangible logging
# performed by this configuration is to send an email to
# the site admins on every HTTP 500 error.
# See http://docs.djangoproject.com/en/dev/topics/logging for
# more details on how to customize your logging configuration.
def skip_requests(record):  # noqa: E302
    skip = (
        record.args[0].startswith("GET /static/") or
        record.args[0].startswith("GET /accounts/ping/")
    )
    return not skip


LOGGING = {
    'version': 1,
    'disable_existing_loggers': False,
    'filters': {
        'require_debug_false': {
            '()': 'django.utils.log.RequireDebugFalse'
        },
        'require_debug_true': {
            '()': 'django.utils.log.RequireDebugTrue'
        },
        'skip_requests': {
            '()': 'django.utils.log.CallbackFilter',
            'callback': skip_requests,
        }
    },
    'formatters': {
        'verbose': {
            'format': "[%(asctime)s] %(levelname)s [%(name)s:%(lineno)s] %(message)s",
            'datefmt': "%d/%b/%Y %H:%M:%S"
        },
        'simple': {
            'format': '%(levelname)s %(message)s'
        },
    },
    'handlers': {
        'mail_admins': {
            'level': 'ERROR',
            'filters': [],
            'class': 'django.utils.log.AdminEmailHandler'
        },
        'console': {
            'level': 'DEBUG',
            'class': 'logging.StreamHandler',
        },
        'file': {
            'level': 'DEBUG',
            'class': 'concurrent_log_handler.ConcurrentRotatingFileHandler',
            'filename': os.path.join(LOG_ROOT, "debug.log"),
            'backupCount': 26,  # how many backup file to keep, 10 days
            'formatter': 'verbose',
        },
        'migrate': {
            'level': 'INFO',
            'class': 'concurrent_log_handler.ConcurrentRotatingFileHandler',
            'filename': os.path.join(LOG_ROOT, "migrate.log"),
            'backupCount': 26,  # how many backup file to keep, 10 days
            'formatter': 'verbose',
        },
        'django-q': {
            'level': 'INFO',
            'class': 'concurrent_log_handler.ConcurrentRotatingFileHandler',
            'filename': os.path.join(LOG_ROOT, "django-q.log"),
            'backupCount': 26,  # how many backup file to keep, 10 days
            'formatter': 'verbose',
        },
        'auth': {
            'level': 'INFO',
            'class': 'concurrent_log_handler.ConcurrentRotatingFileHandler',
            'filename': os.path.join(LOG_ROOT, "auth.log"),
            'backupCount': 1,  # how many backup file to keep, 10 days
            'formatter': 'verbose',
        },
    },
    'loggers': {
        'django': {
            'handlers': ['file', 'console', 'mail_admins'],
            'level': 'DEBUG',
            'propagate': True,
        },
        'django.utils.autoreload': {
            'handlers': ['console'],
            'level': 'INFO',
            'propagate': False,
        },
        'django.server': {
            'handlers': ['console', 'mail_admins'],
            'filters': ['skip_requests'],
            'level': 'DEBUG',
            'propagate': False,
        },
        'django.request': {
            'handlers': ['console', 'mail_admins', 'file'],
            'level': 'ERROR',
            'propagate': True,
        },
        'django.db.backends': {
            'handlers': [],  # Quiet by default!
            'propagate': False,
            'level': 'DEBUG',
        },
        'django.template': {
            'handlers': ['console', 'file', 'mail_admins'],
            'propagate': True,
            'level': 'WARNING',
        },
        'qatrack': {
            'handlers': ['console', 'file', 'mail_admins'],
            'level': 'DEBUG',
            'propagate': True,
        },
        'qatrack.migrations': {
            'handlers': ['console', 'migrate', 'mail_admins'],
            'level': 'DEBUG',
            'propagate': True,
        },
        'django-q': {
            'handlers': ['console', 'django-q'],
            'level': 'DEBUG',
            'propagate': True,
        },
        'auth.QATrackAccountBackend': {
            'handlers': ['console', 'auth'],
            'level': 'DEBUG',
            'propagate': True,
        },
        'auth.ActiveDirectoryGroupMembershipSSLBackend': {
            'handlers': ['console', 'auth'],
            'level': 'DEBUG',
            'propagate': True,
        },
        'django_auth_adfs': {
            'handlers': ['console', 'auth'],
            'level': 'DEBUG',
            'propagate': True,
        },
    }
}

FORCE_SCRIPT_NAME = None

# ------------------------------------------------------------------------------
# QA Settings

# remember to change iDisplayLength in unittestcollection.js and
# testlistinstance.js if you change this
PAGINATE_DEFAULT = 50

NHIST = 5  # number of historical test results to show when reviewing/performing qa

ICON_SETTINGS = {
    'SHOW_STATUS_ICONS_PERFORM': True,
    'SHOW_STATUS_ICONS_LISTING': True,
    'SHOW_STATUS_ICONS_REVIEW': True,
    'SHOW_STATUS_ICONS_HISTORY': False,
    'SHOW_REVIEW_ICONS': True,
    'SHOW_REVIEW_LABELS_LISTING': True,
    'SHOW_STATUS_LABELS_LISTING': True,
    'SHOW_STATUS_LABELS_REVIEW': True,
    'SHOW_DUE_ICONS': True,
}

# Only show first display of category when multiple tests are shown
# sequentially with the same category
CATEGORY_FIRST_OF_GROUP_ONLY = False
CHOOSE_UNIT_CATEGORY_DROPDOWN = False

# Display ordering on the "Choose Unit" page. (Use "name" or "number")
ORDER_UNITS_BY = "number"

# Enable or disable the "Difference" column when reviewing test lists
REVIEW_DIFF_COL = False

# Enable bulk review on Unreviewed pages
REVIEW_BULK = True

# default display settings for test statuses
TEST_STATUS_DISPLAY = {
    'fail': "Fail",
    'not_done': "Not Done",
    'done': "Done",
    'ok': "OK",
    'tolerance': "Tolerance",
    'action': "Action",
    'no_tol': "No Tol Set",
}

# default short display settings for test statuses
TEST_STATUS_DISPLAY_SHORT = {
    'fail': "Fail",
    'not_done': "Not Done",
    'done': "Done",
    'ok': "OK",
    'tolerance': "TOL",
    'action': "ACT",
    'no_tol': "NO TOL",
}

DEFAULT_COLOURS = [
    'rgba(60,141,188,1)',
    'rgba(0,192,239,1)',
    'rgba(0,166,90,1)',
    'rgba(0,166,90,1)',
    'rgba(243,156,18,1)',
    'rgba(245,105,84,1)',
    'rgba(210,214,222,1)',
    'rgba(0,31,63,1)',
    'rgba(240,245,2,1)',
    'rgba(57,204,204,1)',
    'rgba(96,92,168,1)',
    'rgba(216,27,96,1)',
    'rgba(1,255,112,1)',
    'rgba(17,17,17,1)',
]
DEFAULT_TEST_STATUS_COLOUR = 'rgba(243,156,18,1)'

USE_ISSUES = False  # internal development issue tracker

DELETE_REASONS = (
    ('Duplicate', 'Duplicate'),
    ('Invalid', 'Invalid')
)

DEFAULT_AVAILABLE_TIMES = {
    'hours_sunday': datetime.timedelta(hours=0, minutes=0),
    'hours_monday': datetime.timedelta(hours=8, minutes=0),
    'hours_tuesday': datetime.timedelta(hours=8, minutes=0),
    'hours_wednesday': datetime.timedelta(hours=8, minutes=0),
    'hours_thursday': datetime.timedelta(hours=8, minutes=0),
    'hours_friday': datetime.timedelta(hours=8, minutes=0),
    'hours_saturday': datetime.timedelta(hours=0, minutes=0),
}

PARTS_ALLOW_BLANK_PART_NUM = False

TESTPACK_TIMEOUT = 30

# maximum line length for formatting of calculation procedures
COMPOSITE_AUTO_FORMAT = True
COMPOSITE_MAX_LINE_LENGTH = 88

AUTOSAVE_DAYS_TO_KEEP = 30

MAX_TESTS_PER_TESTLIST = 250
# SQL Explorer Settings

USE_SQL_REPORTS = False

EXPLORER_CONNECTIONS = {'Default': 'readonly'}
EXPLORER_DEFAULT_CONNECTION = 'readonly'
EXPLORER_SCHEMA_INCLUDE_TABLE_PREFIXES = ['auth_', 'qa', 'service_log', 'units', 'parts']
EXPLORER_SCHEMA_EXCLUDE_TABLE_PREFIXES = ['authtoken', 'sessions_']
EXPLORER_TASKS_ENABLED = False
EXPLORER_ASYNC_SCHEMA = False
EXPLORER_SQL_BLACKLIST = ['ALTER', 'RENAME ', 'DROP', 'TRUNCATE', 'INSERT INTO', 'UPDATE', 'REPLACE', 'DELETE', 'ALTER', 'CREATE TABLE', 'SCHEMA', 'GRANT', 'OWNER TO']  # noqa: E501


def EXPLORER_PERMISSION_CHANGE(request):
    return request.user.has_perm("reports.can_create_sql_reports")


def EXPLORER_PERMISSION_VIEW(request):
    return request.user.has_perm("reports.can_run_sql_reports")


if os.path.exists('/root/.is_inside_docker') and 'TRAVIS' not in os.environ:
    from .docker_settings import *  # NOQA


CHROME_PATH = ""
if os.name.lower() == "nt":
    user = os.getlogin()
    chrome_paths = [
        r'C:\Program Files (x86)\Google\Chrome\Application\chrome.exe',
        r'C:\Program Files\Google\Chrome\Application\chrome.exe',
        r'C:\Documents and Settings\%s\Local Settings\Application Data\Google\Chrome\Application\chrome.exe' % user,
        r'C:\Program Files (x86)\Google\Application\chrome.exe',
        r'C:\Documents and Settings\%s\Local Settings\Application Data\Google\Chrome\chrome.exe' % user,
    ]
else:
    # unfortunately in Ubuntu 20, chromium is installed as a snap and won't
    # run headless as the www-data user.  Use Google Chrome instead
    chrome_paths = [
        "/usr/bin/google-chrome",
        "/usr/bin/chromium",
        "/usr/bin/chromium-browser",
    ]


for path in chrome_paths:
    if os.path.exists(path):
        CHROME_PATH = path


# ------------------------------------------------------------------------------
# local_settings contains anything that should be overridden
# based on site specific requirements (e.g. deployment, development etc)

from .local_settings import *  # noqa: F403, F401


TEMPLATES[0]['OPTIONS']['debug'] = DEBUG


_MAX_FIELDS_PER_TEST = 5  # value, json_value, user_attached, skipped, extra value for bool
DATA_UPLOAD_MAX_NUMBER_FIELDS = max(MAX_TESTS_PER_TESTLIST * _MAX_FIELDS_PER_TEST, 1000)


# ------------------------------------------------------------------------------
# Directory availability & dependent paths

# Make any paths available that are not already created
# Also set file paths that are dependent on other settings which may be overridden
# in local_settings.py

UPLOAD_ROOT = os.path.join(MEDIA_ROOT, "uploads")
TMP_UPLOAD_ROOT = os.path.join(UPLOAD_ROOT, "tmp")
TMP_REPORT_ROOT = os.path.join(MEDIA_ROOT, "reports")

for d in (MEDIA_ROOT, UPLOAD_ROOT, TMP_UPLOAD_ROOT, LOG_ROOT, TMP_REPORT_ROOT):
    if not os.path.isdir(d):
        os.mkdir(d)

CACHE_LOCATION = os.path.join(PROJECT_ROOT, "cache", "cache_data")
IS_FILE_CACHE = CACHES['default']['BACKEND'] == 'django.core.cache.backends.filebased.FileBasedCache'
if IS_FILE_CACHE and not os.path.isdir(CACHE_LOCATION):
    os.mkdir(CACHE_LOCATION)


if FORCE_SCRIPT_NAME:
    # Fix URL for Admin Views if FORCE_SCRIPT_NAME_SET in local_settings
    ADMIN_VIEWS_URL_PREFIX = FORCE_SCRIPT_NAME + "/admin"


# no longer using EMAIL_NOTIFICATION_USER/PWD but people may have
# notification specific settings set.
if EMAIL_NOTIFICATION_USER and not EMAIL_HOST_USER:
    EMAIL_HOST_USER = EMAIL_NOTIFICATION_USER

if EMAIL_NOTIFICATION_PWD and not EMAIL_HOST_PASSWORD:
    EMAIL_HOST_PASSWORD = EMAIL_NOTIFICATION_PWD


# ------------------------------------------------------------------------------
# Testing settings

SELENIUM_USE_CHROME = False  # Set to True to use Chrome instead of FF (requires ChromeDriver)
SELENIUM_CHROME_PATH = ''  # Set full path of Chromedriver binary if SELENIUM_USE_CHROME == True
SELENIUM_VIRTUAL_DISPLAY = False  # Set to True to use headless browser for testing (requires xvfb)

if any([('py.test' in v or 'pytest' in v) for v in sys.argv]):
    DATABASES.pop('readonly', None)
    from .test_settings import *  # noqa

if DEBUG_TOOLBAR:
    INSTALLED_APPS.append('debug_toolbar')
    MIDDLEWARE.insert(0, 'debug_toolbar.middleware.DebugToolbarMiddleware')


USE_ADFS = (
    'qatrack.accounts.backends.QATrackAdfsAuthCodeBackend' in AUTHENTICATION_BACKENDS or
    'django_adfs.backends.AdfsAuthCodeBackend' in AUTHENTICATION_BACKENDS
)

if USE_ADFS:
    INSTALLED_APPS.append('django_auth_adfs')


if USE_SQL_REPORTS:
    INSTALLED_APPS += [
        'explorer',
        'xlsxwriter',
    ]

    # use default database when testing
    if any(('py.test' in arg or 'pytest' in arg) for arg in sys.argv):
        EXPLORER_CONNECTIONS = {'Default': 'default'}
        EXPLORER_DEFAULT_CONNECTION = 'default'
    elif 'readonly' not in DATABASES:
        raise ValueError(
            "Missing 'readonly' connection information. Either set "
            "USE_SQL_REPORTS = False or set up readonly database connection"
        )

LOGOUT_REDIRECT_URL = LOGIN_URL

Q_CLUSTER = {
    'name': 'qatrack',
    'workers': 2,
    'timeout': 60,
    'catch_up': True,
    'recycle': 20,
    'compress': False,
    'save_limit': 250,
    'queue_limit': 500,
    'cpu_affinity': 1,
    'label': 'Django Q',
    'orm': 'default',
}<|MERGE_RESOLUTION|>--- conflicted
+++ resolved
@@ -30,13 +30,8 @@
 
 LOG_ROOT = os.path.join(PROJECT_ROOT, "..", "logs")
 
-<<<<<<< HEAD
-VERSION = "0.3.0.19"
-BUG_REPORT_URL = "https://bitbucket.org/tohccmedphys/qatrackplus/issues/new"
-=======
-VERSION = "3.1.0RC5"
+VERSION = "3.1.0"
 BUG_REPORT_URL = "https://github.com/qatrackplus/qatrackplus/issues/new"
->>>>>>> 19045246
 FEATURE_REQUEST_URL = BUG_REPORT_URL
 
 # Python dotted path to the WSGI application used by Django's runserver.
