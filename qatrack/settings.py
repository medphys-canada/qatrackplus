# Django settings for qatrack project.
import datetime
import os
import sys

import matplotlib

matplotlib.use("Agg")

# -----------------------------------------------------------------------------
DEBUG = False
TEMPLATE_DBG = False

# Who to email when server errors occur
ADMINS = (
    ('Admin Name', 'YOUR_EMAIL_ADDRESS_GOES_HERE'),
)
MANAGERS = ADMINS
SEND_BROKEN_LINK_EMAILS = False

# -----------------------------------------------------------------------------
# misc settings
PROJECT_ROOT = os.path.abspath(os.path.dirname(__file__))
LOG_ROOT = os.path.join(PROJECT_ROOT, "..", "logs")
if not os.path.isdir(LOG_ROOT):
    os.mkdir(LOG_ROOT)

VERSION = "0.3.0.9"
BUG_REPORT_URL = "https://bitbucket.org/tohccmedphys/qatrackplus/issues/new"
FEATURE_REQUEST_URL = BUG_REPORT_URL

# Python dotted path to the WSGI application used by Django's runserver.
WSGI_APPLICATION = 'qatrack.wsgi.application'

# Make this unique, and don't share it with anybody.
SECRET_KEY = '78kj_s=rqh46bsv10eb-)uyy02kr35jy19pp*7u$4-te=x0^86'
ROOT_URLCONF = 'qatrack.urls'

SITE_ID = 1
SITE_NAME = "QATrack+"

# -----------------------------------------------------------------------------
# Database settings

# if you wish to override the database settings below (e.g. for deployment),
# please do so here or in a local_settings.py file
DATABASES = {
    'default': {
        'ENGINE': 'django.db.backends.sqlite3',  # Add 'postgresql_psycopg2', 'mysql', 'sqlite3'
        'NAME': os.path.join(PROJECT_ROOT, '..', 'db/default.db'),  # db name Or path to database file if using sqlite3.
        'USER': '',                      # Not used with sqlite3.
        'PASSWORD': '',                  # Not used with sqlite3.S
        'HOST': '',                      # Set to empty string for localhost. Not used with sqlite3.
        'PORT': '',                      # Set to empty string for default. Not used with sqlite3.
    }
}

# ----------------------------------------------------------------------------
# Default local settings

# Local time zone for this installation. Choices can be found here:
# http://en.wikipedia.org/wiki/List_of_tz_zones_by_name
# although not all choices may be available on all operating systems.
# On Unix systems, a value of None will cause Django to use the same
# timezone as the operating system.
# If running in a Windows environment this must be set to the same as your
# system time zone.
TIME_ZONE = 'America/Toronto'

# If you set this to False, Django will not format dates, numbers and
# calendars according to the current locale
USE_L10N = True

# If you set this to False, Django will not use timezone-aware datetimes.
USE_TZ = True

FORMAT_MODULE_PATH = "qatrack.formats"

INPUT_DATE_FORMATS = (
    "%d-%m-%Y %H:%M", "%d/%m/%Y %H:%M",
    "%d-%m-%y %H:%M", "%d/%m/%y %H:%M",
)
SIMPLE_DATE_FORMAT = "%d-%m-%Y"
MONTH_ABBR_DATE_FORMAT = "%d %b %Y"
DATETIME_HELP = "Format DD-MM-YY hh:mm (hh:mm is 24h time e.g. 31-05-12 14:30)"

# Language code for this installation. All choices can be found here:
# http://www.i18nguy.com/unicode/language-identifiers.html
LANGUAGE_CODE = 'en-us'

# If you set this to False, Django will make some optimizations so as not
# to load the internationalization machinery.
USE_I18N = True

CONSTANT_PRECISION = 8

# This is the warning message given to the user when a test result is out of tolerance
# Override this setting in local_settings.py to a locally relevant warning message
DEFAULT_WARNING_MESSAGE = "Do not treat"

# ----------------------------------------------------------------------------
# static media settings

#  Absolute filesystem path to the directory that will hold user-uploaded files.
# Example: "/home/media/media.lawrence.com/media/"
MEDIA_ROOT = os.path.join(PROJECT_ROOT, "media")
TMP_UPLOAD_PATH = os.path.join("uploads", "tmp")
UPLOAD_ROOT = os.path.join(MEDIA_ROOT, "uploads")
TMP_UPLOAD_ROOT = os.path.join(UPLOAD_ROOT, "tmp")
for d in (MEDIA_ROOT, UPLOAD_ROOT, TMP_UPLOAD_ROOT):
    if not os.path.isdir(d):
        os.mkdir(d)

# URL that handles the media served from MEDIA_ROOT. Make sure to use a
# trailing slash.
# Examples: "http://media.lawrence.com/media/", "http://example.com/media/"
MEDIA_URL = '/media/'
UPLOADS_URL = MEDIA_URL + 'uploads/'

# Absolute path to the directory static files should be collected to.
# Don't put anything in this directory yourself; store your static files
# in apps' "static/" subdirectories and in STATICFILES_DIRS.
# Example: "/home/media/media.lawrence.com/static/"
STATIC_ROOT = os.path.join(PROJECT_ROOT, "static")

# URL prefix for static files.
# Example: "http://media.lawrence.com/static/"
STATIC_URL = '/static/'

#  Additional locations of static files
STATICFILES_DIRS = (
    # Put strings here, like "/home/html/static" or "C:/www/django/static".
    # Always use forward slashes, even on Windows.
    # Don't forget to use absolute paths, not relative paths.
    os.path.join(PROJECT_ROOT, "admin_media"),
    # os.path.join(PROJECT_ROOT, 'static/'),
)
# List of finder classes that know how to find static files in
# various locations.
STATICFILES_FINDERS = (
    'django.contrib.staticfiles.finders.FileSystemFinder',
    'django.contrib.staticfiles.finders.AppDirectoriesFinder',
    #    'django.contrib.staticfiles.finders.DefaultStorageFinder',
)

# add a site specific css file if one doesn't already exist
SITE_SPECIFIC_CSS_PATH = os.path.join(PROJECT_ROOT, "qatrack_core", "static", "qatrack_core", "css", "site.css")
if not os.path.isfile(SITE_SPECIFIC_CSS_PATH):
    with open(SITE_SPECIFIC_CSS_PATH, 'w') as f:
        f.write("/* You can place any site specific css in this file*/\n")


# ------------------------------------------------------------------------------
# Middleware
MIDDLEWARE = [
    'django.middleware.common.CommonMiddleware',
    'django.contrib.sessions.middleware.SessionMiddleware',
    'django.middleware.csrf.CsrfViewMiddleware',
    'django.contrib.auth.middleware.AuthenticationMiddleware',
    # 'django.contrib.auth.middleware.RemoteUserMiddleware',
    'django.contrib.messages.middleware.MessageMiddleware',
    'qatrack.middleware.login_required.LoginRequiredMiddleware',
    'qatrack.middleware.maintain_filters.FilterPersistMiddleware',
]


# login required middleware settings
LOGIN_EXEMPT_URLS = [r"^accounts/", r"api/*"]
ACCOUNT_ACTIVATION_DAYS = 7
LOGIN_REDIRECT_URL = '/qa/unit/'
LOGIN_URL = "/accounts/login/"

TEMPLATES = [
    {
        'BACKEND': 'django.template.backends.django.DjangoTemplates',
        'DIRS': [
            os.path.join(PROJECT_ROOT, 'templates'),
            'genericdropdown/templates',
        ],
        'APP_DIRS': True,
        'OPTIONS': {
            'debug':
                False,
            'context_processors': [
                # Insert your TEMPLATE_CONTEXT_PROCESSORS here or use this
                # list if you haven't customized them:
                'django.contrib.auth.context_processors.auth',
                'django.template.context_processors.debug',
                'django.template.context_processors.i18n',
                'django.template.context_processors.media',
                'django.template.context_processors.request',
                'django.template.context_processors.static',
                'django.template.context_processors.tz',
                'django.contrib.messages.context_processors.messages',
                'qatrack.context_processors.site',
            ],
        },
    },
]

# ------------------------------------------------------------------------------
# Fixtures
# you can add more default fixture locations here
FIXTURE_DIRS = (
    'fixtures/defaults/qa',
    'fixtures/defaults/units',
)

# ------------------------------------------------------------------------------
INSTALLED_APPS = [
    'django.contrib.admin',
    'django.contrib.contenttypes',
    'django.contrib.auth',
    'django.contrib.sessions',
    'django.contrib.sites',
    'django.contrib.messages',
    'django.contrib.staticfiles',
    'django.contrib.humanize',
    'django_extensions',
    'django_comments',
    'formtools',
    'django_filters',
    'rest_framework',
    'rest_framework.authtoken',
    'listable',
    'genericdropdown',
    'recurrence',
    # 'crispy_forms',
    'widget_tweaks',
    'dynamic_raw_id',
    'qatrack.cache',
    'qatrack.accounts',
    'qatrack.units',
    'qatrack.qa',
    'qatrack.qatrack_core',
    'qatrack.notifications',
    'qatrack.contacts',
    'qatrack.issue_tracker',
    'qatrack.service_log',
    'qatrack.parts',
    'qatrack.attachments',
    'admin_views',
]

# ----------------------------------------------------------------------------
# API settings

REST_FRAMEWORK = {
    'DEFAULT_AUTHENTICATION_CLASSES': (
        'rest_framework.authentication.TokenAuthentication', 'rest_framework.authentication.SessionAuthentication'
    ),
    # Use Django's standard `django.contrib.auth` permissions
    'DEFAULT_PERMISSION_CLASSES': ['rest_framework.permissions.DjangoModelPermissions'],
    'DEFAULT_PAGINATION_CLASS': 'rest_framework.pagination.LimitOffsetPagination',
    'PAGE_SIZE': 100,
    'DATETIME_INPUT_FORMATS': ["%Y-%m-%d %H:%M:%S", "%Y-%m-%d %H:%M"],
    'TEST_REQUEST_DEFAULT_FORMAT': 'json',
    'DEFAULT_FILTER_BACKENDS': (
        'rest_framework_filters.backends.DjangoFilterBackend',
    ),
}


# -----------------------------------------------------------------------------
# Cache settings

CACHE_UNREVIEWED_COUNT = 'unreviewed-count'
CACHE_UNREVIEWED_COUNT_USER = 'unreviewed-count-user'
CACHE_QA_FREQUENCIES = 'qa-frequencies'
CACHE_RTS_QA_COUNT = 'unreviewed-rts-qa'
CACHE_IN_PROGRESS_COUNT = 'in-progress-count'
CACHE_UNREVIEWED_COUNT_USER_DICT = 'unreviewed-count-users'
CACHE_DEFAULT_SE_STATUS = 'default-se-status'
CACHE_SE_NEEDING_REVIEW_COUNT = 'se_needing_review_count'
CACHE_SERVICE_STATUS_COLOURS = 'service-status-colours'
CACHE_ACTIVE_UTCS_FOR_UNIT_ = 'active_utcs_for_unit_{}'

MAX_CACHE_TIMEOUT = 24 * 60 * 60  # 24hours

CACHE_LOCATION = os.path.join(PROJECT_ROOT, "cache", "cache_data")
if not os.path.isdir(CACHE_LOCATION):
    os.mkdir(CACHE_LOCATION)

CACHES = {
    'default': {
        'BACKEND': 'django.core.cache.backends.filebased.FileBasedCache',
        'LOCATION': CACHE_LOCATION,
        'TIMEOUT': MAX_CACHE_TIMEOUT,
    }
}

# -----------------------------------------------------------------------------
# Session Settings
SESSION_COOKIE_AGE = 14 * 24 * 60 * 60
SESSION_SAVE_EVERY_REQUEST = True


# needs to be set to True when running behind reverse proxy (normal deploy)
# set to False when not running behind reverse proxy
# Use True for e.g. CherryPy/IIS and False for Apache/mod_wsgi
USE_X_FORWARDED_HOST = False

# -----------------------------------------------------------------------------
# Email and notification settings
EMAIL_NOTIFICATION_USER = None
EMAIL_NOTIFICATION_PWD = None
EMAIL_NOTIFICATION_TEMPLATE = "notification_email.html"
EMAIL_NOTIFICATION_SENDER = "qatrack"
# use either a static subject or a customizable template
# EMAIL_NOTIFICATION_SUBJECT = "QATrack+ Test Status Notification"
EMAIL_NOTIFICATION_SUBJECT_TEMPLATE = "notification_email_subject.txt"

EMAIL_FAIL_SILENTLY = True
EMAIL_HOST = ""  # e.g. 'smtp.gmail.com'
EMAIL_HOST_USER = ''  # e.g. "randle.taylor@gmail.com"
EMAIL_HOST_PASSWORD = 'your_password_here'
EMAIL_USE_TLS = True
EMAIL_PORT = 587


# -----------------------------------------------------------------------------
# Account settings
# a list of group names to automatically add users to when they sign up
DEFAULT_GROUP_NAMES = []  # eg ["Therapists"]

# -----------------------------------------------------------------------------
# Authentication backend settings
AUTHENTICATION_BACKENDS = (
    'django.contrib.auth.backends.ModelBackend',
    # 'qatrack.accounts.backends.ActiveDirectoryGroupMembershipSSLBackend',
    # 'qatrack.accounts.backends.WindowsIntegratedAuthenticationBackend',
)

# active directory settings (not required if only using ModelBackend
AD_DNS_NAME = ''  # e.g. ad.civic1.ottawahospital.on.ca

# If using non-SSL use these
AD_LDAP_PORT = 389
AD_LDAP_URL = 'ldap://%s:%s' % (AD_DNS_NAME, AD_LDAP_PORT)
AD_LDAP_USER = ''
AD_LDAP_PW = ''

AD_LU_ACCOUNT_NAME = "sAMAccountName"
AD_LU_MAIL = "mail"
AD_LU_SURNAME = "sn"
AD_LU_GIVEN_NAME = "givenName"
AD_LU_MEMBER_OF = "memberOf"

# If using SSL use these:
# AD_LDAP_PORT=636
# AD_LDAP_URL='ldaps://%s:%s' % (AD_DNS_NAME,AD_LDAP_PORT)

AD_SEARCH_DN = ""  # eg "dc=ottawahospital,dc=on,dc=ca"
AD_NT4_DOMAIN = ""  # Network domain that AD server is part of

AD_SEARCH_FIELDS = [AD_LU_MAIL, AD_LU_SURNAME, AD_LU_GIVEN_NAME, AD_LU_ACCOUNT_NAME, AD_LU_MEMBER_OF]
AD_MEMBERSHIP_REQ = []  # eg ["*TOHCC - All Staff | Tout le personnel  - CCLHO"]
# AD_CERT_FILE='/path/to/your/cert.txt'

AD_DEBUG_FILE = None
AD_DEBUG = False

CLEAN_USERNAME_STRING = AD_CLEAN_USERNAME_STRING = ''

# define a function called AD_CLEAN_USERNAME in local_settings.py if you
# wish to clean usernames before sending to ldap server
AD_CLEAN_USERNAME = None

# ------------------------------------------------------------------------------
# Logging Settings
# A sample logging configuration. The only tangible logging
# performed by this configuration is to send an email to
# the site admins on every HTTP 500 error.
# See http://docs.djangoproject.com/en/dev/topics/logging for
# more details on how to customize your logging configuration.
LOGGING = {
    'version': 1,
    'disable_existing_loggers': False,
    'filters': {
        'require_debug_false': {
            '()': 'django.utils.log.RequireDebugFalse'
        }
    },
    'formatters': {
        'verbose': {
            'format': "[%(asctime)s] %(levelname)s [%(name)s:%(lineno)s] %(message)s",
            'datefmt': "%d/%b/%Y %H:%M:%S"
        },
        'simple': {
            'format': '%(levelname)s %(message)s'
        },
    },
    'handlers': {
        'mail_admins': {
            'level': 'ERROR',
            'filters': ['require_debug_false'],
            'class': 'django.utils.log.AdminEmailHandler'
        },
        'console': {
            'level': 'DEBUG',
            'class': 'logging.StreamHandler',
        },
        'file': {
            'level': 'INFO',
            'class': 'logging.handlers.TimedRotatingFileHandler',
            'filename': os.path.join(LOG_ROOT, "debug.log"),
            'when': 'D',  # this specifies the interval
            'interval': 7,  # defaults to 1, only necessary for other values
            'backupCount': 26,  # how many backup file to keep, 10 days
            'formatter': 'verbose',
        },
        'migrate': {
            'level': 'INFO',
            'class': 'logging.handlers.TimedRotatingFileHandler',
            'filename': os.path.join(LOG_ROOT, "migrate.log"),
            'when': 'D',  # this specifies the interval
            'interval': 7,  # defaults to 1, only necessary for other values
            'backupCount': 26,  # how many backup file to keep, 10 days
            'formatter': 'verbose',
        },
    },
    'loggers': {
        'django': {
            'handlers': ['file', 'console'],
            'level': 'DEBUG',
            'propagate': True,
        },
        'django.server': {
            'handlers': ['console'],
            'level': 'DEBUG',
            'propagate': False,
        },
        'django.request': {
            'handlers': ['console', 'mail_admins', 'file'],
            'level': 'ERROR',
            'propagate': True,
        },
        'django.db.backends': {
            'handlers': [],  # Quiet by default!
            'propagate': False,
            'level': 'DEBUG',
        },
        'django.template': {
            'handlers': ['console', 'file'],
            'propagate': True,
            'level': 'WARNING',
        },
        'qatrack': {
            'handlers': ['console', 'file'],
            'level': 'DEBUG',
            'propagate': True,
        },
        'qatrack.migrations': {
            'handlers': ['console', 'migrate'],
            'level': 'DEBUG',
            'propagate': True,
        },
    }
}

FORCE_SCRIPT_NAME = None

# ------------------------------------------------------------------------------
# QA Settings

# remember to change iDisplayLength in unittestcollection.js and
# testlistinstance.js if you change this
PAGINATE_DEFAULT = 50

NHIST = 5  # number of historical test results to show when reviewing/performing qa

ICON_SETTINGS = {
    'SHOW_STATUS_ICONS_PERFORM': True,
    'SHOW_STATUS_ICONS_LISTING': True,
    'SHOW_STATUS_ICONS_REVIEW': True,
    'SHOW_STATUS_ICONS_HISTORY': False,
    'SHOW_REVIEW_ICONS': True,
    'SHOW_REVIEW_LABELS_LISTING': True,
    'SHOW_STATUS_LABELS_LISTING': True,
    'SHOW_STATUS_LABELS_REVIEW': True,
    'SHOW_DUE_ICONS': True,
}


# Display ordering on the "Choose Unit" page. (Use "name" or "number")
ORDER_UNITS_BY = "number"

# Enable or disable the "Difference" column when reviewing test lists
REVIEW_DIFF_COL = False

# default display settings for test statuses
TEST_STATUS_DISPLAY = {
    'fail': "Fail",
    'not_done': "Not Done",
    'done': "Done",
    'ok': "OK",
    'tolerance': "Tolerance",
    'action': "Action",
    'no_tol': "No Tol Set",
}

# default short display settings for test statuses
TEST_STATUS_DISPLAY_SHORT = {
    'fail': "Fail",
    'not_done': "Not Done",
    'done': "Done",
    'ok': "OK",
    'tolerance': "TOL",
    'action': "ACT",
    'no_tol': "NO TOL",
}

DEFAULT_COLOURS = [
    'rgba(60,141,188,1)',
    'rgba(0,192,239,1)',
    'rgba(0,166,90,1)',
    'rgba(0,166,90,1)',
    'rgba(243,156,18,1)',
    'rgba(245,105,84,1)',
    'rgba(210,214,222,1)',
    'rgba(0,31,63,1)',
    'rgba(240,245,2,1)',
    'rgba(57,204,204,1)',
    'rgba(96,92,168,1)',
    'rgba(216,27,96,1)',
    'rgba(1,255,112,1)',
    'rgba(17,17,17,1)',
]
DEFAULT_TEST_STATUS_COLOUR = 'rgba(243,156,18,1)'

USE_SERVICE_LOG = True
USE_PARTS = True
USE_ISSUES = False  # internal development issue tracker

DEFAULT_AVAILABLE_TIMES = {
    'hours_sunday': datetime.timedelta(hours=0, minutes=0),
    'hours_monday': datetime.timedelta(hours=8, minutes=0),
    'hours_tuesday': datetime.timedelta(hours=8, minutes=0),
    'hours_wednesday': datetime.timedelta(hours=8, minutes=0),
    'hours_thursday': datetime.timedelta(hours=8, minutes=0),
    'hours_friday': datetime.timedelta(hours=8, minutes=0),
    'hours_saturday': datetime.timedelta(hours=0, minutes=0),
}

TESTPACK_TIMEOUT = 30

if os.path.exists('/root/.is_inside_docker'):
    from .docker_settings import *  # NOQA

# ------------------------------------------------------------------------------
# local_settings contains anything that should be overridden
# based on site specific requirements (e.g. deployment, development etc)

<<<<<<< HEAD
=======

>>>>>>> 81d6afac
try:
    from .local_settings import *  # NOQA
except ImportError:
    pass

TEMPLATES[0]['OPTIONS']['debug'] = DEBUG

TEMPLATES[0]['OPTIONS']['debug'] = DEBUG

# Parts must be used with service log
USE_PARTS = USE_PARTS or USE_SERVICE_LOG

DELETE_REASONS = (
    ('Duplicate', 'Duplicate'),
    ('Invalid', 'Invalid')
)

if FORCE_SCRIPT_NAME:
    # Fix URL for Admin Views if FORCE_SCRIPT_NAME_SET in local_settings
    ADMIN_VIEWS_URL_PREFIX = FORCE_SCRIPT_NAME + "/admin"


# ------------------------------------------------------------------------------
# Testing settings

SELENIUM_USE_CHROME = False  # Set to True to use Chrome instead of FF (requires ChromeDriver)
SELENIUM_CHROME_PATH = ''  # Set full path of Chromedriver binary if SELENIUM_USE_CHROME == True
SELENIUM_VIRTUAL_DISPLAY = False  # Set to True to use headless browser for testing (requires xvfb)

if any(['test' in v for v in sys.argv]):
    from .test_settings import *  # noqa

if DEBUG:
    INSTALLED_APPS.append('debug_toolbar')
    MIDDLEWARE.insert(0, 'debug_toolbar.middleware.DebugToolbarMiddleware')<|MERGE_RESOLUTION|>--- conflicted
+++ resolved
@@ -551,10 +551,6 @@
 # local_settings contains anything that should be overridden
 # based on site specific requirements (e.g. deployment, development etc)
 
-<<<<<<< HEAD
-=======
-
->>>>>>> 81d6afac
 try:
     from .local_settings import *  # NOQA
 except ImportError:
@@ -562,8 +558,6 @@
 
 TEMPLATES[0]['OPTIONS']['debug'] = DEBUG
 
-TEMPLATES[0]['OPTIONS']['debug'] = DEBUG
-
 # Parts must be used with service log
 USE_PARTS = USE_PARTS or USE_SERVICE_LOG
 
