--- conflicted
+++ resolved
@@ -334,7 +334,6 @@
     padding-right: 0;
     padding-left: 0;
 }
-<<<<<<< HEAD
 
 @media (min-width: 768px){
   .seven-cols .col-md-1,
@@ -382,9 +381,8 @@
 }
 .hover-parent:not(:hover) .hover-sub-not {
     color: inherit !important;
-=======
+}
 input[type="number"] {
     -moz-appearance: textfield;
->>>>>>> f65e2d4a
-}
-
+}
+
