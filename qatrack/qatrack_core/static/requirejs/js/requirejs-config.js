
require.config({
    // urlArgs: 'v=' + siteConfig.VERSION,
    urlArgs: (function () {
        if (siteConfig.DEBUG == 'True')
            return 'v=' + Math.random();
        return 'v=' + siteConfig.VERSION;
    }()),
    baseUrl: siteConfig.STATIC_URL,
    paths: {
        // Third party:
        admin_lte: siteConfig.STATIC_URL + 'adminlte/js/admin-lte',
        admin_lte_config: siteConfig.STATIC_URL + 'adminlte/js/admin-lte-config',
        autosize: siteConfig.STATIC_URL + 'autosize/js/autosize.min',
        bootstrap: siteConfig.STATIC_URL + 'bootstrap/js/bootstrap.min',
        d3: siteConfig.STATIC_URL + 'd3/js/d3',
        datatables: siteConfig.STATIC_URL + 'listable/js/jquery.dataTables.min',
        'datatables.bootstrap': siteConfig.STATIC_URL + 'listable/js/jquery.dataTables.bootstrap',
        'datatables.columnFilter': siteConfig.STATIC_URL + 'listable/js/jquery.dataTables.columnFilter',
        'datatables.searchPlugins': siteConfig.STATIC_URL + 'listable/js/jquery.dataTables.searchPlugins',
        'datatables.sort': siteConfig.STATIC_URL + 'listable/js/jquery.dataTables.sort',
        datepicker: siteConfig.STATIC_URL + 'datepicker/js/bootstrap-datepicker.min',
        daterangepicker: siteConfig.STATIC_URL + 'daterangepicker/js/daterangepicker',
        felter: siteConfig.STATIC_URL + 'felter/js/felter',
        dropzone: siteConfig.STATIC_URL + 'dropzone/js/dropzone-amd-module',
        icheck: siteConfig.STATIC_URL + 'icheck/js/icheck.min',
        inputmask: siteConfig.STATIC_URL + 'inputmask/js/jquery.inputmask.bundle',
        jquery: siteConfig.STATIC_URL + 'jquery/js/jquery.min',
        'jquery-ui': siteConfig.STATIC_URL + 'jqueryui/js/jquery-ui.min',
        json2: siteConfig.STATIC_URL + 'json2/js/json2',
        listable: siteConfig.STATIC_URL + 'listable/js/listable',
        lodash: siteConfig.STATIC_URL + 'lodash/js/lodash',
        moment: siteConfig.STATIC_URL + 'moment/js/moment.min',
        multiselect: siteConfig.STATIC_URL + 'multiselect/js/bootstrap.multiselect',
        select2: siteConfig.STATIC_URL + 'select2/js/select2',
        slimscroll: siteConfig.STATIC_URL + 'slimscroll/js/jquery.slimscroll.min',

        // Site wide:
        sidebar: siteConfig.STATIC_URL + 'qatrack_core/js/sidebar',
        site_base: siteConfig.STATIC_URL + 'qatrack_core/js/base',

        // qa module:
        qa: siteConfig.STATIC_URL + 'qa/js/qa',
        qacharts: siteConfig.STATIC_URL + 'qa/js/qacharts',
        qautils: siteConfig.STATIC_URL + 'qa/js/qautils',
        qareview: siteConfig.STATIC_URL + 'qa/js/qareview',
        qaoverview: siteConfig.STATIC_URL + 'qa/js/qaoverview',

        // unit module:
        unit_avail: siteConfig.STATIC_URL + 'units/js/unit_available_time',
        unit_list: siteConfig.STATIC_URL + 'units/js/unit_list',

        // service log module
        sl_dash: siteConfig.STATIC_URL + 'service_log/js/sl_dash',
        sl_se: siteConfig.STATIC_URL + 'service_log/js/sl_serviceevent',
        sl_se_details:siteConfig.STATIC_URL + 'service_log/js/sl_serviceevent_details',
        sl_utils: siteConfig.STATIC_URL + 'service_log/js/sl_utils',
        service_event_down_time_list: siteConfig.STATIC_URL + 'service_log/js/service_event_down_time_list',
        down_time_summary: siteConfig.STATIC_URL + 'service_log/js/down_time_summary',

        //parts module:
        p_part: siteConfig.STATIC_URL + 'parts/js/p_part',
        parts_reporting: siteConfig.STATIC_URL + 'parts/js/parts_reporting',

        //issue module:
        issues: siteConfig.STATIC_URL + 'issue_tracker/js/issues'
    },
    shim: {
        // Third party:
        admin_lte: {
            deps: ['jquery', 'bootstrap', 'slimscroll', 'admin_lte_config']
        },
        bootstrap: {
            deps: ['jquery']
        },
        datatables: {
            deps: ['jquery'],
            exports: 'dataTable'
        },
        'datatables.bootstrap': {
            deps: ['datatables']
        },
        'datatables.columnFilter': {
            deps: ['datatables']
        },
        'datatables.searchPlugins': {
            deps: ['datatables']
        },
        'datatables.sort': {
            deps: ['datatables']
        },
        datepicker: {
            deps: ['jquery', 'bootstrap']
        },
        daterangepicker: {
            exports: 'DateRangePicker',
            deps: ['jquery', 'moment']
        },
        icheck: {
            deps: ['jquery']
        },
<<<<<<< HEAD
=======
        icheck: {
             deps: ['jquery']
        },
>>>>>>> f65e2d4a
        jquery: {
            exports: '$'
        },
        listable: {
            deps: ['jquery', 'datatables', 'datatables.columnFilter', 'datatables.searchPlugins', 'datatables.sort', 'datatables.bootstrap', 'multiselect', 'datepicker', 'daterangepicker']
        },
        lodash: {
            exports: '_'
        },
        multiselect: {
            deps: ['jquery', 'bootstrap']
        },
        slimscroll: {
            deps: ['jquery']
        },

        // Site wide:
        site_base: {
            deps: ['jquery']
        },
    
        // qa module:
        qa: {
            deps: ['jquery', 'qautils', 'site_base', 'lodash', 'daterangepicker', 'sidebar', 'datatables', 'datatables.columnFilter', 'inputmask', 'select2', 'sl_utils']
        },
        
        // service_log module
        sl_utils: {
            deps: ['jquery', 'site_base', 'bootstrap']
        }
    }
});

require(['jquery', 'bootstrap', 'admin_lte', 'json2', 'site_base']);<|MERGE_RESOLUTION|>--- conflicted
+++ resolved
@@ -99,12 +99,9 @@
         icheck: {
             deps: ['jquery']
         },
-<<<<<<< HEAD
-=======
         icheck: {
              deps: ['jquery']
         },
->>>>>>> f65e2d4a
         jquery: {
             exports: '$'
         },
