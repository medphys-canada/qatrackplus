from django.conf import settings
from django.conf.urls import include, url
from django.contrib.auth.views import (
    logout,
)
from . import views


urlpatterns = [
    url(r'^logout/$', logout, {'next_page': settings.LOGIN_URL}),
    url(r'^details/$', views.AccountDetails.as_view(), name="account-details"),
    url('^', include('django.contrib.auth.urls')),
<<<<<<< HEAD
    url(r'^', include('registration.backends.default.urls')),
)
=======
    url(r'^', include('registration.backends.simple.urls')),
]
>>>>>>> 010e2b47
<|MERGE_RESOLUTION|>--- conflicted
+++ resolved
@@ -10,10 +10,5 @@
     url(r'^logout/$', logout, {'next_page': settings.LOGIN_URL}),
     url(r'^details/$', views.AccountDetails.as_view(), name="account-details"),
     url('^', include('django.contrib.auth.urls')),
-<<<<<<< HEAD
-    url(r'^', include('registration.backends.default.urls')),
-)
-=======
     url(r'^', include('registration.backends.simple.urls')),
-]
->>>>>>> 010e2b47
+]