{% extends "service_log/sl_base.html" %}
<<<<<<< HEAD
=======
{% block require_javascript %}
{#    require(['report']);#}
{% endblock require_javascript %}
>>>>>>> b55bd68b

{% load i18n %}

{% block head_title %}{% trans "Choose Unit" %}{% endblock %}

{% block body %}

  {% if not split_sites %}
    <div class="row">
      <div class="col-md-12">
        <div class="box">
          <div class="box-header">
            <i class="fa fa-cube" aria-hidden="true"></i>
            <h3 class="box-title">
              {% if new_se %}
                {% trans "Choose a Unit to Create a New Service Event for" %}
              {% else %}
                {% trans "Choose a Unit to View Service Events for" %}
              {% endif %}
            </h3>
            <p>
              {% if new_se %}
                {% trans "Click a button to create a service event for one of the units below." %}
              {% else %}
                {% trans "Click a button to view service events for one of the units below." %}
              {% endif %}
            </p>
          </div>
          <div class="box-body unit-btns">
            {% for unit_type, units in unit_types%}
              <div class="row">
                <div class="col-sm-12">
                  <h4 class="header-spacer">{{unit_type}}</h4>
                  {% for unit in units %}
                    <a class="btn btn-default btn-flat"
                       href="{% if new_se %}{% url "sl_new" %}?u={{ unit.unit__id }}{% else %}{% url 'sl_list_by_unit' unit_number=unit.unit__number %}{% endif %}"
                    >
                      {{unit.unit__name}}
                    </a>
                  {% endfor %}
                </div>
              </div>
            {% endfor %}
          </div>
          <div class="box-footer"></div>
        </div>
      </div>
    </div>
  {% else %}
    <div class="row">
      <div class="col-md-12">
        <h4>
          <i class="fa fa-cube" aria-hidden="true"></i>
          {% if new_se %}
            {% trans "Choose a Unit to Create a New Service Event for" %}
          {% else %}
            {% trans "Choose a Unit to View Service Events for" %}
          {% endif %}
        </h4>
        <p>
          {% if new_se %}
            {% trans "Click a button to create a service event for one of the units below." %}
          {% else %}
            {% trans "Click a button to view service events for one of the units below." %}
          {% endif %}
        </p>
      </div>
    </div>
    <div class="row">
      {% for site, types in unit_types.items %}
        <div class="col-md-{{ split_by }}">
          <div class="box">
            <div class="box-header">
              <h3 class="box-title">{% if site == 'zzzNonezzz' %}Other{% else %}{{ site }}{% endif %}</h3>
            </div>
            <div class="box-body unit-btns">
              {% for type, units in types %}
                <div class="row">
                  <div class="col-sm-12">
                      <h4 class="header-spacer">{{ type }}</h4>
                      {% for unit in units %}
                        <a class="btn btn-default btn-flat"
                          href="{% if new_se %}{% url "sl_new" %}?u={{ unit.unit__id }}{% else %}{% url 'sl_list_by_unit' unit_number=unit.unit__number %}{% endif %}"
                        >
                          {{unit.unit__name}}
                        </a>
                      {% endfor %}
                  </div>
                </div>
              {% endfor %}
            </div>
              <div class="box-footer"></div>
          </div>
        </div>

      {% endfor %}
    </div>
  {% endif %}
{% endblock %}<|MERGE_RESOLUTION|>--- conflicted
+++ resolved
@@ -1,10 +1,7 @@
 {% extends "service_log/sl_base.html" %}
-<<<<<<< HEAD
-=======
 {% block require_javascript %}
 {#    require(['report']);#}
 {% endblock require_javascript %}
->>>>>>> b55bd68b
 
 {% load i18n %}
 
