from django.conf import settings
from django.conf.urls import include, url
from django.conf.urls.static import static
from django.views.generic.base import TemplateView, RedirectView
from django.contrib.staticfiles.templatetags.staticfiles import static as static_url

from django.contrib import admin
admin.autodiscover()


favicon_view = RedirectView.as_view(url=static_url("qatrack_core/img/favicon.ico"), permanent=True)
touch_view = RedirectView.as_view(url=static_url("qatrack_core/img/apple-touch-icon.png"), permanent=True)

urlpatterns = [

    url(r'^$', TemplateView.as_view(template_name="homepage.html"), name="home"),

    url(r'^accounts/', include('qatrack.accounts.urls')),
    url(r'^qa/', include('qatrack.qa.urls')),
    url(r'^servicelog/', include('qatrack.service_log.urls')),
    url(r'^parts/', include('qatrack.parts.urls')),
    url(r'^units/', include('qatrack.units.urls')),
    url(r'^issues/', include('qatrack.issue_tracker.urls')),

    # Uncomment the next line to enable the admin:
    url(r'^admin/', include(admin.site.urls)),

    url(r'^favicon\.ico$', favicon_view),
    url(r'^apple-touch-icon\.png$', touch_view),

    url(r'^', include('genericdropdown.urls')),
    url(r'^comments/', include('django_comments.urls'))

<<<<<<< HEAD
]
=======

] + static(settings.MEDIA_URL, document_root=settings.MEDIA_ROOT)
>>>>>>> f65e2d4a

if settings.DEBUG:
    import debug_toolbar
    urlpatterns += [
        url(r'^__debug__/', include(debug_toolbar.urls)),
<<<<<<< HEAD
    ]

#if settings.DEBUG:
#    # static files (images, css, javascript, etc.)
#    urlpatterns += patterns('',
#        (r'^media/(?P<path>.*)$', 'django.views.static.serve', {'document_root': settings.MEDIA_ROOT}))
# if settings.DEBUG:
#     urlpatterns += patterns(
#         '',
#         (
#             r'^%s(?P<path>.*)$' % settings.MEDIA_URL[1:],
#             'django.views.static.serve',
#             {
#                 'document_root': settings.MEDIA_ROOT,
#                 'show_indexes': True
#             }
#         )
#     )
=======
    ]
>>>>>>> f65e2d4a
<|MERGE_RESOLUTION|>--- conflicted
+++ resolved
@@ -31,36 +31,10 @@
     url(r'^', include('genericdropdown.urls')),
     url(r'^comments/', include('django_comments.urls'))
 
-<<<<<<< HEAD
-]
-=======
-
 ] + static(settings.MEDIA_URL, document_root=settings.MEDIA_ROOT)
->>>>>>> f65e2d4a
 
 if settings.DEBUG:
     import debug_toolbar
     urlpatterns += [
         url(r'^__debug__/', include(debug_toolbar.urls)),
-<<<<<<< HEAD
-    ]
-
-#if settings.DEBUG:
-#    # static files (images, css, javascript, etc.)
-#    urlpatterns += patterns('',
-#        (r'^media/(?P<path>.*)$', 'django.views.static.serve', {'document_root': settings.MEDIA_ROOT}))
-# if settings.DEBUG:
-#     urlpatterns += patterns(
-#         '',
-#         (
-#             r'^%s(?P<path>.*)$' % settings.MEDIA_URL[1:],
-#             'django.views.static.serve',
-#             {
-#                 'document_root': settings.MEDIA_ROOT,
-#                 'show_indexes': True
-#             }
-#         )
-#     )
-=======
-    ]
->>>>>>> f65e2d4a
+    ]