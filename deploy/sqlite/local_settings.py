# Set to True to enable debug mode (not safe for regular use!)
DEBUG = False

DATABASES = {
    'default': {
        'ENGINE': 'django.db.backends.sqlite3',  # Add 'postgresql_psycopg2', 'mysql', 'sqlite3'
        'NAME': 'qatrackplus',  # Or path to database file if using sqlite3.
        'USER': '',  # Not used with sqlite3.
        'PASSWORD': '',  # Not used with sqlite3.
        'HOST': '',  # Set to empty string for localhost. Not used with sqlite3.
        'PORT': '',  # Set to empty string for default. Not used with sqlite3.
    },
    'readonly': {
        'ENGINE': 'django.db.backends.sqlite3',  # Add 'postgresql_psycopg2', 'mysql', 'sqlite3'
        'NAME': 'qatrackplus',  # Or path to database file if using sqlite3.
        'USER': '',  # Not used with sqlite3.
        'PASSWORD': '',  # Not used with sqlite3.
        'HOST': '',  # Set to empty string for localhost. Not used with sqlite3.
        'PORT': '',  # Set to empty string for default. Not used with sqlite3.
    }
}

<<<<<<< HEAD
DATABASES['readonly'] = DATABASES['default']

# Change XX.XXX.XXX.XX to your servers IP address or * (less secure)!
=======
# Change XX.XXX.XXX.XX to your servers IP address and/or host name e.g. ALLOWED_HOSTS = ['54.123.45.1', 'yourhostname']
>>>>>>> a8e9ed94
ALLOWED_HOSTS = ['XX.XXX.XXX.XX']

# Set to False to disable the Service Log functionality
USE_SERVICE_LOG = True

# Set to False to disable the Parts Log functionality
USE_PARTS = True

# Set to False to disable the SQL Query Tool
USE_SQL_REPORTS =  True

# If you host your QATrack+ instance at a non root url (e.g. 12.345.678.9/qatrack)
# then you need to uncomment (and possibly modify) the following settings
# FORCE_SCRIPT_NAME = "/qatrack"
# LOGIN_EXEMPT_URLS = [r"^qatrack/accounts/", r"qatrack/api/*"]
# LOGIN_REDIRECT_URL = '/qatrack/qa/unit/'
# LOGIN_URL = "/qatrack/accounts/login/"


# Who to email when server errors occur
ADMINS = (
    ('Admin Name', 'YOUR_EMAIL_ADDRESS_GOES_HERE'),
)
MANAGERS = ADMINS

# Local time zone for this installation. Choices can be found here:
# http://en.wikipedia.org/wiki/List_of_tz_zones_by_name
# although not all choices may be available on all operating systems.
# On Unix systems, a value of None will cause Django to use the same
# timezone as the operating system.
# If running in a Windows environment this must be set to the same as your
# system time zone.
TIME_ZONE = 'America/Toronto'


# Precision to use when displaying constant values
CONSTANT_PRECISION = 8


# This is the warning message given to the user when a test result is out of tolerance
# Override this setting in local_settings.py to a locally relevant warning message
DEFAULT_WARNING_MESSAGE = "Do not treat"


# Display ordering on the "Choose Unit" page. (Use "name" or "number")
ORDER_UNITS_BY = "number"

# Enable or disable the "Difference" column when reviewing test lists
REVIEW_DIFF_COL = False

# default display settings for test statuses
TEST_STATUS_DISPLAY = {
    'fail': "Fail",
    'not_done': "Not Done",
    'done': "Done",
    'ok': "OK",
    'tolerance': "Tolerance",
    'action': "Action",
    'no_tol': "No Tol Set",
}

# default short display settings for test statuses
TEST_STATUS_DISPLAY_SHORT = {
    'fail': "Fail",
    'not_done': "Not Done",
    'done': "Done",
    'ok': "OK",
    'tolerance': "TOL",
    'action': "ACT",
    'no_tol': "NO TOL",
}


# Email and notification settings
EMAIL_NOTIFICATION_USER = None
EMAIL_NOTIFICATION_PWD = None
EMAIL_NOTIFICATION_TEMPLATE = "notification_email.html"
EMAIL_NOTIFICATION_SENDER = "qatrack"
# use either a static subject or a customizable template
# EMAIL_NOTIFICATION_SUBJECT = "QATrack+ Test Status Notification"
EMAIL_NOTIFICATION_SUBJECT_TEMPLATE = "notification_email_subject.txt"

EMAIL_FAIL_SILENTLY = True
EMAIL_HOST = ""  # e.g. 'smtp.gmail.com'
EMAIL_HOST_USER = ''  # e.g. "randle.taylor@gmail.com"
EMAIL_HOST_PASSWORD = 'your_password_here'
EMAIL_USE_TLS = True
EMAIL_PORT = 587<|MERGE_RESOLUTION|>--- conflicted
+++ resolved
@@ -20,13 +20,9 @@
     }
 }
 
-<<<<<<< HEAD
 DATABASES['readonly'] = DATABASES['default']
 
-# Change XX.XXX.XXX.XX to your servers IP address or * (less secure)!
-=======
 # Change XX.XXX.XXX.XX to your servers IP address and/or host name e.g. ALLOWED_HOSTS = ['54.123.45.1', 'yourhostname']
->>>>>>> a8e9ed94
 ALLOWED_HOSTS = ['XX.XXX.XXX.XX']
 
 # Set to False to disable the Service Log functionality
